--- conflicted
+++ resolved
@@ -1,9 +1,5 @@
 Name: fts-mysql
-<<<<<<< HEAD
-Version: 3.2.22
-=======
 Version: 3.2.24
->>>>>>> 3e3c66d0
 Release: 5%{?dist}
 Summary: File Transfer Service V3 mysql plug-in
 Group: Applications/Internet
