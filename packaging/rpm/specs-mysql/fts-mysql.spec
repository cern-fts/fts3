--- conflicted
+++ resolved
@@ -1,11 +1,6 @@
 Name: fts-mysql
-<<<<<<< HEAD
-Version: 3.1.0
-Release: 4%{?dist}
-=======
 Version: 3.1.1
 Release: 1%{?dist}
->>>>>>> 9a146695
 Summary: File Transfer Service V3 mysql plug-in
 Group: Applications/Internet
 License: ASL 2.0
