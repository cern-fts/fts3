--- conflicted
+++ resolved
@@ -1,9 +1,5 @@
 Name: fts-mysql
-<<<<<<< HEAD
-Version: 3.1.2
-=======
 Version: 3.1.3
->>>>>>> 0deedfc8
 Release: 1%{?dist}
 Summary: File Transfer Service V3 mysql plug-in
 Group: Applications/Internet
