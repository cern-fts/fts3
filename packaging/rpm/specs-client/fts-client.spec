%{!?python_sitearch: %global python_sitearch %(%{__python} -c "from distutils.sysconfig import get_python_lib; print (get_python_lib(1))")}

%global _hardened_build 1

%global __provides_exclude_from ^%{python_sitearch}/fts/.*\\.so$

Name: fts-client
<<<<<<< HEAD
Version: 3.2.26.2
=======
Version: 3.2.27
>>>>>>> a41901e6
Release: 1%{?dist}
Summary: File Transfer Service V3
Group: Applications/Internet
License: ASL 2.0
URL: https://svnweb.cern.ch/trac/fts3/wiki
# The source for this package was pulled from upstream's vcs.  Use the
# following commands to generate the tarball:
#  svn export https://svn.cern.ch/reps/fts3/trunk fts3
#  tar -czvf fts-3.2.26-2.tar.gz fts3
Source0:   https://grid-deployment.web.cern.ch/grid-deployment/dms/fts3/tar/%{name}-%{version}.tar.gz
BuildRoot: %{_tmppath}/%{name}-%{version}-%{release}-root-%(%{__id_u} -n)

%if %{?fedora}%{!?fedora:0} >= 10 || %{?rhel}%{!?rhel:0} >= 6
BuildRequires:  boost-devel
BuildRequires:  cmake
BuildRequires:  libcurl-devel
BuildRequires:  python2-devel
%else
BuildRequires:  boost141-devel
BuildRequires:  cmake28
BuildRequires:  curl-devel
BuildRequires:  gcc44-c++
BuildRequires:  python-devel
%endif

BuildRequires:  CGSI-gSOAP-devel
BuildRequires:  doxygen
BuildRequires:  glib2-devel
BuildRequires:  globus-gsi-credential-devel
BuildRequires:  gridsite-devel
BuildRequires:  gsoap-devel
BuildRequires:  is-interface-devel
BuildRequires:  openldap-devel
Requires(pre):  shadow-utils

%description
A set of command line tools for submitting, querying
and canceling transfer-jobs to the FTS service. Additionally,
there is a CLI that can be used for configuration and
administering purposes.

%package -n fts-libs
Summary: File Transfer Service version 3 libraries
Group: System Environment/Libraries

%description -n fts-libs
FTS common libraries used across the client and
server. This includes among others: configuration
parsing, logging and error-handling utilities, as
well as, common definitions and interfaces

%package -n fts-python
Summary: File Transfer Service version 3 python bindings
Group: System Environment/Libraries
Requires: fts-libs%{?_isa} = %{version}-%{release}
Requires: python%{?_isa}

%description -n fts-python
FTS python bindings for client libraries and DB API

%clean
rm -rf %{buildroot}

%prep
%setup -qc

%build
# Make sure the version in the spec file and the version used
# for building matches
fts_cmake_ver=`sed -n 's/^set(VERSION_\(MAJOR\|MINOR\|PATCH\) \([0-9]\+\).*/\2/p' CMakeLists.txt | paste -sd '.'`
fts_spec_ver=`expr "%{version}" : '\([0-9]*\\.[0-9]*\\.[0-9]*\)'`
if [ "$fts_cmake_ver" != "$fts_spec_ver" ]; then
    echo "The version in the spec file does not match the CMakeLists.txt version!"
    echo "$fts_cmake_ver != %{version}"
    exit 1
fi

# Build
mkdir build
cd build
%if %{?fedora}%{!?fedora:0} >= 10 || %{?rhel}%{!?rhel:0} >= 7
    %cmake -DCLIENTBUILD=ON -D CMAKE_BUILD_TYPE=RelWithDebInfo -D CMAKE_INSTALL_PREFIX='' ..
%elif %if %{?fedora}%{!?fedora:0} >= 10 || %{?rhel}%{!?rhel:0} == 6
    %cmake28 -DCLIENTBUILD=ON -D CMAKE_BUILD_TYPE=RelWithDebInfo -D CMAKE_INSTALL_PREFIX='' ..
%else
    %cmake28 -DCMAKE_C_COMPILER=/usr/bin/gcc44 -DCMAKE_CXX_COMPILER=/usr/bin/g++44 -DCLIENTBUILD=ON -D CMAKE_BUILD_TYPE=RelWithDebInfo -D CMAKE_INSTALL_PREFIX='' ..
%endif

make %{?_smp_mflags}

%install
cd build
make install DESTDIR=%{buildroot}

# Libs scriptlets
%post -n fts-libs -p /sbin/ldconfig

%postun -n fts-libs -p /sbin/ldconfig

%files
%defattr(-,root,root,-)
%{_bindir}/fts-config-set
%{_bindir}/fts-config-get
%{_bindir}/fts-config-del
%{_bindir}/fts-set-debug
%{_bindir}/fts-set-blacklist
%{_bindir}/fts-set-priority
%{_bindir}/fts-transfer-list
%{_bindir}/fts-transfer-status
%{_bindir}/fts-transfer-submit
%{_bindir}/fts-transfer-delete
%{_bindir}/fts-transfer-cancel
%{_bindir}/fts-transfer-snapshot
%{_bindir}/fts-delegation-init

%{_mandir}/man1/fts*

%files -n fts-libs
%defattr(-,root,root,-)
%{_libdir}/libfts_common.so*
%{_libdir}/libfts_cli_common.so*
%{_libdir}/libfts_ws_ifce_client.so*
%{_libdir}/libfts_ws_ifce_server.so*
%{_libdir}/libfts_delegation_api_simple.so*
%{_libdir}/libfts_delegation_api_cpp.so*
%doc README
%doc LICENSE

%files -n fts-python
%defattr(-,root,root,-)
%{python_sitearch}/fts

%changelog
<<<<<<< HEAD
* Tue Apr 08 2014 Alejandro Alvarez <aalvarez@cern.ch> - 3.2.26-1
=======
* Tue Apr 08 2014 Alejandro Alvarez <aalvarez@cern.ch> - 3.2.26-5
>>>>>>> a41901e6
  - Forked client-only spec file for SL5
<|MERGE_RESOLUTION|>--- conflicted
+++ resolved
@@ -5,11 +5,7 @@
 %global __provides_exclude_from ^%{python_sitearch}/fts/.*\\.so$
 
 Name: fts-client
-<<<<<<< HEAD
-Version: 3.2.26.2
-=======
 Version: 3.2.27
->>>>>>> a41901e6
 Release: 1%{?dist}
 Summary: File Transfer Service V3
 Group: Applications/Internet
@@ -143,9 +139,5 @@
 %{python_sitearch}/fts
 
 %changelog
-<<<<<<< HEAD
-* Tue Apr 08 2014 Alejandro Alvarez <aalvarez@cern.ch> - 3.2.26-1
-=======
 * Tue Apr 08 2014 Alejandro Alvarez <aalvarez@cern.ch> - 3.2.26-5
->>>>>>> a41901e6
   - Forked client-only spec file for SL5
