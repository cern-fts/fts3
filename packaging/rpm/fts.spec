%global _hardened_build 1
%global selinux_policyver %(sed -e 's,.*selinux-policy-\\([^/]*\\)/.*,\\1,' /usr/share/selinux/devel/policyhelp || echo 0.0.0)
%global selinux_variants mls targeted
# Compile Python scripts using Python3
%define __python python3
%if 0%{!?fts4_scheduler_build:1}
%define fts4_scheduler_build OFF
%endif
%if "%{fts4_scheduler_build}" != "ON"
%define fts4_scheduler_build OFF
%endif

Name:       fts
<<<<<<< HEAD
Version:    3.13.3
=======
Version:    3.14.0
>>>>>>> c70ec2e5
Release:    1%{?dist}
Summary:    File Transfer Service V3
License:    ASL 2.0
URL:        https://fts.web.cern.ch/
<<<<<<< HEAD
# git clone --depth=1 --branch v3.13.3 https://gitlab.cern.ch/fts/fts3.git fts-3.13.3
# tar -vczf fts-3.13.3.tar.gz --exclude-vcs fts-3.13.3/
=======
# git clone --depth=1 --branch v3.14.0 https://gitlab.cern.ch/fts/fts3.git fts-3.14.0
# tar -vczf fts-3.14.0.tar.gz --exclude-vcs fts-3.14.0/
>>>>>>> c70ec2e5
Source0: %{name}-%{version}.tar.gz

BuildRequires:  gcc
BuildRequires:  gcc-c++
BuildRequires:  activemq-cpp-devel
BuildRequires:  boost-devel
BuildRequires:  cmake3
BuildRequires:  libdirq-devel
BuildRequires:  doxygen
BuildRequires:  libuuid-devel
BuildRequires:  gfal2-devel >= 2.23.2
BuildRequires:  glib2-devel
BuildRequires:  globus-gsi-credential-devel
BuildRequires:  gridsite-devel
BuildRequires:  openldap-devel
BuildRequires:  protobuf-devel
BuildRequires:  voms-devel
BuildRequires:  checkpolicy, selinux-policy-devel, selinux-policy-doc
BuildRequires:  systemd
BuildRequires:  cppzmq-devel
BuildRequires:  jsoncpp-devel
BuildRequires:  davix-devel >= 0.8.10
BuildRequires:  cryptopp-devel >= 5.6.2
Requires(pre):  shadow-utils

%description
The File Transfer Service V3 is the successor of File Transfer Service V2.
It is a service and a set of command line tools for managing third party
transfers, most importantly the aim of FTS3 is to transfer the data produced
by CERN's LHC into the computing GRID.

%package devel
Summary: Development files for File Transfer Service V3
Requires: fts-libs%{?_isa} = %{version}-%{release}

%description devel
This package contains development files
(e.g. header files) for File Transfer Service V3.

%package server
Summary: File Transfer Service version 3 server

Requires: fts-libs%{?_isa} = %{version}-%{release}
Requires: gfal2%{?_isa} >= 2.23.2
Requires: gfal2-plugin-http%{?_isa} >= 2.23.2
Requires: gfal2-plugin-srm%{?_isa} >= 2.23.2
#Requires: gfal2-plugin-xrootd%{?_isa}
Requires: gridsite >= 1.7.25
Requires: jsoncpp
Requires: python3-requests
Requires: python3-PyMySQL

Requires(post):   systemd
Requires(preun):  systemd
Requires(postun): systemd

%description server
The FTS server is a service which accepts transfer jobs,
it exposes a RESTful interface. The File
Transfer Service allows also for querying and canceling
transfer-jobs. The authentication and authorization is
VOMS based. Furthermore, the service provides a mechanism that
dynamically adjust transfer parameters for optimal bandwidth
utilization and allows for configuring so called VO-shares.

%if "%{fts4_scheduler_build}" == "ON"
%package scheduler
Summary: FTS4 scheduler

Requires: python3-psycopg2

Requires(post):   systemd
Requires(preun):  systemd
Requires(postun): systemd

%description scheduler
The FTS4 scheduler is a daemon that schedules the next set of file-transfers by
reading the current state of the FTS instance and its queues from the FTS
database, taking the neccessary scheduling decisions and then writing them back
to the database.
%endif

%package libs
Summary:    File Transfer Service version 3 libraries

Requires:   zeromq
Obsoletes:  fts-mysql-debuginfo < %{version}

%description libs
FTS common libraries used across the client and
server. This includes among others: configuration
parsing, logging and error-handling utilities, as
well as, common definitions and interfaces

%package activemq
Summary:    File Transfer Service version 3 messaging integration
Requires:   fts-libs%{?_isa} = %{version}-%{release}
Provides:   %{name}-msg%{?_isa} = %{version}-%{release}
Obsoletes:  %{name}-msg <= %{version}

%description activemq
FTS ActiveMQ broker publisher daemon

%package server-selinux
Summary:    SELinux support for fts-server
Requires:   fts-server%{?_isa} = %{version}-%{release}
%if "%{_selinux_policy_version}" != ""
Requires:   selinux-policy >= %{_selinux_policy_version}
%else
Requires:   selinux-policy >= %{selinux_policyver}
%endif
Requires(post):   /usr/sbin/semodule, /sbin/restorecon, fts-server
Requires(postun): /usr/sbin/semodule, /sbin/restorecon, fts-server

%description server-selinux
This package setup the SELinux policies for the FTS3 server.

%package mysql
Summary:    File Transfer Service V3 mysql plug-in

BuildRequires:  soci-mysql-devel
Requires:   soci-mysql%{?_isa}
Requires:   fts-server%{?_isa}

%description mysql
The File Transfer Service V3 mysql plug-in

%package tests
Summary:    FTS unit tests
Group:      Development/Tools

Requires:   fts-libs%{?_isa} = %{version}-%{release}
Requires:   gfal2-plugin-mock%{?_isa} >= 2.23.2

%description tests
Testing binaries for the FTS Server and related components.

%prep
%setup -q

%build
# Make sure the version in the spec file and the version used
# for building matches
fts_cmake_ver=`sed -n 's/^set(VERSION_\(MAJOR\|MINOR\|PATCH\) \([0-9]\+\).*/\2/p' CMakeLists.txt | paste -sd '.'`
fts_spec_ver=`expr "%{version}" : '\([0-9]*\\.[0-9]*\\.[0-9]*\)'`
if [ "$fts_cmake_ver" != "$fts_spec_ver" ]; then
    echo "The version in the spec file does not match the CMakeLists.txt version!"
    echo "$fts_cmake_ver != %{version}"
    exit 1
fi

%cmake3 -DSERVERBUILD=ON -DMYSQLBUILD=ON \
    -DFTS4SCHEDULERBUILD=%{fts4_scheduler_build} \
    -DTESTBUILD=ON \
    -DCMAKE_BUILD_TYPE=RelWithDebInfo \
    -DCMAKE_INSTALL_PREFIX='' \
    -DSYSTEMD_INSTALL_DIR=%{_unitdir}

%cmake3_build

# SELinux
cd selinux
for selinuxvariant in %{selinux_variants}; do
  make NAME=${selinuxvariant} -f /usr/share/selinux/devel/Makefile
  mv fts.pp fts.pp.${selinuxvariant}
  make NAME=${selinuxvariant} -f /usr/share/selinux/devel/Makefile clean
done
cd -

%install

mkdir -p %{buildroot}%{_var}/lib/fts3
mkdir -p %{buildroot}%{_var}/lib/fts3/monitoring
mkdir -p %{buildroot}%{_var}/lib/fts3/status
mkdir -p %{buildroot}%{_var}/lib/fts3/stalled
mkdir -p %{buildroot}%{_var}/lib/fts3/logs
mkdir -p %{buildroot}%{_var}/log/fts3
mkdir -p %{buildroot}%{_sysconfdir}/fts3
%cmake3_install

# SELinux
for selinuxvariant in %{selinux_variants}; do
  install -d %{buildroot}%{_datadir}/selinux/${selinuxvariant}
  install -p -m 644 selinux/fts.pp.${selinuxvariant} %{buildroot}%{_datadir}/selinux/${selinuxvariant}/fts.pp
done

# Server scriptlets
%pre server
getent group fts3 >/dev/null || groupadd -r fts3
getent passwd fts3 >/dev/null || \
    useradd -r -g fts3 -d /var/log/fts3 -s /sbin/nologin \
    -c "fts3 urlcopy user" fts3
exit 0

%post server
/bin/systemctl daemon-reload > /dev/null 2>&1 || :
exit 0

%preun server
if [ $1 -eq 0 ] ; then
  /bin/systemctl stop fts-server.service > /dev/null 2>&1 || :
  /bin/systemctl stop fts-records-cleaner.service > /dev/null 2>&1 || :
  /bin/systemctl --no-reload disable fts-server.service > /dev/null 2>&1 || :
  /bin/systemctl --no-reload disable fts-records-cleaner.service > /dev/null 2>&1 || :
fi
exit 0

%postun server
if [ "$1" -ge "1" ] ; then
  /bin/systemctl try-restart fts-server.service > /dev/null 2>&1 || :
  /bin/systemctl try-restart fts-records-cleaner.service > /dev/null 2>&1 || :
fi
exit 0

# ActiveMQ scriptlets
%post activemq
/bin/systemctl daemon-reload > /dev/null 2>&1 || :
exit 0

%preun activemq
if [ $1 -eq 0 ] ; then
  /bin/systemctl stop fts-activemq.service > /dev/null 2>&1 || :
  /bin/systemctl --no-reload disable fts-activemq.service > /dev/null 2>&1 || :
fi
exit 0

%postun activemq
if [ "$1" -ge "1" ] ; then
  /bin/systemctl try-restart fts-activemq.service > /dev/null 2>&1 || :
fi
exit 0

# Libs scriptlets
%post libs
/sbin/ldconfig || exit 1

%postun libs
/sbin/ldconfig || exit 1

#SELinux scriptlets
%post server-selinux
if [ $1 -eq 1 ] ; then
  for selinuxvariant in %{selinux_variants}; do
    /usr/sbin/semodule -s ${selinuxvariant} -i %{_datadir}/selinux/${selinuxvariant}/fts.pp &> /dev/null || :
  done
  /sbin/restorecon -R %{_var}/log/fts3 || :
fi
exit 0

%postun server-selinux
if [ $1 -eq 0 ] ; then
  for selinuxvariant in %{selinux_variants} ; do
    /usr/sbin/semodule -s ${selinuxvariant} -r fts &> /dev/null || :
  done
  [ -d %{_var}/log/fts3 ]  && /sbin/restorecon -R %{_var}/log/fts3 &> /dev/null || :
fi

%files server
%dir %attr(0755,fts3,root) %{_var}/lib/fts3
%dir %attr(0755,fts3,root) %{_var}/lib/fts3/monitoring
%dir %attr(0755,fts3,root) %{_var}/lib/fts3/status
%dir %attr(0755,fts3,root) %{_var}/lib/fts3/stalled
%dir %attr(0755,fts3,root) %{_var}/lib/fts3/logs
%dir %attr(0755,fts3,root) %{_var}/log/fts3
%dir %attr(0755,fts3,root) %{_sysconfdir}/fts3

%{_sbindir}/fts_qos
%{_sbindir}/fts_optimizer
%{_sbindir}/fts_token
%{_sbindir}/fts_db_cleaner
%{_sbindir}/fts_server
%{_sbindir}/fts_url_copy
%{_sbindir}/fts_db_rotate
%{_sbindir}/ftstokenhousekeeperd

%dir %attr(0755,root,root) %{_datadir}/fts/
%{_datadir}/fts/fts-database-upgrade.py*

%config(noreplace) %attr(0644,root,root) %{_unitdir}/fts-server.service
%config(noreplace) %attr(0644,root,root) %{_unitdir}/fts-records-cleaner.service
%config(noreplace) %attr(0644,root,root) %{_unitdir}/fts-qos.service
%config(noreplace) %attr(0644,root,root) %{_unitdir}/fts-optimizer.service
%config(noreplace) %attr(0644,root,root) %{_unitdir}/fts-token.service
%config(noreplace) %attr(0644,root,root) %{_unitdir}/ftstokenhousekeeperd.service

%attr(0755,root,root) %{_sysconfdir}/cron.daily/fts-records-cleaner
%config(noreplace) %attr(0644,fts3,root) %{_sysconfdir}/fts3/fts3config
%config(noreplace) %attr(0644,fts3,root) %{_sysconfdir}/fts3/ftstokenhousekeeperd.ini
%config(noreplace) %attr(0644,fts3,root) %{_sysconfdir}/sysconfig/fts-server
%config(noreplace) %attr(0644,fts3,root) %{_sysconfdir}/sysconfig/fts-qos
%config(noreplace) %attr(0644,fts3,root) %{_sysconfdir}/sysconfig/fts-optimizer
%config(noreplace) %attr(0644,fts3,root) %{_sysconfdir}/sysconfig/fts-token
%config(noreplace) %{_sysconfdir}/logrotate.d/fts-server
%{_mandir}/man8/fts_qos.8.gz
%{_mandir}/man8/fts_optimizer.8.gz
%{_mandir}/man8/fts_token.8.gz
%{_mandir}/man8/fts_db_cleaner.8.gz
%{_mandir}/man8/fts_server.8.gz
%{_mandir}/man8/fts_url_copy.8.gz

%files activemq
%{_sbindir}/fts_activemq

%config(noreplace) %attr(0644,root,root) %{_unitdir}/fts-activemq.service

%config(noreplace) %attr(0644,fts3,root) %{_sysconfdir}/fts3/fts-activemq.conf
%{_mandir}/man8/fts_activemq.8.gz

%if "%{fts4_scheduler_build}" == "ON"
%files scheduler
%dir %attr(0755,fts3,root) /opt/fts
%dir %attr(0755,fts3,root) /opt/fts/fts_scheduler
/opt/fts/fts_scheduler/*.py
%config(noreplace) %attr(0644,root,root) %{_unitdir}/fts-scheduler.service
%config(noreplace) %attr(0644,fts3,root) %{_sysconfdir}/fts3/fts-scheduler.ini
%endif

%files libs
%{_libdir}/libfts_common.so*
%{_libdir}/libfts_config.so*
%{_libdir}/libfts_db_generic.so*
%{_libdir}/libfts_msg_ifce.so*
%{_libdir}/libfts_proxy.so*
%{_libdir}/libfts_server_lib.so*
%{_libdir}/libfts_msg_bus.so*
%{_libdir}/libfts_url_copy.so*
%doc README.md
%doc LICENSE

%files server-selinux
%doc selinux/*
%{_datadir}/selinux/*/fts.pp

%files mysql
%{_libdir}/libfts_db_mysql.so.*
%{_datadir}/fts-mysql

%files tests
%{_bindir}/fts-unit-tests
%{_libdir}/fts-tests

%changelog
<<<<<<< HEAD
=======
* Wed Apr 30 2025 Mihai Patrascoiu <mihai.patrascoiu@cern.ch> - 3.14.0
- FTS v3.14 minor release: "Token Release"
- Rework of the transfer agent process for finer graind control
- Complete rework of the component publishing monitoring messages (new FTS ActiveMQ daemon)
- Stand-alone daemons for Optimizer and Token services
- Staging & scheduling performance improvements
- Large codebase clean-up to reove deprecated components
- New schema v10.0.0 (new fields and optimized indexes)

>>>>>>> c70ec2e5
* Fri Nov 22 2024 Mihai Patrascoiu <mihai.patrascoiu@cern.ch> - 3.13.3
- Executable "tokenrefresherd" and "tokenhousekeeperd" daemons
- Systemd unit files for the "/usr/sbin/" token daemons

* Tue Sep 03 2024 Louis Regnier <louis.regnier@cern.ch> - 3.13.2
- Do a "staging abort" when a HTTP staging transfer is cancelled
- Allow the FTS systems to skip the token lifecycle management for certain tokens
- No longer use the "idx_finish_time" index in Optimizer statistical queries

* Tue Aug 20 2024 Mihai Patrascoiu <mihai.patrascoiu@cern.ch> - 3.13.1
- "Overwrite-when-only-on-disk" feature
- Drop CC7 build

* Thu May 30 2024 Mihai Patrascoiu <mihai.patrascoiu@cern.ch> - 3.13.0
- Alma9 release

* Thu Oct 19 2023 Mihai Patrascoiu <mihai.patrascoiu@cern.ch> - 3.12.11
- Add Scitag label to transfers

* Mon Aug 14 2023 Joao Lopes <joao.pedro.batista.lopes@cern.ch> - 3.12.10
- New upstream release

* Tue Aug 08 2023 Joao Lopes <joao.pedro.batista.lopes@cern.ch> - 3.12.9
- Create TPC role property configurable per Storage Endpoint
- Turn configurable eviction flag into skip-eviction
- Send transfer clean-up result to monitoring messages
- Add GFAL2 prefix to the messages from the GFAL2 library in the UrlCopy logs

* Mon Jun 12 2023 Joao Lopes <joao.pedro.batista.lopes@cern.ch> - 3.12.8
- Always release a file after a copy if we have a bringonline token
- Migrate database upgrade script from Python2 to Python3

* Wed Apr 12 2023 Joao Lopes <joao.pedro.batista.lopes@cern.ch> - 3.12.7
- Make default pin-lifetime and bring-online timeout configurable
- Optimizer ignore "Staged file does not exist" errors

* Mon Apr 03 2023 Joao Lopes <joao.pedro.batista.lopes@cern.ch> - 3.12.6
- Send archive metadata to Url-Copy process
- Remove invalid export keyword from /etc/sysconfig/fts-qos
- Log host hashSegment when restarting the QoS daemon recovering already started tasks

* Mon Feb 20 2023 Joao Lopes <joao.pedro.batista.lopes@cern.ch> - 3.12.5-1
- Monitoring messages support for tape archive monitoring
- Fail multiple replica archiving jobs if archive monitoring fails
- Provide more useful information on default HTTP transfer logs
- Log 3rd party pull/push client IPs

* Tue Jan 24 2023 Mihai Patrascoiu <mihai.patrascoiu@cern.ch> - 3.12.4-1
- Add throughput profiling logs
- Implement Force Start Transfers mechanism
- Provide more TransferComplete Monitoring Messages fields directly at source
- Introduce new "ipver" field in TransferComplete Monitoring Message
- Pass bringonline token to copy eviction
- Upgrade compiler support to C++17

* Fri Nov 18 2022 Mihai Patrascoiu <mihai.patrascoiu@cern.ch> - 3.12.3-1
- QoS task generation critical fix

* Thu Nov 10 2022 Mihai Patrascoiu <mihai.patrascoiu@cern.ch> - 3.12.2-1
- HTTP Staging functionality

* Tue Aug 30 2022 Mihai Patrascoiu <mihai.patrascoiu@cern.ch> - 3.12.1-1
- Fail staging transfers met with operation not supported
- Use the Gfal2 configured bringonline TURL setting

* Thu Jul 14 2022 Mihai Patrascoiu <mihai.patrascoiu@cern.ch> - 3.12.0-1
- New minor release
- Tape REST API functionality for Eviction and ArchiveInfo
- OC11/GDPR compliance with regards to temporary proxy certifcate file names
- Eviction property configurable per SE
- Multihop overwrite-hop feature
- Improved gitlab-CI

* Tue Jun 14 2022 Mihai Patrascoiu <mihai.patrascoiu@cern.ch> - 3.11.3-1
- Fix for S3 alternate field

* Wed Feb 16 2022 Joao Lopes <joao.pedro.batista.lopes@cern.ch> - 3.11.2-1
- Introduce profiling logs
- Introduce new sanity-checker to prevent stuck multihop jobs

* Mon Oct 25 2021 Mihai Patrascoiu <mihai.patrascoiu@cern.ch> - 3.11.1-1
- Introduce shuffling of Activity queues

* Wed Sep 22 2021 Mihai Patrascoiu <mihai.patrascoiu@cern.ch> - 3.11.0-1
- New minor release
- Destination file report feature
- Improved handling of timeouts during polling tasks

* Wed Jun 02 2021 Mihai Patrascoiu <mihai.patrascoiu@cern.ch> - 3.10.2-1
- Fix memory management in archiving tasks recovery

* Fri Feb 26 2021 Mihai Patrascoiu <mihai.patrascoiu@cern.ch> - 3.10.1-1
- Bugfix for stage-only + multihop jobs

* Mon Dec 07 2020 Mihai Patrascoiu <mihai.patrascoiu@cern.ch> - 3.10.0-1
- New minor release
- Brings the QoS daemon, which replaces the Bringonline daemon
- OIDC Tokens Integration
- Archive Monitoring feature
- Support for QoS transitions

* Mon Jul 27 2020 Mihai Patrascoiu <mihai.patrascoiu@cern.ch> - 3.9.5-1
- Rework the message handling mechanism

* Wed Jun 10 2020 Mihai Patrascoiu <mihai.patrascoiu@cern.ch> - 3.9.4-2
- Remove soci < 4.0.0 requirement

* Thu May 07 2020 Mihai Patrascoiu <mihai.patrascoiu@cern.ch> - 3.9.4-1
- Release focused on HTTP TPC tests
- Fix SRM pin leak after copy
- Change minimum validity time for a proxy from 60 to 90 minutes
- Compatibility with MySQL version 8 database

* Thu Nov 21 2019 Andrea Manzi <amanzi@cern.ch> - 3.9.3-1
- Select multihop transfers as well when reaping stalled transfers

* Mon Sep 09 2019 Andrea Manzi <amanzi@cern.ch> - 3.9.2-3
- fix curl build when libssh2 is installed on the system

* Mon Sep 02 2019 Andrea Manzi <amanzi@cern.ch> - 3.9.2-2
- stop requiring CGSI-gsoap

* Thu Jul 25 2019 Andrea Manzi <amanzi@cern.ch> - 3.9.2-1
- New bugfix release

* Tue Jun 18 2019 Edward Karavakis <edward.karavakis@cern.ch> - 3.9.1-1
- New bugfix release

* Thu May 23 2019 Edward Karavakis <edward.karavakis@cern.ch> - 3.9.0-2
- fix db upgrade script

* Wed May 08 2019 Edward Karavakis <edward.karavakis@cern.ch> - 3.9.0-1
- New Minor release
- Includes multiple database optimisations that improve the overall performance of FTS
- Avoid submitting multiple transfers to the same destination
- Fix optmizer running in parallel in 2 nodes

* Mon Apr 15 2019 Andrea Manzi <amanzi@cern.ch> - 3.8.5-1
- New bugfix release

* Mon Mar 18 2019 Andrea Manzi <amanzi@cern.ch> - 3.8.4-1
- New bugfix release

* Thu Feb 21 2019 Andrea Manzi <amanzi@cern.ch> - 3.8.3-1
- New bugfix release

* Thu Jan 10 2019 Andrea Manzi <amanzi@cern.ch> - 3.8.2-1
- New bugfix release

* Tue Oct 16 2018 Andrea Manzi <amanzi@cern.ch> - 3.8.1-1
- New bugfix release

* Mon Sep 24 2018 Andrea Manzi <amanzi@cern.ch> - 3.8.0-1
- New Minor release
- Initial support for Macaroons/Scitokens
- Multihop Scheduler merged into Standard Scheduling system
- AutoSessionReuse support

* Mon Jun 11 2018 Andrea Manzi <amanzi@cern.ch> - 3.7.10-1
- New upstream release

* Fri May 4 2018 Andrea Manzi <amanzi@cern.ch> - 3.7.9-1
- New upstream release

* Thu Feb 15 2018 Andrea Manzi <amanzi@cern.ch> - 3.7.8-1
- New upstream release

* Wed Feb 07 2018 Fedora Release Engineering <releng@fedoraproject.org> - 3.6.10-4
- Rebuilt for https://fedoraproject.org/wiki/Fedora_28_Mass_Rebuild

* Wed Nov 29 2017 Igor Gnatenko <ignatenko@redhat.com> - 3.6.10-3
- Rebuild for protobuf 3.5

* Mon Nov 13 2017 Igor Gnatenko <ignatenkobrain@fedoraproject.org> - 3.6.10-2
- Rebuild for protobuf 3.4

* Thu Aug 03 2017 Alejandro Alvarez Ayllon <aalvarez@cern.ch> - 3.6.10-1
- New upstream release

* Wed Aug 02 2017 Fedora Release Engineering <releng@fedoraproject.org> - 3.6.8-5
- Rebuilt for https://fedoraproject.org/wiki/Fedora_27_Binutils_Mass_Rebuild

* Wed Jul 26 2017 Fedora Release Engineering <releng@fedoraproject.org> - 3.6.8-4
- Rebuilt for https://fedoraproject.org/wiki/Fedora_27_Mass_Rebuild

* Mon Jul 03 2017 Jonathan Wakely <jwakely@redhat.com> - 3.6.8-3
- Rebuilt for Boost 1.64

* Wed Jun 14 2017 Orion Poplawski <orion@cora.nwra.com> - 3.6.8-2
- Rebuild for protobuf 3.3.1

* Tue Apr 18 2017 Alejandro Alvarez Ayllon <aalvarez@cern.ch> - 3.6.8-1
- New upstream release
- rpmlint

* Mon Feb 20 2017 Alejandro Alvarez Ayllon <aalvarez@cern.ch> - 3.6.3-1
- New upstream release

* Fri Feb 10 2017 Fedora Release Engineering <releng@fedoraproject.org> - 3.5.7-3
- Rebuilt for https://fedoraproject.org/wiki/Fedora_26_Mass_Rebuild

* Fri Jan 27 2017 Jonathan Wakely <jwakely@redhat.com> - 3.5.7-2
- Rebuilt for Boost 1.63

* Mon Nov 14 2016 Alejandro Alvarez Ayllon <aalvarez@cern.ch> - 3.5.7-1
- New upstream release

* Fri Aug 26 2016 Alejandro Alvarez Ayllon <aalvarez@cern.ch> - 3.4.3-5
- Rebuilt for new voms

* Tue Jul 19 2016 Fedora Release Engineering <rel-eng@lists.fedoraproject.org> - 3.4.3-4
- https://fedoraproject.org/wiki/Changes/Automatic_Provides_for_Python_RPM_Packages

* Tue May 17 2016 Jonathan Wakely <jwakely@redhat.com> - 3.4.3-3
- Rebuilt for linker errors in boost (#1331983)

* Mon Apr 18 2016 Alejandro Alvarez <aalvarez@cern.ch> - 3.4.3-2
- Patch gsoap find module
- Patch url_copy for boost scoped ptr

* Mon Apr 18 2016 Alejandro Alvarez <aalvarez@cern.ch> - 3.4.3-1
- New upstream release
- systemd scripts

* Tue Feb 02 2016 Alejandro Alvarez <aalvarez@cern.ch> - 3.3.1-5
- Rebuilt for gsoap 2.8.28

* Fri Jan 15 2016 Jonathan Wakely <jwakely@redhat.com> - 3.3.1-4
- Rebuilt for Boost 1.60

* Tue Sep 22 2015 Alejandro Alvarez <aalvarez@cern.ch> - 3.3.1-3
- Supress -devel rpm

* Tue Sep 08 2015 Alejandro Alvarez <aalvarez@cern.ch> - 3.3.1-2
- Patch to disable Google Coredumper in non x86 architectures

* Fri Sep 04 2015 Alejandro Alvarez <aalvarez@cern.ch> - 3.3.1-1
- New upstream release
- fts-mysql integrated

* Thu Aug 27 2015 Jonathan Wakely <jwakely@redhat.com> - 3.2.32-6
- Rebuilt for Boost 1.59

* Wed Jul 29 2015 Fedora Release Engineering <rel-eng@lists.fedoraproject.org> - 3.2.32-5
- Rebuilt for https://fedoraproject.org/wiki/Changes/F23Boost159

* Wed Jul 22 2015 David Tardon <dtardon@redhat.com> - 3.2.32-4
- rebuild for Boost 1.58

* Wed Jun 17 2015 Fedora Release Engineering <rel-eng@lists.fedoraproject.org> - 3.2.32-3
- Rebuilt for https://fedoraproject.org/wiki/Fedora_23_Mass_Rebuild

* Sat May 02 2015 Kalev Lember <kalevlember@gmail.com> - 3.2.32-2
- Rebuilt for GCC 5 C++11 ABI change

* Thu Mar 05 2015  Alejandro Alvarez Ayllon <aalvarez@cern.ch> - 3.2.31-1
- Update for new upstream release

* Thu Jan 29 2015 Petr Machata <pmachata@redhat.com> - 3.2.30-3
- Rebuild for boost 1.57.0
- Include <boost/scoped_ptr.hpp> in src/url-copy/main.cpp
  (fts-3.2.30-boost157.patch)

* Mon Jan 26 2015 Alejandro Alvarez Ayllon <aalvarez@cern.ch> - 3.2.30-2
- Rebuilt for gsoap 2.8.21

* Wed Nov 26 2014 Alejandro Alvarez Ayllon <aalvarez@cern.ch> - 3.2.30-1
- Update for new upstream release

* Thu Sep 04 2014 Orion Poplawski <orion@cora.nwra.com> - 3.2.26.2-4
- Rebuild for pugixml 1.4

* Sat Aug 16 2014 Fedora Release Engineering <rel-eng@lists.fedoraproject.org> - 3.2.26.2-3
- Rebuilt for https://fedoraproject.org/wiki/Fedora_21_22_Mass_Rebuild

* Wed Aug 13 2014 Michal Simon <michal.simon@cern.ch> - 3.2.26.2-2
- Update for new upstream releas

* Tue Feb 04 2014 Alejandro Alvarez <aalvarez@cern.ch> - 3.2.26-1
- introduced dist back in the release

* Mon Jan 13 2014 Alejandro Alvarez <aalvarez@cern.ch> - 3.2.25-2
- separated rpms for messaging and infosys subsystems

* Mon Nov 18 2013 Alejandro Alvarez Ayllon <aalvarez@cern.ch> - 3.1.33-2
- Added missing changelog entry
- Fixed bogus date

* Tue Oct 29 2013 Michal Simon <michal.simon@cern.ch> - 3.1.33-1
- Update for new upstream release

* Wed Aug 07 2013 Michal Simon <michal.simon@cern.ch> - 3.1.1-2
- no longer linking explicitly to boost libraries with '-mt' sufix

* Sat Aug 03 2013 Fedora Release Engineering <rel-eng@lists.fedoraproject.org> - 3.1.0-3
- Rebuilt for https://fedoraproject.org/wiki/Fedora_20_Mass_Rebuild

* Sat Jul 27 2013 Petr Machata <pmachata@redhat.com> - 3.1.0-2
- rebuild for boost 1.54.0
- boost package doesn't use tagged sonames anymore, drop the -mt
  suffix from several boost libraries (fts-3.1.0-boost_mt.patch)

* Wed Jul 24 2013 Michal Simon <michal.simon@cern.ch> - 3.0.3-15
- compatible with rawhide (f20)

* Tue Jul 02 2013 Michail Salichos <michail.salichos@cern.ch> - 3.0.3-14
- mysql queries optimization

* Fri Jun 14 2013 Michal Simon <michal.simon@cern.ch> - 3.0.3-1
- dependency on 'gfal2-plugin-http' has been removed
- the calls to mktemp have been removed
- cmake build type changed from Release to RelWithDebInfo
- EPEL5 specifics have been removed from spec files
- changelog has been fixed

* Fri May 24 2013 Michal Simon <michal.simon@cern.ch> - 3.0.2-1
- speling has been fixed in package's description
- man pages added to devel package
- services are disabled by default
- missing 'Requires(post): chkconfig' and 'Requires(preun): chkconfig' added

* Tue Apr 30 2013 Michal Simon <michal.simon@cern.ch> - 3.0.1-1
- BuildRequires and Requires entries have been sorted alphabetically
- the non standard compilation options have been removed
- package and the subpackages descriptions have been updated
- documentation files listed as %%doc
- trailing white-spaces have been removed

* Wed Apr 24 2013 Michal Simon <michal.simon@cern.ch> - 3.0.0-1
- First EPEL release<|MERGE_RESOLUTION|>--- conflicted
+++ resolved
@@ -11,22 +11,13 @@
 %endif
 
 Name:       fts
-<<<<<<< HEAD
-Version:    3.13.3
-=======
 Version:    3.14.0
->>>>>>> c70ec2e5
 Release:    1%{?dist}
 Summary:    File Transfer Service V3
 License:    ASL 2.0
 URL:        https://fts.web.cern.ch/
-<<<<<<< HEAD
-# git clone --depth=1 --branch v3.13.3 https://gitlab.cern.ch/fts/fts3.git fts-3.13.3
-# tar -vczf fts-3.13.3.tar.gz --exclude-vcs fts-3.13.3/
-=======
 # git clone --depth=1 --branch v3.14.0 https://gitlab.cern.ch/fts/fts3.git fts-3.14.0
 # tar -vczf fts-3.14.0.tar.gz --exclude-vcs fts-3.14.0/
->>>>>>> c70ec2e5
 Source0: %{name}-%{version}.tar.gz
 
 BuildRequires:  gcc
@@ -369,8 +360,6 @@
 %{_libdir}/fts-tests
 
 %changelog
-<<<<<<< HEAD
-=======
 * Wed Apr 30 2025 Mihai Patrascoiu <mihai.patrascoiu@cern.ch> - 3.14.0
 - FTS v3.14 minor release: "Token Release"
 - Rework of the transfer agent process for finer graind control
@@ -380,7 +369,6 @@
 - Large codebase clean-up to reove deprecated components
 - New schema v10.0.0 (new fields and optimized indexes)
 
->>>>>>> c70ec2e5
 * Fri Nov 22 2024 Mihai Patrascoiu <mihai.patrascoiu@cern.ch> - 3.13.3
 - Executable "tokenrefresherd" and "tokenhousekeeperd" daemons
 - Systemd unit files for the "/usr/sbin/" token daemons
