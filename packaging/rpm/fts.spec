--- conflicted
+++ resolved
@@ -6,11 +6,7 @@
 %define __python python3
 
 Name:       fts
-<<<<<<< HEAD
-Version:    3.13.0
-=======
 Version:    3.14.0
->>>>>>> 92fea06b
 Release:    1%{?dist}
 Summary:    File Transfer Service V3
 License:    ASL 2.0
