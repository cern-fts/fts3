--- conflicted
+++ resolved
@@ -9,11 +9,7 @@
 %endif
 
 Name:       fts
-<<<<<<< HEAD
-Version:    3.9.5
-=======
 Version:    3.10.0
->>>>>>> 918b2284
 Release:    1%{?dist}
 Summary:    File Transfer Service V3
 Group:      System Environment/Daemons
@@ -508,8 +504,6 @@
 ./build/test/unit/unit --log_level=all --report_level=detailed
 
 %changelog
-<<<<<<< HEAD
-=======
 * Mon Dec 07 2020 Mihai Patrascoiu <mihai.patrascoiu@cern.ch> - 3.10.0-1
 - New minor release
 - Brings the QoS daemon, which replaces the Bringonline daemon
@@ -517,7 +511,6 @@
 - Archive Monitoring feature
 - Support for QoS transitions
 
->>>>>>> 918b2284
 * Mon Jul 27 2020 Mihai Patrascoiu <mihai.patrascoiu@cern.ch> - 3.9.5-1
 - Rework the message handling mechanism
 
