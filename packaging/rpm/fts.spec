--- conflicted
+++ resolved
@@ -9,13 +9,8 @@
 %endif
 
 Name:       fts
-<<<<<<< HEAD
-Version:    3.9.2
-Release:    3%{?dist}
-=======
 Version:    3.9.3
 Release:    1%{?dist}
->>>>>>> 4614be20
 Summary:    File Transfer Service V3
 Group:      System Environment/Daemons
 License:    ASL 2.0
