%bcond_with oracle

%global _hardened_build 1
%global __provides_exclude_from ^%{python_sitearch}/fts/.*\\.so$
%global selinux_policyver %(sed -e 's,.*selinux-policy-\\([^/]*\\)/.*,\\1,' /usr/share/selinux/devel/policyhelp || echo 0.0.0)
%global selinux_variants mls targeted

%if %{?fedora}%{!?fedora:0} >= 17 || %{?rhel}%{!?rhel:0} >= 7
%global systemd 1
%else
%global systemd 0
%endif

Name:       fts
<<<<<<< HEAD
Version:    3.5.0
Release:    1%{?dist}
=======
Version:    3.4.1
Release:    2%{?dist}
>>>>>>> 9e5afd4b
Summary:    File Transfer Service V3
Group:      System Environment/Daemons
License:    ASL 2.0
URL:        http://fts3-service.web.cern.ch/
# The source for this package was pulled from upstream's vcs.  Use the
# following commands to generate the tarball:
#  git clone https://gitlab.cern.ch/fts/fts3.git -b master --depth=1 fts-3.3.1
#  cd fts-3.3.1
#  git submodule init && git submodule update
#  cd ..
#  tar --exclude-vcs -vczf fts-3.3.1.tar.gz fts-3.3.1
Source0: %{name}-%{version}.tar.gz

%if 0%{?el5}
BuildRequires:  activemq-cpp-library
%else
BuildRequires:  activemq-cpp-devel
%endif
BuildRequires:  boost-devel
BuildRequires:  CGSI-gSOAP-devel

%if %{?rhel}%{!?rhel:0} >= 6
BuildRequires:  cmake
%else
BuildRequires:  cmake28
%endif

BuildRequires:  doxygen
%if 0%{?el5}
BuildRequires:  e2fsprogs-devel
%else
BuildRequires:  libuuid-devel
%endif
BuildRequires:  gfal2-devel >= 2.9.0
BuildRequires:  glib2-devel
BuildRequires:  globus-gsi-credential-devel
BuildRequires:  gridsite-devel
BuildRequires:  gsoap-devel
BuildRequires:  json-c-devel
BuildRequires:  libcurl-devel
BuildRequires:  openldap-devel
BuildRequires:  pugixml-devel
BuildRequires:  python2-devel
BuildRequires:  voms-devel
BuildRequires:  checkpolicy, selinux-policy-devel, selinux-policy-doc 
%if %systemd
<<<<<<< HEAD
BuildRequires:  systemd-units
=======
BuildRequires:	systemd
>>>>>>> 9e5afd4b
%endif

Requires(pre):  shadow-utils

%description
The File Transfer Service V3 is the successor of File Transfer Service V2.
It is a service and a set of command line tools for managing third party
transfers, most importantly the aim of FTS3 is to transfer the data produced
by CERN's LHC into the computing GRID.

%package devel
Summary: Development files for File Transfer Service V3
Group: Applications/Internet
Requires: fts-libs%{?_isa} = %{version}-%{release}

%description devel
This package contains development files 
(e.g. header files) for File Transfer Service V3.

%package server
Summary: File Transfer Service version 3 server
Group: System Environment/Daemons

Requires: fts-libs%{?_isa} = %{version}-%{release}
Requires: gfal2%{?_isa} >= 2.9.0
Requires: gfal2-plugin-gridftp%{?_isa} >= 2.9.0
Requires: gfal2-plugin-http%{?_isa} >= 2.9.0
Requires: gfal2-plugin-srm%{?_isa} >= 2.9.0
#Requires: gfal2-plugin-xrootd%{?_isa}
Requires: gridsite >= 1.7.25

%if %systemd
<<<<<<< HEAD
Requires(post):     systemd-units
Requires(preun):    systemd-units
Requires(postun):   systemd-units
=======
Requires(post):		systemd
Requires(preun):	systemd
Requires(postun):	systemd
>>>>>>> 9e5afd4b
%else
Requires(post):     chkconfig
Requires(preun):    chkconfig
Requires(preun):    initscripts
Requires(postun):   initscripts
%endif

%description server
The FTS server is a service which accepts transfer jobs,
it exposes both a SOAP and a RESTful interface. The File
Transfer Service allows also for querying and canceling
transfer-jobs. The authentication and authorization is
VOMS based. Furthermore, the service provides a mechanism that
dynamically adjust transfer parameters for optimal bandwidth
utilization and allows for configuring so called VO-shares.

%package libs
Summary:    File Transfer Service version 3 libraries
Group:      System Environment/Libraries

Obsoletes:  fts-mysql-debuginfo < %{version}
Obsoletes:  fts-oracle-debuginfo < %{version}

%description libs
FTS common libraries used across the client and
server. This includes among others: configuration
parsing, logging and error-handling utilities, as
well as, common definitions and interfaces

%package infosys
Summary:    File Transfer Service version 3 infosys integration
Group:      System Environment/Daemons
Requires:   bdii
Requires:   fts-server%{?_isa} = %{version}-%{release}
Requires:   glue-schema

%if %systemd
<<<<<<< HEAD
Requires(post):     systemd-units
Requires(preun):    systemd-units
Requires(postun):   systemd-units
=======
Requires(post):		systemd
Requires(preun):	systemd
Requires(postun):	systemd
>>>>>>> 9e5afd4b
%else
Requires(post):     chkconfig
Requires(preun):    chkconfig
Requires(preun):    initscripts
Requires(postun):   initscripts
%endif

%description infosys
FTS infosys integration

%package msg
Summary:    File Transfer Service version 3 messaging integration
Group:      System Environment/Daemons
Requires:   fts-server%{?_isa} = %{version}-%{release}

%description msg
FTS messaging integration

%package python
Summary:    File Transfer Service version 3 python bindings
Group:      System Environment/Libraries
Requires:   fts-libs%{?_isa} = %{version}-%{release}
Requires:   python%{?_isa}

%description python
FTS python bindings for client libraries and DB API

%package client
Summary:    File Transfer Service version 3 client
Group:      Applications/Internet
Requires:   fts-libs%{?_isa} = %{version}-%{release}

%description client
A set of command line tools for submitting, querying
and canceling transfer-jobs to the FTS service. Additionally,
there is a CLI that can be used for configuration and
administering purposes.

%package server-selinux
Summary:    SELinux support for fts-server
Group:      Applications/Internet
Requires:   fts-server%{?_isa} = %{version}-%{release}
%if "%{_selinux_policy_version}" != ""
Requires:   selinux-policy >= %{_selinux_policy_version}
%else
Requires:   selinux-policy >= %{selinux_policyver}
%endif
Requires(post):   /usr/sbin/semodule, /sbin/restorecon, fts-server
Requires(postun): /usr/sbin/semodule, /sbin/restorecon, fts-server

%description server-selinux
This package setup the SELinux policies for the FTS3 server.

%package mysql
Summary:    File Transfer Service V3 mysql plug-in
Group:      Applications/Internet

BuildRequires:  soci-mysql-devel
Requires:   soci-mysql%{?_isa}
Requires:   fts-server%{?_isa}

%description mysql
The File Transfer Service V3 mysql plug-in

%{?with_oracle:%package oracle
Summary:    File Transfer Service V3 oracle plug-in
Group:      Applications/Internet

BuildRequires:  soci-oracle-devel
BuildRequires:  oracle-instantclient-devel
Requires:       soci-oracle%{?_isa}
Requires:       fts-server%{?_isa}

AutoReq: no
AutoProv: yes

%description oracle
The File Transfer Service V3 oracle plug-in
}


%prep
%setup -q

%build
# Make sure the version in the spec file and the version used
# for building matches
fts_cmake_ver=`sed -n 's/^set(VERSION_\(MAJOR\|MINOR\|PATCH\) \([0-9]\+\).*/\2/p' CMakeLists.txt | paste -sd '.'`
fts_spec_ver=`expr "%{version}" : '\([0-9]*\\.[0-9]*\\.[0-9]*\)'`
if [ "$fts_cmake_ver" != "$fts_spec_ver" ]; then
    echo "The version in the spec file does not match the CMakeLists.txt version!"
    echo "$fts_cmake_ver != %{version}"
    exit 1
fi

# Build
mkdir build
cd build
%if %{?rhel}%{!?rhel:0} >= 6
    %cmake -DSERVERBUILD=ON -DMYSQLBUILD=ON -DCLIENTBUILD=ON \
        -DORACLEBUILD=%{?with_oracle:ON}%{?!with_oracle:OFF} \
        -DTESTBUILD=ON \
        -DCMAKE_BUILD_TYPE=RelWithDebInfo \
        -DCMAKE_INSTALL_PREFIX='' \
%if %systemd
        -DSYSTEMD_INSTALL_DIR=%{_unitdir} \
%endif
        ..
%else
    %cmake28 -DSERVERBUILD=ON -DMYSQLBUILD=ON -DCLIENTBUILD=ON \
        -DORACLEBUILD=%{?with_oracle:ON}%{?!with_oracle:OFF} \
        -DCMAKE_BUILD_TYPE=RelWithDebInfo \
        -DCMAKE_INSTALL_PREFIX='' \
%if %systemd
        -DSYSTEMD_INSTALL_DIR=%{_unitdir} \
%endif
        ..
%endif

make %{?_smp_mflags}

cd -

# SELinux
cd selinux
for selinuxvariant in %{selinux_variants}; do
  make NAME=${selinuxvariant} -f /usr/share/selinux/devel/Makefile
  mv fts.pp fts.pp.${selinuxvariant}
  make NAME=${selinuxvariant} -f /usr/share/selinux/devel/Makefile clean
done
cd -

%install
cd build
mkdir -p %{buildroot}%{_var}/lib/fts3
mkdir -p %{buildroot}%{_var}/lib/fts3/monitoring
mkdir -p %{buildroot}%{_var}/lib/fts3/status
mkdir -p %{buildroot}%{_var}/lib/fts3/stalled
mkdir -p %{buildroot}%{_var}/lib/fts3/logs
mkdir -p %{buildroot}%{_var}/log/fts3
mkdir -p %{buildroot}%{_sysconfdir}/fts3
make install DESTDIR=%{buildroot}
mkdir -p %{buildroot}%{python_sitearch}/fts

cd -

# SELinux
for selinuxvariant in %{selinux_variants}; do
  install -d %{buildroot}%{_datadir}/selinux/${selinuxvariant}
  install -p -m 644 selinux/fts.pp.${selinuxvariant} %{buildroot}%{_datadir}/selinux/${selinuxvariant}/fts.pp
done

# Server scriptlets
%pre server
getent group fts3 >/dev/null || groupadd -r fts3
getent passwd fts3 >/dev/null || \
    useradd -r -g fts3 -d /var/log/fts3 -s /sbin/nologin \
    -c "fts3 urlcopy user" fts3
exit 0

%post server
%if %systemd
/bin/systemctl daemon-reload > /dev/null 2>&1 || :
%else
/sbin/chkconfig --add fts-server
/sbin/chkconfig --add fts-bringonline
/sbin/chkconfig --add fts-records-cleaner
%endif
exit 0

%preun server
if [ $1 -eq 0 ] ; then
%if %systemd
    /bin/systemctl stop fts-server.service > /dev/null 2>&1 || :
    /bin/systemctl stop fts-bringonline.service > /dev/null 2>&1 || :
    /bin/systemctl stop fts-records-cleaner.service > /dev/null 2>&1 || :
    /bin/systemctl --no-reload disable fts-server.service > /dev/null 2>&1 || :
    /bin/systemctl --no-reload disable fts-bringonline.service > /dev/null 2>&1 || :
    /bin/systemctl --no-reload disable fts-records-cleaner.service > /dev/null 2>&1 || :
%else
    /sbin/service fts-server stop >/dev/null 2>&1
    /sbin/service fts-bringonline stop >/dev/null 2>&1
    /sbin/service fts-records-cleaner stop >/dev/null 2>&1
    /sbin/chkconfig --del fts-server
    /sbin/chkconfig --del fts-bringonline
    /sbin/chkconfig --del fts-records-cleaner
%endif
fi
exit 0

%postun server
if [ "$1" -ge "1" ] ; then
%if %systemd
    /bin/systemctl try-restart fts-server.service > /dev/null 2>&1 || :
    /bin/systemctl try-restart fts-bringonline.service > /dev/null 2>&1 || :
    /bin/systemctl try-restart fts-records-cleaner.service > /dev/null 2>&1 || :
%else
    /sbin/service fts-server condrestart >/dev/null 2>&1 || :
    /sbin/service fts-bringonline condrestart >/dev/null 2>&1 || :
    /sbin/service fts-records-cleaner condrestart >/dev/null 2>&1 || :
%endif
fi
exit 0

# Infosys scriptlets
%post infosys
%if %systemd
    /bin/systemctl daemon-reload > /dev/null 2>&1 || :
%else
    /sbin/chkconfig --add fts-info-publisher
    /sbin/chkconfig --add fts-myosg-updater
    /sbin/chkconfig --add fts-bdii-cache-updater
%endif
exit 0

%preun infosys
if [ $1 -eq 0 ] ; then
%if %systemd
    /bin/systemctl stop fts-info-publisher.service > /dev/null 2>&1 || :
    /bin/systemctl stop fts-myosg-updater.service > /dev/null 2>&1 || :
    /bin/systemctl stop fts-bdii-cache-updater.service > /dev/null 2>&1 || :
    /bin/systemctl --no-reload disable fts-info-publisher.service > /dev/null 2>&1 || :
    /bin/systemctl --no-reload disable fts-myosg-updater.service > /dev/null 2>&1 || :
    /bin/systemctl --no-reload disable fts-bdii-cache-updater.service > /dev/null 2>&1 || :
%else
    /sbin/service fts-info-publisher stop >/dev/null 2>&1
    /sbin/service fts-myosg-updater stop >/dev/null 2>&1
    /sbin/service fts-bdii-cache-updater stop >/dev/null 2>&1
    /sbin/chkconfig --del fts-info-publisher
    /sbin/chkconfig --del fts-myosg-updater
    /sbin/chkconfig --del fts-bdii-cache-updater
%endif
fi
exit 0

%postun infosys
if [ "$1" -ge "1" ] ; then
%if %systemd
    /bin/systemctl try-restart fts-info-publisher.service > /dev/null 2>&1 || :
    /bin/systemctl try-restart fts-myosg-updater.service > /dev/null 2>&1 || :
    /bin/systemctl try-restart fts-bdii-cache-updater.service > /dev/null 2>&1 || :
%else
    /sbin/service fts-info-publisher condrestart >/dev/null 2>&1 || :
    /sbin/service fts-myosg-updater condrestart >/dev/null 2>&1 || :
    /sbin/service fts-bdii-cache-updater condrestart >/dev/null 2>&1 || :
%endif
fi
exit 0

# Messaging scriptlets
%post msg
%if %systemd
    /bin/systemctl daemon-reload > /dev/null 2>&1 || :
%else
    /sbin/chkconfig --add fts-msg-bulk
%endif
exit 0

%preun msg
if [ $1 -eq 0 ] ; then
%if %systemd
    /bin/systemctl stop fts-msg-bulk.service > /dev/null 2>&1 || :
    /bin/systemctl --no-reload disable fts-msg-bulk.service > /dev/null 2>&1 || :
%else
    /sbin/service fts-msg-bulk stop >/dev/null 2>&1
    /sbin/chkconfig --del fts-msg-bulk
%endif
fi
exit 0

%postun msg
if [ $1 -eq 0 ] ; then
%if %systemd
    /bin/systemctl try-restart fts-msg-bulk.service > /dev/null 2>&1 || :
%else
    /sbin/service fts-msg-bulk condrestart >/dev/null 2>&1 || :
%endif
fi
exit 0

# Libs scriptlets
%post libs
/sbin/ldconfig || exit 1

%postun libs
/sbin/ldconfig || exit 1

#SELinux scriptlets
%post server-selinux
if [ $1 -eq 1 ] ; then
    for selinuxvariant in %{selinux_variants}; do
      /usr/sbin/semodule -s ${selinuxvariant} -i %{_datadir}/selinux/${selinuxvariant}/fts.pp &> /dev/null || :
    done
    /sbin/restorecon -R %{_var}/log/fts3 || :
fi
exit 0

%postun server-selinux
if [ $1 -eq 0 ] ; then
  for selinuxvariant in %{selinux_variants}
  do
    /usr/sbin/semodule -s ${selinuxvariant} -r fts &> /dev/null || :
  done
  [ -d %{_var}/log/fts3 ]  && /sbin/restorecon -R %{_var}/log/fts3 &> /dev/null || :
fi

%files server
%dir %attr(0755,fts3,root) %{_var}/lib/fts3
%dir %attr(0755,fts3,root) %{_var}/lib/fts3/monitoring
%dir %attr(0755,fts3,root) %{_var}/lib/fts3/status
%dir %attr(0755,fts3,root) %{_var}/lib/fts3/stalled
%dir %attr(0755,fts3,root) %{_var}/lib/fts3/logs
%dir %attr(0755,fts3,root) %{_var}/log/fts3
%dir %attr(0755,fts3,root) %{_sysconfdir}/fts3

%{_sbindir}/fts_bringonline
%{_sbindir}/fts_db_cleaner
%{_sbindir}/fts_server
%{_sbindir}/fts_url_copy

%if %systemd
%attr(0644,root,root) %{_unitdir}/fts-server.service
%attr(0644,root,root) %{_unitdir}/fts-bringonline.service
%attr(0644,root,root) %{_unitdir}/fts-records-cleaner.service 
%else
%attr(0755,root,root) %{_initddir}/fts-server
%attr(0755,root,root) %{_initddir}/fts-bringonline
%attr(0755,root,root) %{_initddir}/fts-records-cleaner
%endif

%attr(0755,root,root) %{_sysconfdir}/cron.daily/fts-records-cleaner
%config(noreplace) %attr(0644,fts3,root) %{_sysconfdir}/fts3/fts3config
%config(noreplace) %attr(0644,fts3,root) %{_sysconfdir}/sysconfig/fts-server
%config(noreplace) %attr(0644,fts3,root) %{_sysconfdir}/sysconfig/fts-bringonline
%config(noreplace) %{_sysconfdir}/logrotate.d/fts-server
%{_mandir}/man8/fts_bringonline.8.gz
%{_mandir}/man8/fts_db_cleaner.8.gz
%{_mandir}/man8/fts_server.8.gz
%{_mandir}/man8/fts_url_copy.8.gz

%files infosys
%{_sbindir}/fts_bdii_cache_updater
%{_sbindir}/fts_info_publisher
%{_sbindir}/fts_myosg_updater
%config(noreplace) %attr(0644,fts3,root) %{_var}/lib/fts3/bdii_cache.xml
%config(noreplace) %attr(0644,fts3,root) %{_var}/lib/fts3/myosg.xml

%if %systemd
%attr(0644,root,root) %{_unitdir}/fts-info-publisher.service
%attr(0644,root,root) %{_unitdir}/fts-myosg-updater.service
%attr(0644,root,root) %{_unitdir}/fts-bdii-cache-updater.service
%else
%attr(0755,root,root) %{_initddir}/fts-info-publisher
%attr(0755,root,root) %{_initddir}/fts-myosg-updater
%attr(0755,root,root) %{_initddir}/fts-bdii-cache-updater
%endif

%attr(0755,root,root) %{_sysconfdir}/cron.hourly/fts-info-publisher
%attr(0755,root,root) %{_sysconfdir}/cron.daily/fts-myosg-updater
%attr(0755,root,root) %{_sysconfdir}/cron.daily/fts-bdii-cache-updater
%{_mandir}/man8/fts_bdii_cache_updater.8.gz
%{_mandir}/man8/fts_info_publisher.8.gz
%{_mandir}/man8/fts_myosg_updater.8.gz

%files msg
%{_sbindir}/fts_msg_bulk

%if %systemd
%attr(0644,root,root) %{_unitdir}/fts-msg-bulk.service
%else
%attr(0755,root,root) %{_initddir}/fts-msg-bulk
%endif

%config(noreplace) %attr(0644,fts3,root) %{_sysconfdir}/fts3/fts-msg-monitoring.conf
%{_mandir}/man8/fts_msg_bulk.8.gz

%files client
%{_bindir}/fts-*
%{_mandir}/man1/fts*

%files libs
%{_libdir}/libfts_common.so*
%{_libdir}/libfts_config.so*
%{_libdir}/libfts_infosys.so*
%{_libdir}/libfts_db_generic.so*
%{_libdir}/libfts_db_profiled.so*
%{_libdir}/libfts_msg_ifce.so*
%{_libdir}/libfts_proxy.so*
%{_libdir}/libfts_server_gsoap_transfer.so*
%{_libdir}/libfts_server_lib.so*
%{_libdir}/libfts_cli_common.so*
%{_libdir}/libfts_ws_ifce_client.so*
%{_libdir}/libfts_ws_ifce_server.so*
%{_libdir}/libfts_delegation_api_simple.so*
%{_libdir}/libfts_delegation_api_cpp.so*
%{_libdir}/libfts_profiler.so*
%{_libdir}/libfts_msg_bus.so*
%doc README.md
%doc LICENSE

%files python
%{python_sitearch}/fts

%files server-selinux
%defattr(-,root,root,0755)
%doc selinux/*
%{_datadir}/selinux/*/fts.pp

%files mysql
%{_libdir}/libfts_db_mysql.so.*
%{_datadir}/fts-mysql

%{?with_oracle:%files oracle
%{_libdir}/libfts_db_oracle.so.*
%{_datadir}/fts-oracle
}

%check
export LD_LIBRARY_PATH=%{buildroot}%{_libdir}:./build/test/unit
./build/test/unit/unit --log_level=all --log_format=XML --log_sink=/tmp/tests.xml --report_level=detailed


%changelog
* Wed Nov 18 2015 Alejandro Alvarez <aalvarez@cern.ch> - 3.5.0-1
- Add check

* Tue Sep 22 2015 Alejandro Alvarez <aalvarez@cern.ch> - 3.3.1-3
- Supress -devel rpm

* Tue Sep 08 2015 Alejandro Alvarez <aalvarez@cern.ch> - 3.3.1-2
- Patch to disable Google Coredumper in non x86 architectures

* Fri Sep 04 2015 Alejandro Alvarez <aalvarez@cern.ch> - 3.3.1-1
- New upstream release
- fts-mysql integrated

* Thu Aug 27 2015 Jonathan Wakely <jwakely@redhat.com> - 3.2.32-6
- Rebuilt for Boost 1.59

* Wed Jul 29 2015 Fedora Release Engineering <rel-eng@lists.fedoraproject.org> - 3.2.32-5
- Rebuilt for https://fedoraproject.org/wiki/Changes/F23Boost159

* Wed Jul 22 2015 David Tardon <dtardon@redhat.com> - 3.2.32-4
- rebuild for Boost 1.58

* Wed Jun 17 2015 Fedora Release Engineering <rel-eng@lists.fedoraproject.org> - 3.2.32-3
- Rebuilt for https://fedoraproject.org/wiki/Fedora_23_Mass_Rebuild

* Sat May 02 2015 Kalev Lember <kalevlember@gmail.com> - 3.2.32-2
- Rebuilt for GCC 5 C++11 ABI change

* Thu Mar 05 2015  Alejandro Alvarez Ayllon <aalvarez@cern.ch> - 3.2.31-1
- Update for new upstream release

* Thu Jan 29 2015 Petr Machata <pmachata@redhat.com> - 3.2.30-3
- Rebuild for boost 1.57.0
- Include <boost/scoped_ptr.hpp> in src/url-copy/main.cpp
  (fts-3.2.30-boost157.patch)

* Mon Jan 26 2015 Alejandro Alvarez Ayllon <aalvarez@cern.ch> - 3.2.30-2
- Rebuilt for gsoap 2.8.21

* Wed Nov 26 2014 Alejandro Alvarez Ayllon <aalvarez@cern.ch> - 3.2.30-1
- Update for new upstream release

* Thu Sep 04 2014 Orion Poplawski <orion@cora.nwra.com> - 3.2.26.2-4
  - Rebuild for pugixml 1.4
* Sat Aug 16 2014 Fedora Release Engineering <rel-eng@lists.fedoraproject.org> - 3.2.26.2-3
  - Rebuilt for https://fedoraproject.org/wiki/Fedora_21_22_Mass_Rebuild
* Wed Aug 13 2014 Michal Simon <michal.simon@cern.ch> - 3.2.26.2-2
  - Update for new upstream releas
* Tue Feb 04 2014 Alejandro Alvarez <aalvarez@cern.ch> - 3.2.26-1
  - introduced dist back in the release
* Mon Jan 13 2014 Alejandro Alvarez <aalvarez@cern.ch> - 3.2.25-2
  - separated rpms for messaging and infosys subsystems
* Mon Nov 18 2013 Alejandro Alvarez Ayllon <aalvarez@cern.ch> - 3.1.33-2
  - Added missing changelog entry
  - Fixed bogus date
* Tue Oct 29 2013 Michal Simon <michal.simon@cern.ch> - 3.1.33-1
  - Update for new upstream release
* Wed Aug 07 2013 Michal Simon <michal.simon@cern.ch> - 3.1.1-2
  - no longer linking explicitly to boost libraries with '-mt' sufix 
* Sat Aug 03 2013 Fedora Release Engineering <rel-eng@lists.fedoraproject.org> - 3.1.0-3
  - Rebuilt for https://fedoraproject.org/wiki/Fedora_20_Mass_Rebuild
* Sat Jul 27 2013 Petr Machata <pmachata@redhat.com> - 3.1.0-2
  - rebuild for boost 1.54.0
  - boost package doesn't use tagged sonames anymore, drop the -mt
    suffix from several boost libraries (fts-3.1.0-boost_mt.patch)
* Wed Jul 24 2013 Michal Simon <michal.simon@cern.ch> - 3.0.3-15
  - compatible with rawhide (f20)
* Tue Jul 02 2013 Michail Salichos <michail.salichos@cern.ch> - 3.0.3-14
  - mysql queries optimization
* Fri Jun 14 2013 Michal Simon <michal.simon@cern.ch> - 3.0.3-1
  - dependency on 'gfal2-plugin-http' has been removed
  - the calls to mktemp have been removed
  - cmake build type changed from Release to RelWithDebInfo
  - EPEL5 specifics have been removed from spec files
  - changelog has been fixed
* Fri May 24 2013 Michal Simon <michal.simon@cern.ch> - 3.0.2-1
  - speling has been fixed in package's description
  - man pages added to devel package
  - services are disabled by default
  - missing 'Requires(post): chkconfig' and 'Requires(preun): chkconfig' added
* Tue Apr 30 2013 Michal Simon <michal.simon@cern.ch> - 3.0.1-1
  - BuildRequires and Requires entries have been sorted alphabetically
  - the non standard compilation options have been removed
  - package and the subpackages descriptions have been updated
  - documentation files listed as %doc
  - trailing white-spaces have been removed
* Wed Apr 24 2013 Michal Simon <michal.simon@cern.ch> - 3.0.0-1
  - First EPEL release
<|MERGE_RESOLUTION|>--- conflicted
+++ resolved
@@ -12,13 +12,8 @@
 %endif
 
 Name:       fts
-<<<<<<< HEAD
 Version:    3.5.0
 Release:    1%{?dist}
-=======
-Version:    3.4.1
-Release:    2%{?dist}
->>>>>>> 9e5afd4b
 Summary:    File Transfer Service V3
 Group:      System Environment/Daemons
 License:    ASL 2.0
@@ -65,11 +60,7 @@
 BuildRequires:  voms-devel
 BuildRequires:  checkpolicy, selinux-policy-devel, selinux-policy-doc 
 %if %systemd
-<<<<<<< HEAD
-BuildRequires:  systemd-units
-=======
 BuildRequires:	systemd
->>>>>>> 9e5afd4b
 %endif
 
 Requires(pre):  shadow-utils
@@ -102,15 +93,9 @@
 Requires: gridsite >= 1.7.25
 
 %if %systemd
-<<<<<<< HEAD
-Requires(post):     systemd-units
-Requires(preun):    systemd-units
-Requires(postun):   systemd-units
-=======
 Requires(post):		systemd
 Requires(preun):	systemd
 Requires(postun):	systemd
->>>>>>> 9e5afd4b
 %else
 Requires(post):     chkconfig
 Requires(preun):    chkconfig
@@ -148,15 +133,9 @@
 Requires:   glue-schema
 
 %if %systemd
-<<<<<<< HEAD
-Requires(post):     systemd-units
-Requires(preun):    systemd-units
-Requires(postun):   systemd-units
-=======
 Requires(post):		systemd
 Requires(preun):	systemd
 Requires(postun):	systemd
->>>>>>> 9e5afd4b
 %else
 Requires(post):     chkconfig
 Requires(preun):    chkconfig
