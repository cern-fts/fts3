ExcludeArch: armv7hl


%bcond_with oracle

%global _hardened_build 1
%global __provides_exclude_from ^%{python_sitearch}/fts/.*\\.so$
%global selinux_policyver %(sed -e 's,.*selinux-policy-\\([^/]*\\)/.*,\\1,' /usr/share/selinux/devel/policyhelp || echo 0.0.0)
%global selinux_variants mls targeted

Name:       fts
<<<<<<< HEAD
Version:    3.3.1
Release:    1%{?dist}
=======
Version:    3.3.2
Release:    1
>>>>>>> 832027f9
Summary:    File Transfer Service V3
Group:      System Environment/Daemons
License:    ASL 2.0
URL:        http://fts3-service.web.cern.ch/
# The source for this package was pulled from upstream's vcs.  Use the
# following commands to generate the tarball:
#  git clone https://gitlab.cern.ch/fts/fts3.git -b master --depth=1 fts-3.3.1
#  cd fts-3.3.1
#  git submodule init && git submodule update
#  cd ..
#  tar --exclude-vcs -vczf fts-3.3.1.tar.gz fts-3.3.1
Source0: %{name}-%{version}.tar.gz

%if 0%{?el5}
BuildRequires:  activemq-cpp-library
%else
BuildRequires:  activemq-cpp-devel
%endif
BuildRequires:  boost-devel
BuildRequires:  CGSI-gSOAP-devel

%if %{?fedora}%{!?fedora:0} >= 18 || %{?rhel}%{!?rhel:0} >= 7
BuildRequires:  cmake
%else
BuildRequires:  cmake28
%endif

BuildRequires:  doxygen
%if 0%{?el5}
BuildRequires:  e2fsprogs-devel
%else
BuildRequires:  libuuid-devel
%endif
BuildRequires:  gfal2-devel >= 2.9.0
BuildRequires:  glib2-devel
BuildRequires:  globus-gsi-credential-devel
BuildRequires:  gridsite-devel
BuildRequires:  gsoap-devel
BuildRequires:  is-interface-devel
BuildRequires:  json-c-devel
BuildRequires:  libcurl-devel
BuildRequires:  openldap-devel
BuildRequires:  pugixml-devel
BuildRequires:  python2-devel
BuildRequires:  voms-devel
BuildRequires:  checkpolicy, selinux-policy-devel, selinux-policy-doc 

Requires(pre):  shadow-utils

%description
The File Transfer Service V3 is the successor of File Transfer Service V2.
It is a service and a set of command line tools for managing third party
transfers, most importantly the aim of FTS3 is to transfer the data produced
by CERN's LHC into the computing GRID.

%package devel
Summary: Development files for File Transfer Service V3
Group: Applications/Internet
Requires: fts-libs%{?_isa} = %{version}-%{release}

%description devel
This package contains development files 
(e.g. header files) for File Transfer Service V3.

%package server
Summary: File Transfer Service version 3 server
Group: System Environment/Daemons

Requires: fts-libs%{?_isa} = %{version}-%{release}
Requires: gfal2%{?_isa} >= 2.9.0
Requires: gfal2-plugin-gridftp%{?_isa} >= 2.9.0
Requires: gfal2-plugin-http%{?_isa} >= 2.9.0
Requires: gfal2-plugin-srm%{?_isa} >= 2.9.0
#Requires: gfal2-plugin-xrootd%{?_isa}
Requires: gridsite >= 1.7.25
Requires(post):     chkconfig
Requires(preun):    chkconfig
Requires(postun):   initscripts
Requires(preun):    initscripts


%description server
The FTS server is a service which accepts transfer jobs,
it exposes both a SOAP and a RESTful interface. The File
Transfer Service allows also for querying and canceling
transfer-jobs. The authentication and authorization is
VOMS based. Furthermore, the service provides a mechanism that
dynamically adjust transfer parameters for optimal bandwidth
utilization and allows for configuring so called VO-shares.

%package libs
Summary:    File Transfer Service version 3 libraries
Group:      System Environment/Libraries

Obsoletes:  fts-mysql-debuginfo < %{version}
Obsoletes:  fts-oracle-debuginfo < %{version}

%description libs
FTS common libraries used across the client and
server. This includes among others: configuration
parsing, logging and error-handling utilities, as
well as, common definitions and interfaces

%package infosys
Summary:    File Transfer Service version 3 infosys integration
Group:      System Environment/Daemons
Requires:   bdii
Requires:   fts-server%{?_isa} = %{version}-%{release}
Requires:   glue-schema
Requires(post):     chkconfig
Requires(preun):    chkconfig
Requires(postun):   initscripts
Requires(preun):    initscripts

%description infosys
FTS infosys integration

%package msg
Summary:    File Transfer Service version 3 messaging integration
Group:      System Environment/Daemons
Requires:   fts-server%{?_isa} = %{version}-%{release}

%description msg
FTS messaging integration

%package python
Summary:    File Transfer Service version 3 python bindings
Group:      System Environment/Libraries
Requires:   fts-libs%{?_isa} = %{version}-%{release}
Requires:   python%{?_isa}

%description python
FTS python bindings for client libraries and DB API

%package client
Summary:    File Transfer Service version 3 client
Group:      Applications/Internet
Requires:   fts-libs%{?_isa} = %{version}-%{release}

%description client
A set of command line tools for submitting, querying
and canceling transfer-jobs to the FTS service. Additionally,
there is a CLI that can be used for configuration and
administering purposes.

%package server-selinux
Summary:    SELinux support for fts-server
Group:      Applications/Internet
Requires:   fts-server%{?_isa} = %{version}-%{release}
%if "%{_selinux_policy_version}" != ""
Requires:   selinux-policy >= %{_selinux_policy_version}
%else
Requires:   selinux-policy >= %{selinux_policyver}
%endif
Requires(post):   /usr/sbin/semodule, /sbin/restorecon, fts-server
Requires(postun): /usr/sbin/semodule, /sbin/restorecon, fts-server

%description server-selinux
This package setup the SELinux policies for the FTS3 server.

%package mysql
Summary:    File Transfer Service V3 mysql plug-in
Group:      Applications/Internet

BuildRequires:  soci-mysql-devel
Requires:   soci-mysql%{?_isa}
Requires:   fts-server%{?_isa}

%description mysql
The File Transfer Service V3 mysql plug-in

%{?with_oracle:%package oracle
Summary:    File Transfer Service V3 oracle plug-in
Group:      Applications/Internet

BuildRequires:  soci-oracle-devel
BuildRequires:  oracle-instantclient-devel
Requires:       soci-oracle%{?_isa}
Requires:       fts-server%{?_isa}

AutoReq: no
AutoProv: yes

%description oracle
The File Transfer Service V3 oracle plug-in
}


%prep
%setup -q

%build
# Make sure the version in the spec file and the version used
# for building matches
fts_cmake_ver=`sed -n 's/^set(VERSION_\(MAJOR\|MINOR\|PATCH\) \([0-9]\+\).*/\2/p' CMakeLists.txt | paste -sd '.'`
fts_spec_ver=`expr "%{version}" : '\([0-9]*\\.[0-9]*\\.[0-9]*\)'`
if [ "$fts_cmake_ver" != "$fts_spec_ver" ]; then
    echo "The version in the spec file does not match the CMakeLists.txt version!"
    echo "$fts_cmake_ver != %{version}"
    exit 1
fi

# Build
mkdir build
cd build
%if %{?fedora}%{!?fedora:0} >= 18 || %{?rhel}%{!?rhel:0} >= 7
    %cmake -DSERVERBUILD=ON -DMYSQLBUILD=ON -DCLIENTBUILD=ON \
        -DORACLEBUILD=%{?with_oracle:ON}%{?!with_oracle:OFF} \
        -DCMAKE_BUILD_TYPE=RelWithDebInfo \
        -DCMAKE_INSTALL_PREFIX='' \
        ..
%else
    %cmake28 -DSERVERBUILD=ON -DMYSQLBUILD=ON -DCLIENTBUILD=ON \
        -DORACLEBUILD=%{?with_oracle:ON}%{?!with_oracle:OFF} \
        -DCMAKE_BUILD_TYPE=RelWithDebInfo \
        -DCMAKE_INSTALL_PREFIX='' \
        ..
%endif

make %{?_smp_mflags}

cd -

# SELinux
cd selinux
for selinuxvariant in %{selinux_variants}; do
  make NAME=${selinuxvariant} -f /usr/share/selinux/devel/Makefile
  mv fts.pp fts.pp.${selinuxvariant}
  make NAME=${selinuxvariant} -f /usr/share/selinux/devel/Makefile clean
done
cd -

%install
cd build
mkdir -p %{buildroot}%{_var}/lib/fts3
mkdir -p %{buildroot}%{_var}/lib/fts3/monitoring
mkdir -p %{buildroot}%{_var}/lib/fts3/status
mkdir -p %{buildroot}%{_var}/lib/fts3/stalled
mkdir -p %{buildroot}%{_var}/lib/fts3/logs
mkdir -p %{buildroot}%{_var}/log/fts3
mkdir -p %{buildroot}%{_sysconfdir}/fts3
make install DESTDIR=%{buildroot}
mkdir -p %{buildroot}%{python_sitearch}/fts

cd -

# SELinux
for selinuxvariant in %{selinux_variants}; do
  install -d %{buildroot}%{_datadir}/selinux/${selinuxvariant}
  install -p -m 644 selinux/fts.pp.${selinuxvariant} %{buildroot}%{_datadir}/selinux/${selinuxvariant}/fts.pp
done

# Server scriptlets
%pre server
getent group fts3 >/dev/null || groupadd -r fts3
getent passwd fts3 >/dev/null || \
    useradd -r -g fts3 -d /var/log/fts3 -s /sbin/nologin \
    -c "fts3 urlcopy user" fts3
exit 0

%post server
/sbin/chkconfig --add fts-server
/sbin/chkconfig --add fts-bringonline
/sbin/chkconfig --add fts-records-cleaner
exit 0

%preun server
if [ $1 -eq 0 ] ; then
    /sbin/service fts-server stop >/dev/null 2>&1
    /sbin/chkconfig --del fts-server
    /sbin/service fts-bringonline stop >/dev/null 2>&1
    /sbin/chkconfig --del fts-bringonline    
    /sbin/service fts-records-cleaner stop >/dev/null 2>&1
    /sbin/chkconfig --del fts-records-cleaner
fi
exit 0

%postun server
if [ "$1" -ge "1" ] ; then
    /sbin/service fts-server condrestart >/dev/null 2>&1 || :
    /sbin/service fts-bringonline condrestart >/dev/null 2>&1 || :
    /sbin/service fts-records-cleaner condrestart >/dev/null 2>&1 || :
fi
exit 0

# Infosys scriptlets
%post infosys
/sbin/chkconfig --add fts-info-publisher
/sbin/chkconfig --add fts-myosg-updater
/sbin/chkconfig --add fts-bdii-cache-updater
exit 0

%preun infosys
if [ $1 -eq 0 ] ; then
    /sbin/service fts-info-publisher stop >/dev/null 2>&1
    /sbin/chkconfig --del fts-info-publisher
    /sbin/service fts-myosg-updater stop >/dev/null 2>&1
    /sbin/chkconfig --del fts-myosg-updater
    /sbin/service fts-bdii-cache-updater stop >/dev/null 2>&1
    /sbin/chkconfig --del fts-bdii-cache-updater
fi
exit 0

%postun infosys
if [ "$1" -ge "1" ] ; then
    /sbin/service fts-info-publisher condrestart >/dev/null 2>&1 || :
    /sbin/service fts-myosg-updater condrestart >/dev/null 2>&1 || :
    /sbin/service fts-bdii-cache-updater condrestart >/dev/null 2>&1 || :
fi
exit 0

# Messaging scriptlets
%post msg
/sbin/chkconfig --add fts-msg-bulk
exit 0

%preun msg
if [ $1 -eq 0 ] ; then
    /sbin/service fts-msg-bulk stop >/dev/null 2>&1
    /sbin/chkconfig --del fts-msg-bulk
fi
exit 0

%postun msg
if [ $1 -eq 0 ] ; then
    /sbin/service fts-msg-bulk condrestart >/dev/null 2>&1 || :
fi
exit 0

# Libs scriptlets
%post libs
/sbin/ldconfig || exit 1

%postun libs
/sbin/ldconfig || exit 1

#SELinux scriptlets
%post server-selinux
if [ $1 -eq 1 ] ; then
	for selinuxvariant in %{selinux_variants}; do
	  /usr/sbin/semodule -s ${selinuxvariant} -i %{_datadir}/selinux/${selinuxvariant}/fts.pp &> /dev/null || :
	done
	/sbin/restorecon -R %{_var}/log/fts3 || :
fi
exit 0

%postun server-selinux
if [ $1 -eq 0 ] ; then
  for selinuxvariant in %{selinux_variants}
  do
    /usr/sbin/semodule -s ${selinuxvariant} -r fts &> /dev/null || :
  done
  [ -d %{_var}/log/fts3 ]  && /sbin/restorecon -R %{_var}/log/fts3 &> /dev/null || :
fi

%files server
%dir %attr(0755,fts3,root) %{_var}/lib/fts3
%dir %attr(0755,fts3,root) %{_var}/lib/fts3/monitoring
%dir %attr(0755,fts3,root) %{_var}/lib/fts3/status
%dir %attr(0755,fts3,root) %{_var}/lib/fts3/stalled
%dir %attr(0755,fts3,root) %{_var}/lib/fts3/logs
%dir %attr(0755,fts3,root) %{_var}/log/fts3
%dir %attr(0755,fts3,root) %{_sysconfdir}/fts3

%{_sbindir}/fts_bringonline
%{_sbindir}/fts_db_cleaner
%{_sbindir}/fts_server
%{_sbindir}/fts_url_copy
%attr(0755,root,root) %{_initddir}/fts-server
%attr(0755,root,root) %{_initddir}/fts-bringonline
%attr(0755,root,root) %{_initddir}/fts-records-cleaner
%attr(0755,root,root) %{_sysconfdir}/cron.daily/fts-records-cleaner
%config(noreplace) %attr(0644,fts3,root) %{_sysconfdir}/fts3/fts3config
%config(noreplace) %{_sysconfdir}/logrotate.d/fts-server
%{_mandir}/man8/fts_bringonline.8.gz
%{_mandir}/man8/fts_db_cleaner.8.gz
%{_mandir}/man8/fts_server.8.gz
%{_mandir}/man8/fts_url_copy.8.gz

%files infosys
%{_sbindir}/fts_bdii_cache_updater
%{_sbindir}/fts_info_publisher
%{_sbindir}/fts_myosg_updater
%config(noreplace) %attr(0644,fts3,root) %{_var}/lib/fts3/bdii_cache.xml
%config(noreplace) %attr(0644,fts3,root) %{_var}/lib/fts3/myosg.xml
%attr(0755,root,root) %{_initddir}/fts-info-publisher
%attr(0755,root,root) %{_initddir}/fts-myosg-updater
%attr(0755,root,root) %{_initddir}/fts-bdii-cache-updater
%attr(0755,root,root) %{_sysconfdir}/cron.hourly/fts-info-publisher
%attr(0755,root,root) %{_sysconfdir}/cron.daily/fts-myosg-updater
%attr(0755,root,root) %{_sysconfdir}/cron.daily/fts-bdii-cache-updater
%{_mandir}/man8/fts_bdii_cache_updater.8.gz
%{_mandir}/man8/fts_info_publisher.8.gz
%{_mandir}/man8/fts_myosg_updater.8.gz

%files msg
%{_sbindir}/fts_msg_bulk
%attr(0755,root,root) %{_initddir}/fts-msg-bulk
%config(noreplace) %attr(0644,fts3,root) %{_sysconfdir}/fts3/fts-msg-monitoring.conf
%{_mandir}/man8/fts_msg_bulk.8.gz

%files client
%{_bindir}/fts-config-set
%{_bindir}/fts-config-get
%{_bindir}/fts-config-del
%{_bindir}/fts-set-debug
%{_bindir}/fts-set-blacklist
%{_bindir}/fts-set-priority
%{_bindir}/fts-transfer-list
%{_bindir}/fts-transfer-status
%{_bindir}/fts-transfer-submit
%{_bindir}/fts-transfer-cancel
%{_bindir}/fts-transfer-delete
%{_bindir}/fts-transfer-snapshot
%{_bindir}/fts-delegation-init

%{_mandir}/man1/fts*

%files libs
%{_libdir}/libfts_common.so.*
%{_libdir}/libfts_config.so.*
%{_libdir}/libfts_infosys.so.*
%{_libdir}/libfts_db_generic.so.*
%{_libdir}/libfts_db_profiled.so.*
%{_libdir}/libfts_msg_ifce.so.*
%{_libdir}/libfts_proxy.so.*
%{_libdir}/libfts_server_gsoap_transfer.so.*
%{_libdir}/libfts_server_lib.so.*
%{_libdir}/libfts_cli_common.so.*
%{_libdir}/libfts_ws_ifce_client.so.*
%{_libdir}/libfts_ws_ifce_server.so.*
%{_libdir}/libfts_delegation_api_simple.so.*
%{_libdir}/libfts_delegation_api_cpp.so.*
%{_libdir}/libfts_profiler.so.*
%doc README
%doc LICENSE


%files python
%{python_sitearch}/fts


%files devel
%{_bindir}/fts*
%{_libdir}/libfts_common.so
%{_libdir}/libfts_config.so
%{_libdir}/libfts_infosys.so
%{_libdir}/libfts_db_generic.so
%{_libdir}/libfts_msg_ifce.so
%{_libdir}/libfts_proxy.so
%{_libdir}/libfts_server_gsoap_transfer.so
%{_libdir}/libfts_server_lib.so
%{_libdir}/libfts_cli_common.so
%{_libdir}/libfts_ws_ifce_client.so
%{_libdir}/libfts_ws_ifce_server.so
%{_libdir}/libfts_delegation_api_simple.so
%{_libdir}/libfts_delegation_api_cpp.so
%{_mandir}/man1/fts*

%files server-selinux
%defattr(-,root,root,0755)
%doc selinux/*
%{_datadir}/selinux/*/fts.pp

%files mysql
%{_libdir}/libfts_db_mysql.so.*
%{_datadir}/fts-mysql

%{?with_oracle:%files oracle
%{_libdir}/libfts_db_oracle.so.*
%{_datadir}/fts-oracle
}

%changelog
* Fri Sep 04 2015 Alejandro Alvarez <aalvarez@cern.ch> - 3.3.1-1
- New upstream release
- fts-mysql integrated

* Thu Aug 27 2015 Jonathan Wakely <jwakely@redhat.com> - 3.2.32-6
- Rebuilt for Boost 1.59

* Wed Jul 29 2015 Fedora Release Engineering <rel-eng@lists.fedoraproject.org> - 3.2.32-5
- Rebuilt for https://fedoraproject.org/wiki/Changes/F23Boost159

* Wed Jul 22 2015 David Tardon <dtardon@redhat.com> - 3.2.32-4
- rebuild for Boost 1.58

* Wed Jun 17 2015 Fedora Release Engineering <rel-eng@lists.fedoraproject.org> - 3.2.32-3
- Rebuilt for https://fedoraproject.org/wiki/Fedora_23_Mass_Rebuild

* Sat May 02 2015 Kalev Lember <kalevlember@gmail.com> - 3.2.32-2
- Rebuilt for GCC 5 C++11 ABI change

* Thu Mar 05 2015  Alejandro Alvarez Ayllon <aalvarez@cern.ch> - 3.2.31-1
- Update for new upstream release

* Thu Jan 29 2015 Petr Machata <pmachata@redhat.com> - 3.2.30-3
- Rebuild for boost 1.57.0
- Include <boost/scoped_ptr.hpp> in src/url-copy/main.cpp
  (fts-3.2.30-boost157.patch)

* Mon Jan 26 2015 Alejandro Alvarez Ayllon <aalvarez@cern.ch> - 3.2.30-2
- Rebuilt for gsoap 2.8.21

* Wed Nov 26 2014 Alejandro Alvarez Ayllon <aalvarez@cern.ch> - 3.2.30-1
- Update for new upstream release

* Thu Sep 04 2014 Orion Poplawski <orion@cora.nwra.com> - 3.2.26.2-4
  - Rebuild for pugixml 1.4
* Sat Aug 16 2014 Fedora Release Engineering <rel-eng@lists.fedoraproject.org> - 3.2.26.2-3
  - Rebuilt for https://fedoraproject.org/wiki/Fedora_21_22_Mass_Rebuild
* Wed Aug 13 2014 Michal Simon <michal.simon@cern.ch> - 3.2.26.2-2
  - Update for new upstream releas
* Tue Feb 04 2014 Alejandro Alvarez <aalvarez@cern.ch> - 3.2.26-1
  - introduced dist back in the release
* Mon Jan 13 2014 Alejandro Alvarez <aalvarez@cern.ch> - 3.2.25-2
  - separated rpms for messaging and infosys subsystems
* Mon Nov 18 2013 Alejandro Alvarez Ayllon <aalvarez@cern.ch> - 3.1.33-2
  - Added missing changelog entry
  - Fixed bogus date
* Tue Oct 29 2013 Michal Simon <michal.simon@cern.ch> - 3.1.33-1
  - Update for new upstream release
* Wed Aug 07 2013 Michal Simon <michal.simon@cern.ch> - 3.1.1-2
  - no longer linking explicitly to boost libraries with '-mt' sufix 
* Sat Aug 03 2013 Fedora Release Engineering <rel-eng@lists.fedoraproject.org> - 3.1.0-3
  - Rebuilt for https://fedoraproject.org/wiki/Fedora_20_Mass_Rebuild
* Sat Jul 27 2013 Petr Machata <pmachata@redhat.com> - 3.1.0-2
  - rebuild for boost 1.54.0
  - boost package doesn't use tagged sonames anymore, drop the -mt
    suffix from several boost libraries (fts-3.1.0-boost_mt.patch)
* Wed Jul 24 2013 Michal Simon <michal.simon@cern.ch> - 3.0.3-15
  - compatible with rawhide (f20)
* Tue Jul 02 2013 Michail Salichos <michail.salichos@cern.ch> - 3.0.3-14
  - mysql queries optimization
* Fri Jun 14 2013 Michal Simon <michal.simon@cern.ch> - 3.0.3-1
  - dependency on 'gfal2-plugin-http' has been removed
  - the calls to mktemp have been removed
  - cmake build type changed from Release to RelWithDebInfo
  - EPEL5 specifics have been removed from spec files
  - changelog has been fixed
* Fri May 24 2013 Michal Simon <michal.simon@cern.ch> - 3.0.2-1
  - speling has been fixed in package's description
  - man pages added to devel package
  - services are disabled by default
  - missing 'Requires(post): chkconfig' and 'Requires(preun): chkconfig' added
* Tue Apr 30 2013 Michal Simon <michal.simon@cern.ch> - 3.0.1-1
  - BuildRequires and Requires entries have been sorted alphabetically
  - the non standard compilation options have been removed
  - package and the subpackages descriptions have been updated
  - documentation files listed as %doc
  - trailing white-spaces have been removed
* Wed Apr 24 2013 Michal Simon <michal.simon@cern.ch> - 3.0.0-1
  - First EPEL release
<|MERGE_RESOLUTION|>--- conflicted
+++ resolved
@@ -9,13 +9,8 @@
 %global selinux_variants mls targeted
 
 Name:       fts
-<<<<<<< HEAD
-Version:    3.3.1
+Version:    3.3.2
 Release:    1%{?dist}
-=======
-Version:    3.3.2
-Release:    1
->>>>>>> 832027f9
 Summary:    File Transfer Service V3
 Group:      System Environment/Daemons
 License:    ASL 2.0
