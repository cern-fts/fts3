Summary: FTS3 Web Application for monitoring
Name: fts-monitoring
<<<<<<< HEAD
Version: 3.1.80
Release: 1%{?dist}
=======
Version: 3.2.0
Release: 2%{?dist}
>>>>>>> b45b83f2
URL: https://svnweb.cern.ch/trac/fts3
License: ASL 2.0
Group: Applications/Internet
BuildArch: noarch

#Requires: cx_Oracle
Requires: MySQL-python
Requires: Django >= 1.3.7
Requires: httpd
Requires: mod_wsgi
Requires: python
Requires: python-decorator
<<<<<<< HEAD
Requires: python-matplotlib
=======
>>>>>>> b45b83f2

Source0: https://grid-deployment.web.cern.ch/grid-deployment/dms/fts3/tar/%{name}-%{version}.tar.gz

%description
FTS v3 web application for monitoring,
it gives a detailed view of the current state of FTS
including the queue with submitted transfer-jobs,
the active, failed and finished transfers, as well
as some statistics (e.g. success rate)

%post
service httpd condrestart

%package selinux
Summary:		SELinux support for fts-monitoring
Group:			Applications/Internet
Requires:       fts-monitoring = %{version}-%{release}

%description selinux
This package labels port 8449, used by fts-monitoring, as http_port_t,
so Apache can bind to it.
It also labels /var/log/fts3/ with httpd_sys_content_t, so the log files
can be served.

%post selinux
if [ $1 -gt 0 ] ; then # First install
    semanage port -a -t http_port_t -p tcp 8449
    setsebool -P httpd_can_network_connect=1 
    semanage fcontext -a -t httpd_sys_content_t "/var/log/fts3(/.*)?"
    restorecon -R /var/log/fts3/
    libnzz="/usr/lib64/oracle/11.2.0.3.0/client/lib64/libnnz11.so"
    if [ -f "$libnzz" ]; then
        execstack -c "$libnzz"
    fi
fi

%preun selinux
if [ $1 -eq 0 ] ; then # Final removal
    semanage port -d -t http_port_t -p tcp 8449
    setsebool -P httpd_can_network_connect=0
    semanage fcontext -d -t httpd_sys_content_t "/var/log/fts3(/.*)?"
    restorecon -R /var/log/fts3
    libnzz="/usr/lib64/oracle/11.2.0.3.0/client/lib64/libnnz11.so"
    if [ -f "$libnzz" ]; then
        execstack -s "$libnzz"
    fi
fi

%prep
%setup -qc

%build
mkdir build

%install
shopt -s extglob
mkdir -p %{buildroot}%{_datadir}/fts3web/
mkdir -p %{buildroot}%{_sysconfdir}/fts3web/
mkdir -p %{buildroot}%{_sysconfdir}/httpd/conf.d/ 
cp -r -p !(etc|httpd.conf.d) %{buildroot}%{_datadir}/fts3web/
cp -r -p etc/fts3web         %{buildroot}%{_sysconfdir}
install -m 644 httpd.conf.d/ftsmon.conf           %{buildroot}%{_sysconfdir}/httpd/conf.d/ 

%files
%{_datadir}/fts3web
%config(noreplace) %{_sysconfdir}/httpd/conf.d/ftsmon.conf
%config(noreplace) %dir %{_sysconfdir}/fts3web/
%config(noreplace) %attr(640, root, apache) %{_sysconfdir}/fts3web/fts3web.ini
%doc LICENSE

%files selinux

%changelog
<<<<<<< HEAD
 * Wed Nov 27 2013 Alejandro Alvarez <aalvarez@cern.ch> - 3.1.41-2
  - Using semanage instead of chcon to get permanent changes in
    the SELinux context for /var/log/fts3
  - Restart httpd on installation/upgrade

 * Mon Oct 28 2013 Alejandro Alvarez <aalvarez@cern.ch> - 3.1.33-3
  - Added versioned dependency fts-monitoring

 * Tue Oct 08 2013 Alejandro Alvarez <aalvarez@cern.ch> - 3.1.33-2
  - Added selinux rpm

 * Mon Sep 02 2013 Michal Simon <michal.simon@cern.ch> - 3.1.1-2
  - since it is a noarch package removing '%{?_isa}' sufix

=======
 * Tue Oct 08 2013 Alejandro Alvarez <aalvarez@cern.ch> - 3.1.27-1
  - Added selinux rpm
 * Mon Sep 02 2013 Michal Simon <michal.simon@cern.ch> - 3.1.1-2
  - since it is a noarch package removing '%{?_isa}' sufix
>>>>>>> b45b83f2
 * Wed Aug 28 2013 Michal Simon <michal.simon@cern.ch> - 3.1.1-1
  - replacing '--no-preserve=ownership'
  - python macros have been removed
  - comments regarding svn have been removed
  - '%{_builddir}/%{name}-%{version}/' prefix is not used anymore
  - more detailed description

 * Tue Apr 30 2013 Michal Simon <michal.simon@cern.ch> - 3.1.0-1
  - First EPEL release<|MERGE_RESOLUTION|>--- conflicted
+++ resolved
@@ -1,12 +1,7 @@
 Summary: FTS3 Web Application for monitoring
 Name: fts-monitoring
-<<<<<<< HEAD
-Version: 3.1.80
-Release: 1%{?dist}
-=======
 Version: 3.2.0
 Release: 2%{?dist}
->>>>>>> b45b83f2
 URL: https://svnweb.cern.ch/trac/fts3
 License: ASL 2.0
 Group: Applications/Internet
@@ -19,10 +14,6 @@
 Requires: mod_wsgi
 Requires: python
 Requires: python-decorator
-<<<<<<< HEAD
-Requires: python-matplotlib
-=======
->>>>>>> b45b83f2
 
 Source0: https://grid-deployment.web.cern.ch/grid-deployment/dms/fts3/tar/%{name}-%{version}.tar.gz
 
@@ -96,33 +87,15 @@
 %files selinux
 
 %changelog
-<<<<<<< HEAD
- * Wed Nov 27 2013 Alejandro Alvarez <aalvarez@cern.ch> - 3.1.41-2
-  - Using semanage instead of chcon to get permanent changes in
-    the SELinux context for /var/log/fts3
-  - Restart httpd on installation/upgrade
-
- * Mon Oct 28 2013 Alejandro Alvarez <aalvarez@cern.ch> - 3.1.33-3
-  - Added versioned dependency fts-monitoring
-
- * Tue Oct 08 2013 Alejandro Alvarez <aalvarez@cern.ch> - 3.1.33-2
-  - Added selinux rpm
-
- * Mon Sep 02 2013 Michal Simon <michal.simon@cern.ch> - 3.1.1-2
-  - since it is a noarch package removing '%{?_isa}' sufix
-
-=======
  * Tue Oct 08 2013 Alejandro Alvarez <aalvarez@cern.ch> - 3.1.27-1
   - Added selinux rpm
  * Mon Sep 02 2013 Michal Simon <michal.simon@cern.ch> - 3.1.1-2
   - since it is a noarch package removing '%{?_isa}' sufix
->>>>>>> b45b83f2
  * Wed Aug 28 2013 Michal Simon <michal.simon@cern.ch> - 3.1.1-1
   - replacing '--no-preserve=ownership'
   - python macros have been removed
   - comments regarding svn have been removed
   - '%{_builddir}/%{name}-%{version}/' prefix is not used anymore
   - more detailed description
-
  * Tue Apr 30 2013 Michal Simon <michal.simon@cern.ch> - 3.1.0-1
   - First EPEL release