#!/bin/sh
#
# APPNAME - <summary>
#
# chkconfig:    - 80 20
# description:  Enable a run of fts server
# processname:  fts_server

# http://fedoraproject.org/wiki/FCNewInit/Initscripts
### BEGIN INIT INFO
# Provides: 
# Required-Start: 
# Required-Stop: 
# Should-Start: 
# Should-Stop: 
# Default-Start: 
# Default-Stop: 
# Short-Description: 
# Description: 
### END INIT INFO

# Source function library.
. /etc/rc.d/init.d/functions

exec="/usr/sbin/fts_server"
prog=$(basename $exec)

[ -e /etc/sysconfig/$prog ] && . /etc/sysconfig/$prog

lockfile=/var/lock/subsys/fts-server
export GLOBUS_THREAD_MODEL=pthread
export X509_USER_CERT=/etc/grid-security/fts3hostcert.pem
export X509_USER_KEY=/etc/grid-security/fts3hostkey.pem

start() {
    echo -n $"Starting $prog: "
    sleep 10
    # if not running, start it up here, usually something like "daemon $exec"
    if [ ! -f $lockfile ] ; then
    touch "$lockfile" && success || failure   
    # start 30 threads in the pool
    daemon fts_server 
    retval=$?
    echo
    [ $retval -eq 0 ] && touch $lockfile
    return $retval
    else
        pgrep fts_server
	retval=$?
        if [ -f $lockfile ] && [ $retval -eq 1 ] ; then
		restart		
	else
        	echo "Already running"
		return $retval
	fi
	
    fi
}

stop() {
    echo -n $"Stopping $prog: "
    # stop it here, often "killproc $prog"
    rm -f "$lockfile" && success || failure 
<<<<<<< HEAD
    killproc $prog
=======
    pkill -TERM $prog
>>>>>>> 6a77544b
    retval=$?
    echo
    [ $retval -eq 0 ] && rm -f $lockfile
    return $retval
}

restart() {
    stop
    start
}

case "$1" in
    start|stop|restart)
        $1
        ;;
    force-reload)
        restart
        ;;
    status)
        status $prog
        ;;
    try-restart|condrestart)
        if status $prog >/dev/null ; then
            restart
        fi
	;;
    reload)
        # If config can be reloaded without restarting, implement it here,
        # remove the "exit", and add "reload" to the usage message below.
        # For example:
        # status $prog >/dev/null || exit 7
        # killproc $prog -HUP
        action $"Service ${0##*/} does not support the reload action: " /bin/false
        exit 3
        ;;
    *)
        echo $"Usage: $0 {start|stop|status|restart|try-restart|force-reload}"
        exit 2
esac<|MERGE_RESOLUTION|>--- conflicted
+++ resolved
@@ -61,11 +61,7 @@
     echo -n $"Stopping $prog: "
     # stop it here, often "killproc $prog"
     rm -f "$lockfile" && success || failure 
-<<<<<<< HEAD
-    killproc $prog
-=======
     pkill -TERM $prog
->>>>>>> 6a77544b
     retval=$?
     echo
     [ $retval -eq 0 ] && rm -f $lockfile
