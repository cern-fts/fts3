/*
 * Copyright (c) CERN 2013-2015
 *
 * Copyright (c) Members of the EMI Collaboration. 2010-2013
 *  See  http://www.eu-emi.eu/partners for details on the copyright
 *  holders.
 *
 * Licensed under the Apache License, Version 2.0 (the "License");
 * you may not use this file except in compliance with the License.
 * You may obtain a copy of the License at
 *
 *    http://www.apache.org/licenses/LICENSE-2.0
 *
 * Unless required by applicable law or agreed to in writing, software
 * distributed under the License is distributed on an "AS IS" BASIS,
 * WITHOUT WARRANTIES OR CONDITIONS OF ANY KIND, either express or implied.
 * See the License for the specific language governing permissions and
 * limitations under the License.
 */

/** \file serverconfigreader.h Implementation of FTS3 server config reader. */

#include "ServerConfigReader.h"
#include <iostream>
#include <fstream>
#include "common/Exceptions.h"


using namespace fts3::common;
using namespace fts3::config;


// Default config values
#define FTS3_CONFIG_SERVERCONFIG_PORT_DEFAULT 8443
#define FTS3_CONFIG_SERVERCONFIG_IP_DEFAULT "localhost"
#define FTS3_CONFIG_SERVERCONFIG_THREADNUM_DEFAULT 10
#define FTS3_CONFIG_SERVERCONFIG_SERVERLOGDIRECTOTY_DEFAULT ""
#define FTS3_CONFIG_SERVERCONFIG_TRANSFERLOGDIRECTORY_DEFAULT "/var/log/fts3"
#define FTS3_CONFIG_SERVERCONFIG_MESSAGINGDIRECTORY_DEFAULT "/var/lib/fts3"
#define FTS3_CONFIG_SERVERCONFIG_CONFIGFILE_DEFAULT "/etc/fts3/fts3config"
#define FTS3_CONFIG_SERVERCONFIG_MONFILE_DEFAULT "/etc/fts3/fts-msg-monitoring.conf"
#define FTS3_CONFIG_SERVERCONFIG_DBTYPE_DEFAULT "mysql"
#define FTS3_CONFIG_SERVERCONFIG_DBTHREADS_DEFAULT "4"
#define FTS3_CONFIG_SERVERCONFIG_MAXPROCESSES_DEFAULT "12500"
#define FTS3_CONFIG_SERVERCONFIG_MAX_SUCCESS_RATE_DEFAULT 100
#define FTS3_CONFIG_SERVERCONFIG_MED_SUCCESS_RATE_DEFAULT 98
#define FTS3_CONFIG_SERVERCONFIG_LOW_SUCCESS_RATE_DEFAULT 97
#define FTS3_CONFIG_SERVERCONFIG_BASE_SUCCESS_RATE_DEFAULT 96
#define FTS3_CONFIG_SERVERCONFIG_TRANSFER_SERVICE_ALLOCATOR_ALGORITHM "GREEDY"
#define FTS3_CONFIG_SERVERCONFIG_TRANSFER_SERVICE_SCHEDULING_ALGORITHM "RANDOMIZED"
/* ---------------------------------------------------------------------- */

po::options_description ServerConfigReader::_defineGenericOptions()
{
    po::options_description generic("Generic options");
    generic.add_options()
    ("help,h", "Display this help page")
    ("version,v", "Display server version")
    ("no-daemon,n", "Do not daemonize")
    ("rush,r", "Start and stop faster. Not for use in production!")

    (
        "configfile,f",
        po::value<std::string>( &(_vars["configfile"]) )->default_value(FTS3_CONFIG_SERVERCONFIG_CONFIGFILE_DEFAULT),
        "FTS3 server config file"
    );

    return generic;
}

/* ---------------------------------------------------------------------- */

po::options_description ServerConfigReader::_defineConfigOptions()
{
    po::options_description config("Configuration");

    config.add_options()
    (
        "Port,p",
        po::value<int>()->default_value(FTS3_CONFIG_SERVERCONFIG_PORT_DEFAULT),
        "File transfer listening port"
    )
    (
        "PidDirectory",
        po::value<std::string>( &(_vars["PidDirectory"]) )->default_value("/var/lib/fts3"),
        "Where to put the PID files"
    )
    (
        "DbThreadsNum,D",
        po::value<std::string>( &(_vars["DbThreadsNum"]) )->default_value(FTS3_CONFIG_SERVERCONFIG_DBTHREADS_DEFAULT),
        "Number of db connections in the db threads pool"
    )
    (
        "MaxNumberOfProcesses,M",
        po::value<std::string>( &(_vars["MaxNumberOfProcesses"]) )->default_value(FTS3_CONFIG_SERVERCONFIG_MAXPROCESSES_DEFAULT),
        "Maximum processes resource limit"
    )
    (
        "IP,i",
        po::value<std::string>( &(_vars["IP"]) )->default_value(FTS3_CONFIG_SERVERCONFIG_IP_DEFAULT),
        "IP address that the server is bound to"
    )

    (
        "DbConnectString,s",
        po::value<std::string>( &(_vars["DbConnectString"]) )->default_value(""),
        "Connect string for the used database account"
    )

    (
        "DbType,d",
        po::value<std::string>( &(_vars["DbType"]) )->default_value(FTS3_CONFIG_SERVERCONFIG_DBTYPE_DEFAULT),
        "Database backend type. Allowed values: mysql"
    )

    (
        "DbUserName,u",
        po::value<std::string>( &(_vars["DbUserName"]) )->default_value(""),
        "Database account user name"
    )

    (
        "DbPassword,w",
        po::value<std::string>( &(_vars["DbPassword"]) )->default_value(""),
        "Database account password"
    )
	(
	 	"AuthorizationProvider,w",
	    po::value<std::string>( &(_vars["AuthorizationProvider"]) )->default_value(""),
	    "Authorization provider ex IAM"
	)
	(
		"AuthorizationProviderTokenEndpoint,w",
		po::value<std::string>( &(_vars["AuthorizationProviderTokenEndpoint"]) )->default_value(""),
		"Authorization token endpoint ex IAM"
	)
	(
		"AuthorizationProviderJwkEndpoint,w",
		po::value<std::string>( &(_vars["AuthorizationProviderJwkEndpoint"]) )->default_value(""),
		"Jwk enpoint of Authorization provider"
	)
    (
        "ClientId,w",
        po::value<std::string>( &(_vars["ClientId"]) )->default_value(""),
        "Authorization provider CLient id"
    )
	(
		"ClientSecret,w",
		po::value<std::string>( &(_vars["ClientSecret"]) )->default_value(""),
		"Authorization provider Client Secret"
	)
	(
		"TokenRefreshTimeSinceLastTransferInSeconds,w",
		po::value<std::string>( &(_vars["TokenRefreshTimeSinceLastTransferInSeconds"]) )->default_value(""),
		"Time interval since last sumbit for a user to have his token refreshed (i.e. a for a month inactive user should not have his token refreshed)"
	)
	(
		"TokenRefreshDaemonIntervalInSeconds,w",
		po::value<std::string>( &(_vars["TokenRefreshDaemonIntervalInSeconds"]) )->default_value(""),
		"The interval that the token refresh daemon will run"
	)
    (
        "Infosys",
        po::value<std::string>( &(_vars["Infosys"]) )->default_value("lcg-bdii.cern.ch:2170"),
        "Set infosys"
    )
    (
        "BDIIKeepAlive",
        po::value<std::string>( &(_vars["BDIIKeepAlive"]) )->default_value("true"),
        "Sets the keep alive property of the BDII"
    )
    (
        "MyOSG,m",
        po::value<std::string>( &(_vars["MyOSG"]) )->default_value("false"),
        "Set the MyOSG URL (or flase meaning MyOSG wont be used)"
    )
    (
        "InfoProviders",
        po::value<std::string>( &(_vars["InfoProviders"]) )->default_value("glue1"),
        "The list of info providers ( e.g.: glue1:glue2)"
    )
    (
        "InfoPublisher,P",
        po::value<std::string>( &(_vars["InfoPublisher"]) )->default_value("false"),
        "Set this VM to be the info provider for Glue2"
    )
    (
        "Alias,a",
        po::value<std::string>( &(_vars["Alias"]) )->default_value(""),
        "Set the alias for FTS 3 endpoint"
    )
    (
        "Optimizer,o",
        po::value<std::string>( &(_vars["Optimizer"]) )->default_value("true"),
        "Control auto-tunning activation"
    )
    (
        "CleanRecordsHost,C",
        po::value<std::string>( &(_vars["CleanRecordsHost"]) )->default_value("true"),
        "Set to true when this host will be cleaning old records from the database"
    )
    (
        "HttpKeepAlive,k",
        po::value<std::string>( &(_vars["HttpKeepAlive"]) )->default_value("true"),
        "Control HTTP Keep alive in gsoap"
    )
    (
        "ServerLogDirectory",
        po::value<std::string>( &(_vars["ServerLogDirectory"]) )->default_value(FTS3_CONFIG_SERVERCONFIG_SERVERLOGDIRECTOTY_DEFAULT),
        "Directory where the service logs are written"
    )
    (
        "TransferLogDirectory,l",
        po::value<std::string>( &(_vars["TransferLogDirectory"]) )->default_value(
            FTS3_CONFIG_SERVERCONFIG_TRANSFERLOGDIRECTORY_DEFAULT),
        "Directory where the transfer logs are written"
    )
    (
        "MessagingDirectory",
        po::value<std::string>( &(_vars["MessagingDirectory"]) )->default_value(FTS3_CONFIG_SERVERCONFIG_MESSAGINGDIRECTORY_DEFAULT),
        "Directory where the internal FTS3 messages are written"
    )
    (
        "AuthorizedVO,v",
        po::value<std::string>( &(_vars["AuthorizedVO"]) )->default_value(std::string()),
        "List of authorized VOs"
    )
    (
        "roles.*",
        po::value<std::string>(),
        "Authorization rights definition."
    )
    (
        "SiteName",
        po::value<std::string>( &(_vars["SiteName"]) ),
        "Site name running the FTS3 service"
    )
    (
        "MonitoringMessaging",
        po::value<std::string>( &(_vars["MonitoringMessaging"]) )->default_value("true"),
        "Enable or disable monitoring using messaging for monitoring"
    )
    (
        "Profiling",
        po::value<std::string>( &(_vars["Profiling"]) )->default_value("false"),
        "Enable or disable internal profiling logs"
    )
    (
        "UrlCopyProcessPingInterval",
        po::value<std::string>( &(_vars["UrlCopyProcessPingInterval"]) )->default_value("60"),
        "Set the UrlCopyProcess ping and transfer update interval"
    )
    (
        "InternalThreadPool",
        po::value<std::string>( &(_vars["InternalThreadPool"]) )->default_value("5"),
        "Set the number of threads in the internal threadpool"
    )
    (
        "CleanBulkSize",
        po::value<std::string>( &(_vars["CleanBulkSize"]) )->default_value("5000"),
        "Set the bulk size, in number of jobs, used for cleaning the old records"
    )
    (
        "CleanInterval",
        po::value<std::string>( &(_vars["CleanInterval"]) )->default_value("7"),
        "In days. Entries older than this will be purged"
    )
    (
        "BackupTables",
        po::value<std::string>( &(_vars["BackupTables"]) )->default_value("true"),
        "Enable or disable the t_file and t_job backup"
    )
    (
        "CheckStalledTransfers",
        po::value<std::string>( &(_vars["CheckStalledTransfers"]) )->default_value("true"),
        "Check for stalled transfers"
    )
    (
        "CheckStalledTimeout",
        po::value<std::string>( &(_vars["CheckStalledTimeout"]) )->default_value("900"),
        "Timeout for stalled transfers, in seconds"
    )
    (
        "MinRequiredFreeRAM",
        po::value<std::string>( &(_vars["MinRequiredFreeRAM"]) )->default_value("50"),
        "Minimum amount of free RAM in MB required for FTS3 to not go into auto-drain mode"
    )
    (
        "User",
        po::value<std::string>( &(_vars["User"]) )->default_value("fts3"),
        "Use this user to run the service"
    )
    (
        "Group",
        po::value<std::string>( &(_vars["Group"]) )->default_value("fts3"),
        "Use this group to run the service"
    )
    (
        "LogLevel",
        po::value<std::string>( &(_vars["LogLevel"]) )->default_value("INFO"),
        "Logging level"
    )
    (
        "WithoutSoap",
        po::value<std::string>( &(_vars["WithoutSoap"]) )->default_value("false"),
        "Disable SOAP interface"
    )
    (
        "MonitoringConfigFile",
        po::value<std::string>( &(_vars["MonitoringConfigFile"]) )->default_value(FTS3_CONFIG_SERVERCONFIG_MONFILE_DEFAULT),
        "Monitoring configuration file"
    )
    (
        "StagingBulkSize",
        po::value<std::string>( &(_vars["StagingBulkSize"]) )->default_value("200"),
        "Staging bulk size"
    )
    (
        "StagingConcurrentRequests",
        po::value<std::string>( &(_vars["StagingConcurrentRequests"]) )->default_value("1000"),
        "Maximum number of staging concurrent requests"
    )
    (
        "StagingWaitingFactor",
        po::value<std::string>( &(_vars["StagingWaitingFactor"]) )->default_value("300"),
        "Seconds to wait before submitting a bulk request, so FTS can accumulate more files per bulk"
    )
    (
        "StagingSchedulingInterval",
        po::value<std::string>( &(_vars["StagingSchedulingInterval"]) )->default_value("60"),
        "In seconds, how often to run the scheduler for bring online operations"
    )
    (
        "StagingPollRetries",
        po::value<std::string>( &(_vars["StagingPollRetries"]) )->default_value("3"),
        "Retry this number of times if a staging poll fails with ECOMM"
    )
    (
        "DefaultBringOnlineTimeout",
        po::value<std::string>( &(_vars["DefaultBringOnlineTimeout"]) )->default_value("604800"),
        "Default bring-online timeout for BringOnline operations"
    )
    (
         "DefaultCopyPinLifetime",
         po::value<std::string>( &(_vars["DefaultCopyPinLifetime"]) )->default_value("604800"),
         "Default copy-pin-lifetime for BringOnline operations"
    )
    (
        "HeartBeatInterval",
        po::value<std::string>( &(_vars["HeartBeatInterval"]) )->default_value("60"),
        "Interval in seconds between beats"
    )
    (
        "HeartBeatGraceInterval",
        po::value<std::string>( &(_vars["HeartBeatGraceInterval"]) )->default_value("120"),
        "After this many seconds, a host is considered to be down"
    )
    (
        "OptimizerSteadyInterval",
        po::value<std::string>( &(_vars["OptimizerSteadyInterval"]) )->default_value("300"),
        "After this time without optimizer updates, force a run"
    )
    (
        "OptimizerInterval",
        po::value<std::string>( &(_vars["OptimizerInterval"]) )->default_value("60"),
        "Seconds between optimizer runs"
    )
    (
        "OptimizerMaxStreams",
        po::value<std::string>( &(_vars["OptimizerMaxStreams"]) )->default_value("16"),
        "Maximum number of streams per file"
    )
    (
        "MaxUrlCopyProcesses",
        po::value<std::string>( &(_vars["MaxUrlCopyProcesses"]) )->default_value("400"),
        "Maximum number of url copy processes to run"
    )
    (
        "PurgeMessagingDirectoryInterval",
        po::value<std::string>( &(_vars["PurgeMessagingDirectoryInterval"]) )->default_value("600"),
        "In seconds, how often to purge the messaging directory"
    )
    (
        "CheckSanityStateInterval",
        po::value<std::string>( &(_vars["CheckSanityStateInterval"]) )->default_value("3600"),
        "In seconds, how often to run sanity checks"
    )
    (
        "MultihopSanityStateInterval",
        po::value<std::string>( &(_vars["MultihopSanityStateInterval"]) )->default_value("600"),
        "In seconds, how often to run multihop sanity checker"
    )
    (
        "CancelCheckInterval",
        po::value<std::string>( &(_vars["CancelCheckInterval"]) )->default_value("10"),
        "In seconds, how often to check for canceled transfers"
    )
    (
        "QueueTimeoutCheckInterval",
        po::value<std::string>( &(_vars["QueueTimeoutCheckInterval"]) )->default_value("300"),
        "In seconds, how often to check for expired queued transfers"
    )
    (
        "ActiveTimeoutCheckInterval",
        po::value<std::string>( &(_vars["ActiveTimeoutCheckInterval"]) )->default_value("300"),
        "In seconds, how often to check for stalled transfers"
    )
    (
        "SchedulingInterval",
        po::value<std::string>( &(_vars["SchedulingInterval"]) )->default_value("2"),
        "In seconds, how often to schedule new transfers"
    )
    (
        "MessagingConsumeInterval",
        po::value<std::string>( &(_vars["MessagingConsumeInterval"]) )->default_value("1"),
        "In seconds, how often to check for messages"
    )
    (
        "ForceStartTransfersCheckInterval",
        po::value<std::string>( &(_vars["ForceStartTransfersCheckInterval"]) )->default_value("30"),
        "In seconds, how often to check for transfers to force start"
    )
	(
	    "OptimizerMaxSuccessRate",
	     po::value<int>()->default_value(FTS3_CONFIG_SERVERCONFIG_MAX_SUCCESS_RATE_DEFAULT),
	     "Percentage of the max success rate considered by the optimizer"
	)
	(
	  "OptimizerMedSuccessRate",
	   po::value<int>()->default_value(FTS3_CONFIG_SERVERCONFIG_MED_SUCCESS_RATE_DEFAULT),
	   "Percentage of the med success rate considered by the optimizer"
	)
	(
	   "OptimizerLowSuccessRate",
	    po::value<int>()->default_value(FTS3_CONFIG_SERVERCONFIG_LOW_SUCCESS_RATE_DEFAULT),
	   "Percentage of the low success rate considered by the optimizer"
	)
	(
	   "OptimizerBaseSuccessRate",
	    po::value<int>()->default_value(FTS3_CONFIG_SERVERCONFIG_BASE_SUCCESS_RATE_DEFAULT),
	    "Percentage of the base success rate considered by the optimizer"
	)
    (
        "OptimizerEMAAlpha",
        po::value<double>()->default_value(0.1),
        "Optimizer: EMA Alpha factor to reduce the influence of fluctuations"
    )
    (
        "OptimizerIncreaseStep",
        po::value<int>()->default_value(1),
        "Increase step size when the optimizer considers the performance is good"
    )
    (
        "OptimizerAggressiveIncreaseStep",
        po::value<int>()->default_value(2),
        "Increase step size when the optimizer considers the performance is good, and set to aggressive or normal"
    )
    (
        "OptimizerDecreaseStep",
        po::value<int>()->default_value(1),
        "Decrease step size when the optimizer considers the performance is bad"
    )
    (
        "SigKillDelay",
        po::value<std::string>( &(_vars["SigKillDelay"]) )->default_value("500"),
        "In milliseconds, delay between graceful SIGTERM and SIGKILL"
    )
    (   "AutoSessionReuse",
    	po::value<std::string>( &(_vars["AutoSessionReuse"]) )->default_value("false"),
	"Enable or disable auto session reuse"
    )
    (   "AutoSessionReuseMaxSmallFileSize",
    	po::value<int>()->default_value(104857600),
	"Max small file size for session reuse in bytes"
    )
    (   "AutoSessionReuseMaxBigFileSize",
	 po::value<long long>()->default_value(1073741824),
	 "Max big file size for session reuse in bytes"
    )
    (   "AutoSessionReuseMaxFiles",
         po::value<int>()->default_value(1000),
         "Max number of files per session reuse"
    )
    (   "AutoSessionReuseMaxBigFiles",
	 po::value<int>()->default_value(2),
	 "Max number of big files  per session reuse"
    )
    (
        "UseFixedJobPriority",
        po::value<std::string>( &(_vars["UseFixedJobPriority"]) )->default_value("0"),
        "Configure the system to use a fixed Job Priority, by default it queries the system to honour the priorities specified by the users"
    )
    (
        "CancelUnusedMultihopFiles",
        po::value<std::string>( &(_vars["CancelUnusedMultihopFiles"]) )->default_value("false"),
        "Enable or disable behaviour to cancel all NOT_USED files in a failed multihop job"
    )
    (
        "RetrieveSEToken",
        po::value<std::string>( &(_vars["RetrieveSEToken"]) )->default_value("false"),
        "Enable or disable retrieval of SE-issued tokens in the transfer agent"
    )
    (
        "BackwardsCompatibleProxyNames",
        po::value<std::string>( &(_vars["BackwardsCompatibleProxyNames"]) )->default_value("true"),
        "Enable or disable backwards compatible naming when searching for proxy credentials stored on the local file system."
    )
    (
        "ExperimentalTapeRESTAPI",
        po::value<std::string>( &(_vars["ExperimentalTapeRESTAPI"]) )->default_value("false"),
        "Enable or disable experimental features of the TAPE REST API"
    )
    (
<<<<<<< HEAD
        "TransferServiceAllocatorAlgorithm",
        po::value<std::string>( &(_vars["TransferServiceAllocatorAlgorithm"]) )->default_value(FTS3_CONFIG_SERVERCONFIG_TRANSFER_SERVICE_ALLOCATOR_ALGORITHM),
        "Specify transfer service's slot allocation algorithm as MAXIMUM_FLOW or GREEDY"
    )
    (
        "TransferServiceSchedulingAlgorithm",
        po::value<std::string>( &(_vars["TransferServiceSchedulingAlgorithm"]) )->default_value(FTS3_CONFIG_SERVERCONFIG_TRANSFER_SERVICE_SCHEDULING_ALGORITHM),
        "Specify transfer service's task scheduling algorithm as RANDOMIZED or DEFICIT"
=======
        "TransfersServiceAllocatorAlgorithm",
        po::value<std::string>( &(_vars["TransfersServiceAllocatorAlgorithm"]) )->default_value(FTS3_CONFIG_SERVERCONFIG_TRANSFER_SERVICE_ALLOCATOR_ALGORITHM),
        "Specify transfer service's slot allocation algorithm as MAXIMUM_FLOW or GREEDY (default)"
    )
    (
        "TransfersServiceSchedulingAlgorithm",
        po::value<std::string>( &(_vars["TransfersServiceSchedulingAlgorithm"]) )->default_value(FTS3_CONFIG_SERVERCONFIG_TRANSFER_SERVICE_SCHEDULING_ALGORITHM),
        "Specify transfer service's task scheduling algorithm as DEFICIT or RANDOMIZED (default)"
>>>>>>> 2063f46c
    )
    ;

    return config;
}

/* ---------------------------------------------------------------------- */

po::options_description ServerConfigReader::_defineHiddenOptions()
{
    po::options_description hidden("Hidden options");

    hidden.add_options()
    (
        "ThreadNum,t",
        po::value<int>()->default_value(FTS3_CONFIG_SERVERCONFIG_THREADNUM_DEFAULT),
        "Number of worker threads."
    );

    return hidden;
}

/* ========================================================================== */

/** Read command line option - the real thing. */
struct ReadCommandLineOptions_SystemTraits
{
    /*static void exit(const int aVal)
    {
        ::exit(aVal);
    }*/

    /* ---------------------------------------------------------------------- */

    static std::ostream& stream()
    {
        return std::cout;
    }

    /* ---------------------------------------------------------------------- */

    static void processVariables
    (
        ServerConfigReader& aReader
    )
    {
        aReader.storeValuesAsStrings ();
        aReader.storeRoles ();
    }
};

/* ========================================================================== */

/** Read config file - the real thing. */
struct ReadConfigFile_SystemTraits
{
    static std::shared_ptr<std::istream> getStream (const std::string& aName)
    {
        std::shared_ptr<std::istream> in(dynamic_cast<std::istream*> (new std::ifstream(aName.c_str())));

        if (!(*in))
            {
                std::stringstream msg;
                msg << "Error opening file " << aName;
                throw SystemError(msg.str());
            }

        return in;
    }

    /* ---------------------------------------------------------------------- */

    static void processVariables(ServerConfigReader& reader)
    {
        reader.storeValuesAsStrings();
        reader.storeRoles ();
        reader.validateRequired ("SiteName");
        reader.validateRequired("TransferServiceAllocatorAlgorithm");
        reader.validateRequired("TransferServiceSchedulingAlgorithm");
    }
};

/* ========================================================================== */

ServerConfigReader::type_return ServerConfigReader::operator() (int argc, char** argv)
{

    po::options_description generic = _defineGenericOptions();
    po::options_description config = _defineConfigOptions();
    po::options_description hidden = _defineHiddenOptions();

    // Option group in the command line
    po::options_description cmdline_options;
    cmdline_options.add(generic).add(config).add(hidden);
    _readCommandLineOptions<ReadCommandLineOptions_SystemTraits> (argc, argv, cmdline_options);

    // Option group in config file
    po::options_description config_file_options;
    config_file_options.add(config).add(hidden);
    _readConfigFile<ReadConfigFile_SystemTraits> (config_file_options);

    // For legacy configurations, point ServerLogDirectory to TransferLogDirectory if not configured
    if (_vars["ServerLogDirectory"].empty()) {
        _vars["ServerLogDirectory"] = _vars["TransferLogDirectory"];
    }

    return _vars;
}

/* ========================================================================== */

template <typename T>
void ServerConfigReader::storeAsString(const std::string& aName)
{
    bool isFound = _vm.count(aName);
    assert(isFound);

    if (isFound) {
        _vars[aName] = boost::lexical_cast<std::string>(_vm[aName].as<T>());
    }
}

/* ---------------------------------------------------------------------- */

void ServerConfigReader::storeValuesAsStrings ()
{
    storeAsString("Port");
    storeAsString("ThreadNum");
    storeAsString("OptimizerMaxSuccessRate");
    storeAsString("OptimizerMedSuccessRate");
    storeAsString("OptimizerLowSuccessRate");
    storeAsString("OptimizerBaseSuccessRate");
    storeAsString<double>("OptimizerEMAAlpha");
    storeAsString("OptimizerIncreaseStep");
    storeAsString("OptimizerAggressiveIncreaseStep");
    storeAsString("OptimizerDecreaseStep");
}

void ServerConfigReader::storeRoles ()
{
    po::variables_map::iterator it;
    for (it = _vm.begin(); it != _vm.end(); it++)
        {
            if (it->first.find("roles.") == 0)
                {
                    _vars[it->first] = it->second.as<std::string>();
                }
        }
}

void ServerConfigReader::validateRequired (std::string key)
{

    if (!_vm.count("SiteName"))
        throw UserError("The required configuration option: '" + key + "' has not been found!");
}<|MERGE_RESOLUTION|>--- conflicted
+++ resolved
@@ -511,16 +511,6 @@
         "Enable or disable experimental features of the TAPE REST API"
     )
     (
-<<<<<<< HEAD
-        "TransferServiceAllocatorAlgorithm",
-        po::value<std::string>( &(_vars["TransferServiceAllocatorAlgorithm"]) )->default_value(FTS3_CONFIG_SERVERCONFIG_TRANSFER_SERVICE_ALLOCATOR_ALGORITHM),
-        "Specify transfer service's slot allocation algorithm as MAXIMUM_FLOW or GREEDY"
-    )
-    (
-        "TransferServiceSchedulingAlgorithm",
-        po::value<std::string>( &(_vars["TransferServiceSchedulingAlgorithm"]) )->default_value(FTS3_CONFIG_SERVERCONFIG_TRANSFER_SERVICE_SCHEDULING_ALGORITHM),
-        "Specify transfer service's task scheduling algorithm as RANDOMIZED or DEFICIT"
-=======
         "TransfersServiceAllocatorAlgorithm",
         po::value<std::string>( &(_vars["TransfersServiceAllocatorAlgorithm"]) )->default_value(FTS3_CONFIG_SERVERCONFIG_TRANSFER_SERVICE_ALLOCATOR_ALGORITHM),
         "Specify transfer service's slot allocation algorithm as MAXIMUM_FLOW or GREEDY (default)"
@@ -529,7 +519,6 @@
         "TransfersServiceSchedulingAlgorithm",
         po::value<std::string>( &(_vars["TransfersServiceSchedulingAlgorithm"]) )->default_value(FTS3_CONFIG_SERVERCONFIG_TRANSFER_SERVICE_SCHEDULING_ALGORITHM),
         "Specify transfer service's task scheduling algorithm as DEFICIT or RANDOMIZED (default)"
->>>>>>> 2063f46c
     )
     ;
 
