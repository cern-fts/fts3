/*
 * Copyright (c) CERN 2013-2015
 *
 * Copyright (c) Members of the EMI Collaboration. 2010-2013
 *  See  http://www.eu-emi.eu/partners for details on the copyright
 *  holders.
 *
 * Licensed under the Apache License, Version 2.0 (the "License");
 * you may not use this file except in compliance with the License.
 * You may obtain a copy of the License at
 *
 *    http://www.apache.org/licenses/LICENSE-2.0
 *
 * Unless required by applicable law or agreed to in writing, software
 * distributed under the License is distributed on an "AS IS" BASIS,
 * WITHOUT WARRANTIES OR CONDITIONS OF ANY KIND, either express or implied.
 * See the License for the specific language governing permissions and
 * limitations under the License.
 */

/** \file serverconfigreader.h Implementation of FTS3 server config reader. */

#include "ServerConfigReader.h"
#include <iostream>
#include <fstream>
#include "common/Exceptions.h"


using namespace fts3::common;
using namespace fts3::config;


// Default config values
#define FTS3_CONFIG_SERVERCONFIG_PORT_DEFAULT 8443
#define FTS3_CONFIG_SERVERCONFIG_IP_DEFAULT "localhost"
#define FTS3_CONFIG_SERVERCONFIG_THREADNUM_DEFAULT 10
#define FTS3_CONFIG_SERVERCONFIG_SERVERLOGDIRECTOTY_DEFAULT ""
#define FTS3_CONFIG_SERVERCONFIG_TRANSFERLOGDIRECTORY_DEFAULT "/var/log/fts3"
#define FTS3_CONFIG_SERVERCONFIG_MESSAGINGDIRECTORY_DEFAULT "/var/lib/fts3"
#define FTS3_CONFIG_SERVERCONFIG_CONFIGFILE_DEFAULT "/etc/fts3/fts3config"
#define FTS3_CONFIG_SERVERCONFIG_MONFILE_DEFAULT "/etc/fts3/fts-msg-monitoring.conf"
#define FTS3_CONFIG_SERVERCONFIG_DBTYPE_DEFAULT "mysql"
#define FTS3_CONFIG_SERVERCONFIG_DBTHREADS_DEFAULT "4"
#define FTS3_CONFIG_SERVERCONFIG_MAXPROCESSES_DEFAULT "12500"
#define FTS3_CONFIG_SERVERCONFIG_MAX_SUCCESS_RATE_DEFAULT 100
#define FTS3_CONFIG_SERVERCONFIG_MED_SUCCESS_RATE_DEFAULT 98
#define FTS3_CONFIG_SERVERCONFIG_LOW_SUCCESS_RATE_DEFAULT 97
#define FTS3_CONFIG_SERVERCONFIG_BASE_SUCCESS_RATE_DEFAULT 96
/* ---------------------------------------------------------------------- */

po::options_description ServerConfigReader::_defineGenericOptions()
{
    po::options_description generic("Generic options");
    generic.add_options()
    ("help,h", "Display this help page")
    ("version,v", "Display server version")
    ("no-daemon,n", "Do not daemonize")
    ("rush,r", "Start and stop faster. Not for use in production!")

    (
        "configfile,f",
        po::value<std::string>( &(_vars["configfile"]) )->default_value(FTS3_CONFIG_SERVERCONFIG_CONFIGFILE_DEFAULT),
        "FTS3 server config file"
    );

    return generic;
}

/* ---------------------------------------------------------------------- */

po::options_description ServerConfigReader::_defineConfigOptions()
{
    po::options_description config("Configuration");

    config.add_options()
    (
        "Port,p",
        po::value<int>()->default_value(FTS3_CONFIG_SERVERCONFIG_PORT_DEFAULT),
        "File transfer listening port"
    )
    (
        "PidDirectory",
        po::value<std::string>( &(_vars["PidDirectory"]) )->default_value("/var/lib/fts3"),
        "Where to put the PID files"
    )
    (
        "DbThreadsNum,D",
        po::value<std::string>( &(_vars["DbThreadsNum"]) )->default_value(FTS3_CONFIG_SERVERCONFIG_DBTHREADS_DEFAULT),
        "Number of db connections in the db threads pool"
    )
    (
        "MaxNumberOfProcesses,M",
        po::value<std::string>( &(_vars["MaxNumberOfProcesses"]) )->default_value(FTS3_CONFIG_SERVERCONFIG_MAXPROCESSES_DEFAULT),
        "Maximum processes resource limit"
    )
    (
        "IP,i",
        po::value<std::string>( &(_vars["IP"]) )->default_value(FTS3_CONFIG_SERVERCONFIG_IP_DEFAULT),
        "IP address that the server is bound to"
    )
    (
        "DbConnectString,s",
        po::value<std::string>( &(_vars["DbConnectString"]) )->default_value(""),
        "Connect string for the used database account"
    )
    (
        "DbType,d",
        po::value<std::string>( &(_vars["DbType"]) )->default_value(FTS3_CONFIG_SERVERCONFIG_DBTYPE_DEFAULT),
        "Database backend type. Allowed values: mysql"
    )
    (
        "DbUserName,u",
        po::value<std::string>( &(_vars["DbUserName"]) )->default_value(""),
        "Database account user name"
    )
    (
        "DbPassword,w",
        po::value<std::string>( &(_vars["DbPassword"]) )->default_value(""),
        "Database account password"
    )
    (
        "AuthorizationProvider,w",
        po::value<std::string>( &(_vars["AuthorizationProvider"]) )->default_value(""),
        "Authorization provider ex IAM"
    )
    (
        "AuthorizationProviderTokenEndpoint,w",
        po::value<std::string>( &(_vars["AuthorizationProviderTokenEndpoint"]) )->default_value(""),
        "Authorization token endpoint ex IAM"
    )
    (
        "AuthorizationProviderJwkEndpoint,w",
        po::value<std::string>( &(_vars["AuthorizationProviderJwkEndpoint"]) )->default_value(""),
        "Jwk enpoint of Authorization provider"
    )
    (
        "ClientId,w",
        po::value<std::string>( &(_vars["ClientId"]) )->default_value(""),
        "Authorization provider CLient id"
    )
    (
        "ClientSecret,w",
        po::value<std::string>( &(_vars["ClientSecret"]) )->default_value(""),
        "Authorization provider Client Secret"
    )
    (
        "TokenRefreshTimeSinceLastTransferInSeconds,w",
        po::value<std::string>( &(_vars["TokenRefreshTimeSinceLastTransferInSeconds"]) )->default_value(""),
        "Time interval since last sumbit for a user to have his token refreshed (i.e. a for a month inactive user should not have his token refreshed)"
    )
    (
        "TokenRefreshDaemonIntervalInSeconds,w",
        po::value<std::string>( &(_vars["TokenRefreshDaemonIntervalInSeconds"]) )->default_value(""),
        "The interval that the token refresh daemon will run"
    )
    (
        "Infosys",
        po::value<std::string>( &(_vars["Infosys"]) )->default_value("lcg-bdii.cern.ch:2170"),
        "Set infosys"
    )
    (
        "BDIIKeepAlive",
        po::value<std::string>( &(_vars["BDIIKeepAlive"]) )->default_value("true"),
        "Sets the keep alive property of the BDII"
    )
    (
        "MyOSG,m",
        po::value<std::string>( &(_vars["MyOSG"]) )->default_value("false"),
        "Set the MyOSG URL (or flase meaning MyOSG wont be used)"
    )
    (
        "InfoProviders",
        po::value<std::string>( &(_vars["InfoProviders"]) )->default_value("glue1"),
        "The list of info providers ( e.g.: glue1:glue2)"
    )
    (
        "InfoPublisher,P",
        po::value<std::string>( &(_vars["InfoPublisher"]) )->default_value("false"),
        "Set this VM to be the info provider for Glue2"
    )
    (
        "Alias,a",
        po::value<std::string>( &(_vars["Alias"]) )->default_value(""),
        "Set the alias for FTS 3 endpoint"
    )
    (
        "Optimizer,o",
        po::value<std::string>( &(_vars["Optimizer"]) )->default_value("true"),
        "Control auto-tuning activation"
    )
    (
        "CleanRecordsHost,C",
        po::value<std::string>( &(_vars["CleanRecordsHost"]) )->default_value("true"),
        "Set to true when this host will be cleaning old records from the database"
    )
    (
        "HttpKeepAlive,k",
        po::value<std::string>( &(_vars["HttpKeepAlive"]) )->default_value("true"),
        "Control HTTP Keep alive in gsoap"
    )
    (
        "ServerLogDirectory",
        po::value<std::string>( &(_vars["ServerLogDirectory"]) )->default_value(FTS3_CONFIG_SERVERCONFIG_SERVERLOGDIRECTOTY_DEFAULT),
        "Directory where the service logs are written"
    )
    (
        "TransferLogDirectory,l",
        po::value<std::string>( &(_vars["TransferLogDirectory"]) )->default_value(
            FTS3_CONFIG_SERVERCONFIG_TRANSFERLOGDIRECTORY_DEFAULT),
        "Directory where the transfer logs are written"
    )
    (
        "MessagingDirectory",
        po::value<std::string>( &(_vars["MessagingDirectory"]) )->default_value(FTS3_CONFIG_SERVERCONFIG_MESSAGINGDIRECTORY_DEFAULT),
        "Directory where the internal FTS3 messages are written"
    )
    (
        "AuthorizedVO,v",
        po::value<std::string>( &(_vars["AuthorizedVO"]) )->default_value(std::string()),
        "List of authorized VOs"
    )
    (
        "roles.*",
        po::value<std::string>(),
        "Authorization rights definition."
    )
    (
        "SiteName",
        po::value<std::string>( &(_vars["SiteName"]) ),
        "Site name running the FTS3 service"
    )
    (
        "MonitoringMessaging",
        po::value<std::string>( &(_vars["MonitoringMessaging"]) )->default_value("true"),
        "Enable or disable monitoring using messaging for monitoring"
    )
    (
        "UrlCopyProcessPingInterval",
        po::value<std::string>( &(_vars["UrlCopyProcessPingInterval"]) )->default_value("60"),
        "Set the UrlCopyProcess ping and transfer update interval"
    )
    (
        "InternalThreadPool",
        po::value<std::string>( &(_vars["InternalThreadPool"]) )->default_value("5"),
        "Set the number of threads in the internal threadpool"
    )
    (
        "CleanBulkSize",
        po::value<std::string>( &(_vars["CleanBulkSize"]) )->default_value("5000"),
        "Set the bulk size, in number of jobs, used for cleaning the old records"
    )
    (
        "CleanInterval",
        po::value<std::string>( &(_vars["CleanInterval"]) )->default_value("7"),
        "In days. Entries older than this will be purged"
    )
    (
        "BackupTables",
        po::value<std::string>( &(_vars["BackupTables"]) )->default_value("true"),
        "Enable or disable the t_file and t_job backup"
    )
    (
        "CheckStalledTransfers",
        po::value<std::string>( &(_vars["CheckStalledTransfers"]) )->default_value("true"),
        "Check for stalled transfers"
    )
    (
        "CheckStalledTimeout",
        po::value<std::string>( &(_vars["CheckStalledTimeout"]) )->default_value("900"),
        "Timeout for stalled transfers, in seconds"
    )
    (
        "MinRequiredFreeRAM",
        po::value<std::string>( &(_vars["MinRequiredFreeRAM"]) )->default_value("50"),
        "Minimum amount of free RAM in MB required for FTS3 to not go into auto-drain mode"
    )
    (
        "User",
        po::value<std::string>( &(_vars["User"]) )->default_value("fts3"),
        "Use this user to run the service"
    )
    (
        "Group",
        po::value<std::string>( &(_vars["Group"]) )->default_value("fts3"),
        "Use this group to run the service"
    )
    (
        "LogLevel",
        po::value<std::string>( &(_vars["LogLevel"]) )->default_value("INFO"),
        "Logging level"
    )
    (
        "Profiling",
        po::value<std::string>( &(_vars["Profiling"]) )->default_value("false"),
        "Enable or disable internal profiling logs"
    )
    (
        "LogTokenRequests",
        po::value<std::string>( &(_vars["LogTokenRequests"]) )->default_value("false"),
        "Log HTTP content of token requests"
    )
    (
        "WithoutSoap",
        po::value<std::string>( &(_vars["WithoutSoap"]) )->default_value("false"),
        "Disable SOAP interface"
    )
    (
        "MonitoringConfigFile",
        po::value<std::string>( &(_vars["MonitoringConfigFile"]) )->default_value(FTS3_CONFIG_SERVERCONFIG_MONFILE_DEFAULT),
        "Monitoring configuration file"
    )
    (
<<<<<<< HEAD
=======
        "FetchArchivingLimit",
        po::value<std::string>( &(_vars["FetchArchivingLimit"]) )->default_value("50000"),
        "Maximum number of archive monitoring operations to fetch from the database"
    )
    (
>>>>>>> 468b0ee7
        "ArchivePollBulkSize",
        po::value<std::string>( &(_vars["ArchivePollBulkSize"]) )->default_value("100"),
        "Archive polling bulk size"
    )
    (
<<<<<<< HEAD
=======
        "FetchStagingLimit",
        po::value<std::string>( &(_vars["FetchStagingLimit"]) )->default_value("50000"),
        "Maximum number of staging requests to fetch from the database"
    )
    (
>>>>>>> 468b0ee7
        "StagingBulkSize",
        po::value<std::string>( &(_vars["StagingBulkSize"]) )->default_value("200"),
        "Staging bulk size"
    )
    (
        "StagingConcurrentRequests",
        po::value<std::string>( &(_vars["StagingConcurrentRequests"]) )->default_value("1000"),
        "Maximum number of staging concurrent requests"
    )
    (
        "StagingWaitingFactor",
        po::value<std::string>( &(_vars["StagingWaitingFactor"]) )->default_value("300"),
        "Seconds to wait before submitting a bulk request, so FTS can accumulate more files per bulk"
    )
    (
        "StagingSchedulingInterval",
        po::value<std::string>( &(_vars["StagingSchedulingInterval"]) )->default_value("60"),
        "In seconds, how often to run the scheduler for bring online operations"
    )
    (
        "StagingPollRetries",
        po::value<std::string>( &(_vars["StagingPollRetries"]) )->default_value("3"),
        "Retry this number of times if a staging poll fails with ECOMM"
    )
    (
        "DefaultBringOnlineTimeout",
        po::value<std::string>( &(_vars["DefaultBringOnlineTimeout"]) )->default_value("604800"),
        "Default bring-online timeout for BringOnline operations"
    )
    (
        "DefaultCopyPinLifetime",
        po::value<std::string>( &(_vars["DefaultCopyPinLifetime"]) )->default_value("604800"),
        "Default copy-pin-lifetime for BringOnline operations"
    )
    (
        "HeartBeatInterval",
        po::value<std::string>( &(_vars["HeartBeatInterval"]) )->default_value("60"),
        "Interval in seconds between beats"
    )
    (
        "HeartBeatGraceInterval",
        po::value<std::string>( &(_vars["HeartBeatGraceInterval"]) )->default_value("120"),
        "After this many seconds, a host is considered to be down"
    )
    (
        "OptimizerThreadPool",
        po::value<std::string>( &(_vars["OptimizerThreadPool"]) )->default_value("10"),
        "Set the number of threads for the Optimizer threadpool"
    )
    (
        "OptimizerSteadyInterval",
        po::value<std::string>( &(_vars["OptimizerSteadyInterval"]) )->default_value("300"),
        "After this time without optimizer updates, force a run"
    )
    (
        "OptimizerInterval",
        po::value<std::string>( &(_vars["OptimizerInterval"]) )->default_value("60"),
        "Seconds between optimizer runs"
    )
    (
        "OptimizerMaxStreams",
        po::value<std::string>( &(_vars["OptimizerMaxStreams"]) )->default_value("16"),
        "Maximum number of streams per file"
    )
    (
        "MaxUrlCopyProcesses",
        po::value<std::string>( &(_vars["MaxUrlCopyProcesses"]) )->default_value("400"),
        "Maximum number of url copy processes to run"
    )
    (
        "PurgeMessagingDirectoryInterval",
        po::value<std::string>( &(_vars["PurgeMessagingDirectoryInterval"]) )->default_value("600"),
        "In seconds, how often to purge the messaging directory"
    )
    (
        "CheckSanityStateInterval",
        po::value<std::string>( &(_vars["CheckSanityStateInterval"]) )->default_value("3600"),
        "In seconds, how often to run sanity checks"
    )
    (
        "MultihopSanityStateInterval",
        po::value<std::string>( &(_vars["MultihopSanityStateInterval"]) )->default_value("600"),
        "In seconds, how often to run multihop sanity checker"
    )
    (
        "CancelCheckInterval",
        po::value<std::string>( &(_vars["CancelCheckInterval"]) )->default_value("10"),
        "In seconds, how often to check for canceled transfers"
    )
    (
        "QueueTimeoutCheckInterval",
        po::value<std::string>( &(_vars["QueueTimeoutCheckInterval"]) )->default_value("300"),
        "In seconds, how often to check for expired queued transfers"
    )
    (
        "ActiveTimeoutCheckInterval",
        po::value<std::string>( &(_vars["ActiveTimeoutCheckInterval"]) )->default_value("300"),
        "In seconds, how often to check for stalled transfers"
    )
    (
        "SchedulingInterval",
        po::value<std::string>( &(_vars["SchedulingInterval"]) )->default_value("2"),
        "In seconds, how often to schedule new transfers"
    )
    (
        "MessagingConsumeInterval",
        po::value<std::string>( &(_vars["MessagingConsumeInterval"]) )->default_value("1"),
        "In seconds, how often to check for messages"
    )
    (
        "ForceStartTransfersCheckInterval",
        po::value<std::string>( &(_vars["ForceStartTransfersCheckInterval"]) )->default_value("30"),
        "In seconds, how often to check for transfers to force start"
    )
    (
        "TokenExchangeCheckInterval",
        po::value<std::string>( &(_vars["TokenExchangeCheckInterval"]) )->default_value("30"),
        "In seconds, how often to check for tokens eligible for token-exchange (empty refresh token)"
    )
    (
        "TokenExchangeBulkSize",
        po::value<std::string>( &(_vars["TokenExchangeBulkSize"]) )->default_value("500"),
        "Bulk size for how many tokens to retrieve from the database at one time for token-exchange"
    )
    (
        "TokenRefreshCheckInterval",
        po::value<std::string>( &(_vars["TokenRefreshCheckInterval"]) )->default_value("15"),
        "In seconds, how often to check for tokens marked for refreshing"
    )
    (
        "TokenRefreshPollerInterval",
        po::value<std::string>( &(_vars["TokenRefreshPollerInterval"]) )->default_value("15"),
        "In seconds, how often to process ZMQ token-refresh requests"
    )
    (
        "TokenRefreshBulkSize",
        po::value<std::string>( &(_vars["TokenRefreshBulkSize"]) )->default_value("500"),
        "Bulk size for how many tokens to retrieve from the database at one time for token-refresh"
    )
    (
        "TokenRefreshSafetyPeriod",
        po::value<std::string>( &(_vars["TokenRefreshSafetyPeriod"]) )->default_value("300"),
        "In seconds, period before access token expiry up to which still consider access token valid"
    )
    (
        "TokenRefreshMarginPeriod",
        po::value<std::string>( &(_vars["TokenRefreshMarginPeriod"]) )->default_value("300"),
        "In seconds, period before token expiry at which the transfer agent will request a token refresh"
    )
    (
        "MessagingConsumeGraceTime",
        po::value<std::string>( &(_vars["MessagingConsumeGraceTime"]) )->default_value("600"),
        "In seconds, time window since last MessageProcessingService run to be considered inactive"
    )
    (
        "CancelCheckGraceTime",
        po::value<std::string>( &(_vars["CancelCheckGraceTime"]) )->default_value("1800"),
        "In seconds, time window since last CancelerService run to be considered inactive"
    )
    (
        "SchedulingGraceTime",
        po::value<std::string>( &(_vars["SchedulingGraceTime"]) )->default_value("600"),
        "In seconds, time window since last SchedulerService run to be considered inactive"
    )
    (
        "SupervisorGraceTime",
        po::value<std::string>( &(_vars["SupervisorGraceTime"]) )->default_value("600"),
        "In seconds, time window for the SupervisorService since last run to be considered inactive"
    )
    (
        "TokenExchangeCheckGraceTime",
        po::value<std::string>( &(_vars["TokenExchangeCheckGraceTime"]) )->default_value("600"),
        "In seconds, time window since last TokenExchangeService run to be considered inactive"
    )
    (
        "TokenRefreshGraceTime",
        po::value<std::string>( &(_vars["TokenRefreshGraceTime"]) )->default_value("120"),
        "In seconds, time window since last TokenRefreshService run to be considered inactive"
    )
    (
        "OptimizerGraceTime",
        po::value<std::string>( &(_vars["OptimizerGraceTime"]) )->default_value("3600"),
        "In seconds, time window since last OptimizerService run to be considered inactive"
    )
    (
        "OptimizerMaxSuccessRate",
        po::value<int>()->default_value(FTS3_CONFIG_SERVERCONFIG_MAX_SUCCESS_RATE_DEFAULT),
        "Percentage of the max success rate considered by the optimizer"
    )
    (
        "OptimizerMedSuccessRate",
        po::value<int>()->default_value(FTS3_CONFIG_SERVERCONFIG_MED_SUCCESS_RATE_DEFAULT),
        "Percentage of the med success rate considered by the optimizer"
    )
    (
        "OptimizerLowSuccessRate",
        po::value<int>()->default_value(FTS3_CONFIG_SERVERCONFIG_LOW_SUCCESS_RATE_DEFAULT),
        "Percentage of the low success rate considered by the optimizer"
    )
    (
        "OptimizerBaseSuccessRate",
        po::value<int>()->default_value(FTS3_CONFIG_SERVERCONFIG_BASE_SUCCESS_RATE_DEFAULT),
        "Percentage of the base success rate considered by the optimizer"
    )
    (
        "OptimizerEMAAlpha",
        po::value<double>()->default_value(0.1),
        "Optimizer: EMA Alpha factor to reduce the influence of fluctuations"
    )
    (
        "OptimizerIncreaseStep",
        po::value<int>()->default_value(1),
        "Increase step size when the optimizer considers the performance is good"
    )
    (
        "OptimizerAggressiveIncreaseStep",
        po::value<int>()->default_value(2),
        "Increase step size when the optimizer considers the performance is good, and set to aggressive or normal"
    )
    (
        "OptimizerDecreaseStep",
        po::value<int>()->default_value(1),
        "Decrease step size when the optimizer considers the performance is bad"
    )
    (
        "SigKillDelay",
        po::value<std::string>( &(_vars["SigKillDelay"]) )->default_value("500"),
        "In milliseconds, delay between graceful SIGTERM and SIGKILL"
    )
    (
        "AllowSessionReuse",
        po::value<std::string>( &(_vars["AllowSessionReuse"]) )->default_value("true"),
        "Enable or disable session reuse transfers (default true)"
    )
    (   "AutoSessionReuse",
        po::value<std::string>( &(_vars["AutoSessionReuse"]) )->default_value("false"),
        "Enable or disable auto session reuse"
    )
    (
        "AutoSessionReuseMaxSmallFileSize",
        po::value<int>()->default_value(104857600),
        "Max small file size for session reuse in bytes"
    )
    (
        "AutoSessionReuseMaxBigFileSize",
        po::value<long long>()->default_value(1073741824),
        "Max big file size for session reuse in bytes"
    )
    (
        "AutoSessionReuseMaxFiles",
        po::value<int>()->default_value(1000),
        "Max number of files per session reuse"
    )
    (
        "AutoSessionReuseMaxBigFiles",
        po::value<int>()->default_value(2),
        "Max number of big files  per session reuse"
    )
    (
        "AllowJobPriority",
        po::value<std::string>( &(_vars["AllowJobPriority"]) )->default_value("true"),
        "Enable or disable job priorities (default true)"
    )
    (
        "UseFixedJobPriority",
        po::value<std::string>( &(_vars["UseFixedJobPriority"]) )->default_value("0"),
        "Schedule only transfers of a certain job priority. When 0, honor the user-specified priorities (default value = 0)"
    )
    (
        "CancelUnusedMultihopFiles",
        po::value<std::string>( &(_vars["CancelUnusedMultihopFiles"]) )->default_value("false"),
        "Enable or disable behaviour to cancel all NOT_USED files in a failed multihop job"
    )
    (
        "NonManagedTokens",
        po::value<std::string>( &(_vars["NonManagedTokens"]) )->default_value("false"),
        "Tell the FTS system to not manage access tokens that don't meet certain criteria"
    )
    (
        "BackwardsCompatibleProxyNames",
        po::value<std::string>( &(_vars["BackwardsCompatibleProxyNames"]) )->default_value("true"),
        "Enable or disable backwards compatible naming when searching for proxy credentials stored on the local file system."
    )
    (
        "ExperimentalTapeRESTAPI",
        po::value<std::string>( &(_vars["ExperimentalTapeRESTAPI"]) )->default_value("false"),
        "Enable or disable experimental features of the TAPE REST API"
    )
    (
        "ExperimentalPostgresSupport",
        po::value<std::string>( &(_vars["ExperimentalPostgresSupport"]) )->default_value("false"),
        "Enable or disable experimental features of using PostgreSQL"
    )
    ;

    return config;
}

/* ---------------------------------------------------------------------- */

po::options_description ServerConfigReader::_defineHiddenOptions()
{
    po::options_description hidden("Hidden options");

    hidden.add_options()
    (
        "ThreadNum,t",
        po::value<int>()->default_value(FTS3_CONFIG_SERVERCONFIG_THREADNUM_DEFAULT),
        "Number of worker threads."
    );

    return hidden;
}

/* ========================================================================== */

/** Read command line option - the real thing. */
struct ReadCommandLineOptions_SystemTraits
{
    /*static void exit(const int aVal)
    {
        ::exit(aVal);
    }*/

    /* ---------------------------------------------------------------------- */

    static std::ostream& stream()
    {
        return std::cout;
    }

    /* ---------------------------------------------------------------------- */

    static void processVariables
    (
        ServerConfigReader& aReader
    )
    {
        aReader.storeValuesAsStrings ();
        aReader.storeRoles ();
    }
};

/* ========================================================================== */

/** Read config file - the real thing. */
struct ReadConfigFile_SystemTraits
{
    static std::shared_ptr<std::istream> getStream (const std::string& aName)
    {
        std::shared_ptr<std::istream> in(dynamic_cast<std::istream*> (new std::ifstream(aName.c_str())));

        if (!(*in))
            {
                std::stringstream msg;
                msg << "Error opening file " << aName;
                throw SystemError(msg.str());
            }

        return in;
    }

    /* ---------------------------------------------------------------------- */

    static void processVariables(ServerConfigReader& reader)
    {
        reader.storeValuesAsStrings();
        reader.storeRoles ();
        reader.validateRequired("SiteName");
    }
};

/* ========================================================================== */

ServerConfigReader::type_return ServerConfigReader::operator() (int argc, char** argv)
{

    po::options_description generic = _defineGenericOptions();
    po::options_description config = _defineConfigOptions();
    po::options_description hidden = _defineHiddenOptions();

    // Option group in the command line
    po::options_description cmdline_options;
    cmdline_options.add(generic).add(config).add(hidden);
    _readCommandLineOptions<ReadCommandLineOptions_SystemTraits> (argc, argv, cmdline_options);

    // Option group in config file
    po::options_description config_file_options;
    config_file_options.add(config).add(hidden);
    _readConfigFile<ReadConfigFile_SystemTraits> (config_file_options);

    // For legacy configurations, point ServerLogDirectory to TransferLogDirectory if not configured
    if (_vars["ServerLogDirectory"].empty()) {
        _vars["ServerLogDirectory"] = _vars["TransferLogDirectory"];
    }

    return _vars;
}

/* ========================================================================== */

template <typename T>
void ServerConfigReader::storeAsString(const std::string& aName)
{
    bool isFound = _vm.count(aName);
    assert(isFound);

    if (isFound) {
        _vars[aName] = boost::lexical_cast<std::string>(_vm[aName].as<T>());
    }
}

template <>
void ServerConfigReader::storeAsString<int>(const std::string& aName)
{
    bool isFound = _vm.count(aName);
    assert(isFound);

    if (isFound) {
        _vars[aName] = boost::lexical_cast<std::string>(_vm[aName].as<int>());
    }
}

/* ---------------------------------------------------------------------- */

void ServerConfigReader::storeValuesAsStrings ()
{
    storeAsString("Port");
    storeAsString("ThreadNum");
    storeAsString("OptimizerMaxSuccessRate");
    storeAsString("OptimizerMedSuccessRate");
    storeAsString("OptimizerLowSuccessRate");
    storeAsString("OptimizerBaseSuccessRate");
    storeAsString<double>("OptimizerEMAAlpha");
    storeAsString("OptimizerIncreaseStep");
    storeAsString("OptimizerAggressiveIncreaseStep");
    storeAsString("OptimizerDecreaseStep");
}

void ServerConfigReader::storeRoles ()
{
    po::variables_map::iterator it;
    for (it = _vm.begin(); it != _vm.end(); it++)
        {
            if (it->first.find("roles.") == 0)
                {
                    _vars[it->first] = it->second.as<std::string>();
                }
        }
}

void ServerConfigReader::validateRequired(const std::string& key)
{
    if (!_vm.count("SiteName"))
        throw UserError("The required configuration option: '" + key + "' has not been found!");
}<|MERGE_RESOLUTION|>--- conflicted
+++ resolved
@@ -310,27 +310,21 @@
         "Monitoring configuration file"
     )
     (
-<<<<<<< HEAD
-=======
         "FetchArchivingLimit",
         po::value<std::string>( &(_vars["FetchArchivingLimit"]) )->default_value("50000"),
         "Maximum number of archive monitoring operations to fetch from the database"
     )
     (
->>>>>>> 468b0ee7
         "ArchivePollBulkSize",
         po::value<std::string>( &(_vars["ArchivePollBulkSize"]) )->default_value("100"),
         "Archive polling bulk size"
     )
     (
-<<<<<<< HEAD
-=======
         "FetchStagingLimit",
         po::value<std::string>( &(_vars["FetchStagingLimit"]) )->default_value("50000"),
         "Maximum number of staging requests to fetch from the database"
     )
     (
->>>>>>> 468b0ee7
         "StagingBulkSize",
         po::value<std::string>( &(_vars["StagingBulkSize"]) )->default_value("200"),
         "Staging bulk size"
