/*
 * PollTask.cpp
 *
 *  Created on: 25 Jun 2014
 *      Author: simonm
 */

#include "PollTask.h"

#include "BringOnlineTask.h"
#include "WaitingRoom.h"

#include "common/logger.h"

#include <gfal_api.h>

boost::shared_mutex PollTask::mx;

std::unordered_map< std::string, std::set<std::string> > PollTask::active_tokens;

void PollTask::run(boost::any const &)
{
    if (abort()) return;

    std::vector<char const *> urls = ctx.getUrls();
    std::vector<GError*> errors(urls.size(), NULL);

    int status = gfal2_bring_online_poll_list(
            gfal2_ctx, static_cast<int>(urls.size()),
<<<<<<< HEAD
            &*urls.begin(), token.c_str(), &*errors.begin());
=======
            &*urls.begin(), token.c_str(), &errors.front());
>>>>>>> e2cad6c3

    if (status < 0)
        {
            for (size_t i = 0; i < urls.size(); ++i)
<<<<<<< HEAD
            {
                std::pair<std::string, int> ids = ctx.getIDs(urls[i]);

                if (errors[i]) {
                    FTS3_COMMON_LOGGER_NEWLOG(ERR) << "BRINGONLINE polling FAILED for " << urls[i] << ": "
=======
                {
                    auto ids = ctx.getIDs(urls[i]);

                    if (errors[i])
                        {
                            FTS3_COMMON_LOGGER_NEWLOG(ERR) << "BRINGONLINE polling FAILED for " << urls[i] << ": "
                                                           << errors[i]->code << " " << errors[i]->message
                                                           << commit;

                            bool retry = doRetry(errors[i]->code, "SOURCE", std::string(errors[i]->message));
                            for (auto it = ids.begin(); it != ids.end(); ++it)
                                ctx.state_update(it->first, it->second, "FAILED", errors[i]->message, retry);
                        }
                    else
                        {
                            FTS3_COMMON_LOGGER_NEWLOG(CRIT) << "BRINGONLINE FAILED for " << urls[i]
                                           << ": returned -1 but error was not set ";
                            for (auto it = ids.begin(); it != ids.end(); ++it)
                                ctx.state_update(it->first, it->second, "FAILED", "Error not set by gfal2", false);
                        }
                    g_clear_error(&errors[i]);
                }
        }
    // 0 = not all are terminal
    // 1 = all are terminal
    // So check the status for each individual file regardless, so we can start transferring before the
    // whole staging job is finished
    else
        {
            for (size_t i = 0; i < urls.size(); ++i)
            {
                auto ids = ctx.getIDs(urls[i]);

                if (errors[i] == NULL)
                {
                    FTS3_COMMON_LOGGER_NEWLOG(INFO) << "BRINGONLINE FINISHED for "
                                                    << urls[i] << commit;
                    for (auto it = ids.begin(); it != ids.end(); ++it)
                        ctx.state_update(it->first, it->second, "FINISHED", "", false);
                    ctx.removeUrl(urls[i]);
                }
                else if (errors[i]->code == EAGAIN)
                {
                    FTS3_COMMON_LOGGER_NEWLOG(INFO) << "BRINGONLINE NOT FINISHED for " << urls[i]
                                                    << commit;
                }
                else {
                    FTS3_COMMON_LOGGER_NEWLOG(ERR) << "BRINGONLINE FAILED for " << urls[i] << ": "
>>>>>>> e2cad6c3
                                                   << errors[i]->code << " " << errors[i]->message
                                                   << commit;

                    bool retry = doRetry(errors[i]->code, "SOURCE", std::string(errors[i]->message));
<<<<<<< HEAD
                    ctx.state_update(ids.first, ids.second, "FAILED", errors[i]->message, retry);
                }
                else {
                    FTS3_COMMON_LOGGER_NEWLOG(CRIT) << "BRINGONLINE FAILED for " << urls[i]
                                   << ": returned -1 but error was not set ";
                    ctx.state_update(ids.first, ids.second, "FAILED", "Error not set by gfal2", false);
=======
                    for (auto it = ids.begin(); it != ids.end() ; ++it)
                        ctx.state_update(it->first, it->second, "FAILED", errors[i]->message, retry);
                    ctx.removeUrl(urls[i]);

>>>>>>> e2cad6c3
                }
                g_clear_error(&errors[i]);
            }
        }

    // If status was 0, not everything is terminal, so schedule a new poll
    if(status == 0)
        {
            time_t interval = getPollInterval(++nPolls), now = time(NULL);
            wait_until = now + interval;
            FTS3_COMMON_LOGGER_NEWLOG(INFO) << "BRINGONLINE polling "
                                            << ctx.getLogMsg()
                                            << token << commit;

            FTS3_COMMON_LOGGER_NEWLOG(INFO) << "BRINGONLINE next attempt in " << interval << " seconds" << commit;
            WaitingRoom<PollTask>::instance().add(new PollTask(std::move(*this)));
<<<<<<< HEAD
        }
    else
        {
            for (size_t i = 0; i < urls.size(); ++i)
            {
                std::pair<std::string, int> ids = ctx.getIDs(urls[i]);

                if (errors[i]) {
                    FTS3_COMMON_LOGGER_NEWLOG(ERR) << "BRINGONLINE FAILED for " << urls[i] << ": "
                                                   << errors[i]->code << " " << errors[i]->message
                                                   << commit;

                    bool retry = doRetry(errors[i]->code, "SOURCE", std::string(errors[i]->message));
                    ctx.state_update(ids.first, ids.second, "FAILED", errors[i]->message, retry);
                    g_clear_error(&errors[i]);
                }
                else {
                    FTS3_COMMON_LOGGER_NEWLOG(INFO) << "BRINGONLINE FINISHED for "
                                                    << urls[i] << " , got token " << token
                                                    << commit;
                    ctx.state_update(ids.first, ids.second, "FINISHED", "", false);
                }
            }
=======
>>>>>>> e2cad6c3
        }
}

bool PollTask::abort()
{
    bool aborted = false;

    std::vector<char const *> urls;
    std::set<std::string> remove;
    std::unordered_map< std::string, std::set<std::string> >::const_iterator it;

    // critical section
    {
        boost::shared_lock<boost::shared_mutex> lock(mx);
        // first check if the token is still active
        it = active_tokens.find(token);
        if (it == active_tokens.end())
            {
                // if not abort all URLs
                aborted = true;
                urls = ctx.getUrls();
            }
        else
            {
                std::set<std::string> surls = ctx.getSurls();
                // otherwise check if some of the URLs should be aborted
                std::set_difference(
                    surls.begin(), surls.end(),
                    it->second.begin(), it->second.end(),
                    std::inserter(remove, remove.end())
                );
            }
    }

    // check if there is something to do first
    if (urls.empty() && remove.empty()) return aborted;

    // if only a subset of URLs should be aborted ...
    if (urls.empty())
        {
            // adjust the capacity
            urls.reserve(remove.size());
            // fill in with URLs
            std::set<std::string>::const_iterator it;
            for (it = remove.begin(); it != remove.end(); ++it)
                {
                    urls.push_back(it->c_str());
                }
            // make sure in the context are only those URLs that where not cancelled
            std::set<std::string> not_cancelled;
            std::set_difference(
                ctx.getSurls().begin(), ctx.getSurls().end(),
                remove.begin(), remove.end(),
                std::inserter(not_cancelled, not_cancelled.end())
            );
            ctx.getSurls().swap(not_cancelled);
        }

    std::vector<GError*> errors(urls.size(), NULL);
    int status = gfal2_abort_files(gfal2_ctx, static_cast<int>(urls.size()),
            &*urls.begin(), token.c_str(), &*errors.begin());

    if (status < 0)
        {
            for (size_t i = 0; i < urls.size(); ++i)
            {
<<<<<<< HEAD
                std::pair<std::string, int> ids = ctx.getIDs(urls[i]);
=======
                auto ids = ctx.getIDs(urls[i]);
>>>>>>> e2cad6c3

                if (errors[i]) {
                    FTS3_COMMON_LOGGER_NEWLOG(ERR) << "BRINGONLINE abort FAILED for " << urls[i] << ": "
                                                   << errors[i]->code << " " << errors[i]->message
                                                   << commit;

                    bool retry = doRetry(errors[i]->code, "SOURCE", std::string(errors[i]->message));
<<<<<<< HEAD
                    ctx.state_update(ids.first, ids.second, "FAILED", errors[i]->message, retry);
=======
                    for (auto it = ids.begin(); it != ids.end(); ++it)
                        ctx.state_update(it->first, it->second, "FAILED", errors[i]->message, retry);
>>>>>>> e2cad6c3
                    g_clear_error(&errors[i]);
                }
                else {
                    FTS3_COMMON_LOGGER_NEWLOG(INFO) << "BRINGONLINE abort FAILED for "
                                                    << urls[i] << ", returned -1, but error not set " << token
                                                    << commit;
<<<<<<< HEAD
                    ctx.state_update(ids.first, ids.second, "FAILED", "Error not set by gfal2", false);
=======
                    for (auto it = ids.begin(); it != ids.end(); ++it)
                        ctx.state_update(it->first, it->second, "FAILED", "Error not set by gfal2", false);
>>>>>>> e2cad6c3
                }
            }
        }

    return aborted;
}

void PollTask::cancel(std::unordered_map< std::string, std::set<std::string> > const & remove)
{
    boost::unique_lock<boost::shared_mutex> lock(mx);

    std::unordered_map< std::string, std::set<std::string> >::const_iterator r_it;
    std::unordered_map< std::string, std::set<std::string> >::iterator at_it;

    for (r_it = remove.begin(); r_it != remove.end(); ++r_it)
        {
            // check if the token is still in active tokens
            at_it = active_tokens.find(r_it->first);
            if (at_it == active_tokens.end()) continue;

            std::set<std::string> result;
            std::set_difference(
                at_it->second.begin(), at_it->second.end(),
                r_it->second.begin(), r_it->second.end(),
                std::inserter(result, result.end())
            );

            if (result.empty())
                {
                    // if there aren't any files left remove the token
                    active_tokens.erase(at_it);
                }
            else
                {
                    // otherwise, swap to those that are left
                    at_it->second.swap(result);
                }
        }
}<|MERGE_RESOLUTION|>--- conflicted
+++ resolved
@@ -27,22 +27,11 @@
 
     int status = gfal2_bring_online_poll_list(
             gfal2_ctx, static_cast<int>(urls.size()),
-<<<<<<< HEAD
-            &*urls.begin(), token.c_str(), &*errors.begin());
-=======
             &*urls.begin(), token.c_str(), &errors.front());
->>>>>>> e2cad6c3
 
     if (status < 0)
         {
             for (size_t i = 0; i < urls.size(); ++i)
-<<<<<<< HEAD
-            {
-                std::pair<std::string, int> ids = ctx.getIDs(urls[i]);
-
-                if (errors[i]) {
-                    FTS3_COMMON_LOGGER_NEWLOG(ERR) << "BRINGONLINE polling FAILED for " << urls[i] << ": "
-=======
                 {
                     auto ids = ctx.getIDs(urls[i]);
 
@@ -91,24 +80,14 @@
                 }
                 else {
                     FTS3_COMMON_LOGGER_NEWLOG(ERR) << "BRINGONLINE FAILED for " << urls[i] << ": "
->>>>>>> e2cad6c3
                                                    << errors[i]->code << " " << errors[i]->message
                                                    << commit;
 
                     bool retry = doRetry(errors[i]->code, "SOURCE", std::string(errors[i]->message));
-<<<<<<< HEAD
-                    ctx.state_update(ids.first, ids.second, "FAILED", errors[i]->message, retry);
-                }
-                else {
-                    FTS3_COMMON_LOGGER_NEWLOG(CRIT) << "BRINGONLINE FAILED for " << urls[i]
-                                   << ": returned -1 but error was not set ";
-                    ctx.state_update(ids.first, ids.second, "FAILED", "Error not set by gfal2", false);
-=======
                     for (auto it = ids.begin(); it != ids.end() ; ++it)
                         ctx.state_update(it->first, it->second, "FAILED", errors[i]->message, retry);
                     ctx.removeUrl(urls[i]);
 
->>>>>>> e2cad6c3
                 }
                 g_clear_error(&errors[i]);
             }
@@ -125,32 +104,6 @@
 
             FTS3_COMMON_LOGGER_NEWLOG(INFO) << "BRINGONLINE next attempt in " << interval << " seconds" << commit;
             WaitingRoom<PollTask>::instance().add(new PollTask(std::move(*this)));
-<<<<<<< HEAD
-        }
-    else
-        {
-            for (size_t i = 0; i < urls.size(); ++i)
-            {
-                std::pair<std::string, int> ids = ctx.getIDs(urls[i]);
-
-                if (errors[i]) {
-                    FTS3_COMMON_LOGGER_NEWLOG(ERR) << "BRINGONLINE FAILED for " << urls[i] << ": "
-                                                   << errors[i]->code << " " << errors[i]->message
-                                                   << commit;
-
-                    bool retry = doRetry(errors[i]->code, "SOURCE", std::string(errors[i]->message));
-                    ctx.state_update(ids.first, ids.second, "FAILED", errors[i]->message, retry);
-                    g_clear_error(&errors[i]);
-                }
-                else {
-                    FTS3_COMMON_LOGGER_NEWLOG(INFO) << "BRINGONLINE FINISHED for "
-                                                    << urls[i] << " , got token " << token
-                                                    << commit;
-                    ctx.state_update(ids.first, ids.second, "FINISHED", "", false);
-                }
-            }
-=======
->>>>>>> e2cad6c3
         }
 }
 
@@ -217,11 +170,7 @@
         {
             for (size_t i = 0; i < urls.size(); ++i)
             {
-<<<<<<< HEAD
-                std::pair<std::string, int> ids = ctx.getIDs(urls[i]);
-=======
                 auto ids = ctx.getIDs(urls[i]);
->>>>>>> e2cad6c3
 
                 if (errors[i]) {
                     FTS3_COMMON_LOGGER_NEWLOG(ERR) << "BRINGONLINE abort FAILED for " << urls[i] << ": "
@@ -229,24 +178,16 @@
                                                    << commit;
 
                     bool retry = doRetry(errors[i]->code, "SOURCE", std::string(errors[i]->message));
-<<<<<<< HEAD
-                    ctx.state_update(ids.first, ids.second, "FAILED", errors[i]->message, retry);
-=======
                     for (auto it = ids.begin(); it != ids.end(); ++it)
                         ctx.state_update(it->first, it->second, "FAILED", errors[i]->message, retry);
->>>>>>> e2cad6c3
                     g_clear_error(&errors[i]);
                 }
                 else {
                     FTS3_COMMON_LOGGER_NEWLOG(INFO) << "BRINGONLINE abort FAILED for "
                                                     << urls[i] << ", returned -1, but error not set " << token
                                                     << commit;
-<<<<<<< HEAD
-                    ctx.state_update(ids.first, ids.second, "FAILED", "Error not set by gfal2", false);
-=======
                     for (auto it = ids.begin(); it != ids.end(); ++it)
                         ctx.state_update(it->first, it->second, "FAILED", "Error not set by gfal2", false);
->>>>>>> e2cad6c3
                 }
             }
         }
