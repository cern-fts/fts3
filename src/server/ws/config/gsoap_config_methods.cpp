--- conflicted
+++ resolved
@@ -264,45 +264,6 @@
             return SOAP_FAULT;
         }
 
-<<<<<<< HEAD
-    try
-        {
-            // authorize
-            AuthorizationManager::getInstance().authorize(
-                ctx,
-                AuthorizationManager::CONFIG,
-                AuthorizationManager::dummy
-            );
-
-            // get user dn
-            CGsiAdapter cgsi(ctx);
-            string dn = cgsi.getClientDn();
-
-            // prepare the command for audit
-            stringstream cmd;
-            cmd << "fts-config-set --drain " << (drain ? "on" : "off");
-
-            FTS3_COMMON_LOGGER_NEWLOG (INFO) << "Turning " << (drain ? "on" : "off") << " the drain mode" << commit;
-            DrainMode::getInstance() = drain;
-            // audit the operation
-            DBSingleton::instance().getDBObjectInstance()->auditConfiguration(dn, cmd.str(), "drain");
-        }
-    catch(Err& ex)
-        {
-
-            FTS3_COMMON_LOGGER_NEWLOG (ERR) << "An exception has been caught: " << ex.what() << commit;
-            soap_receiver_fault(ctx, ex.what(), "TransferException");
-
-            return SOAP_FAULT;
-        }
-    catch (...)
-        {
-            FTS3_COMMON_LOGGER_NEWLOG (ERR) << "An exception has been thrown, the drain mode cannot be set"  << commit;
-            return SOAP_FAULT;
-        }
-
-=======
->>>>>>> b45b83f2
     return SOAP_OK;
 }
 
