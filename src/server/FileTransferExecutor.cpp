--- conflicted
+++ resolved
@@ -74,13 +74,6 @@
 
     int & scheduled = boost::any_cast<int &>(ctx);
 
-<<<<<<< HEAD
-int FileTransferExecutor::execute()
-{
-    int scheduled = 0;
-
-=======
->>>>>>> a41901e6
     //stop forking when a signal is received to avoid deadlocks
     if (tf.FILE_ID == 0 || stopThreads) return;
 
@@ -175,32 +168,8 @@
                                 }
                         }
 
-<<<<<<< HEAD
-                    //get the proxy
-                    std::string proxy_file = generateProxy(tf.DN, tf.CRED_ID);
-                    std::string message;
-                    if(false == checkValidProxy(proxy_file, message))
-                        {
-                            if(!message.empty())
-                                {
-                                    FTS3_COMMON_LOGGER_NEWLOG(ERR) << message  << commit;
-                                }
-                            proxy_file = get_proxy_cert(
-                                             tf.DN, // user_dn
-                                             tf.CRED_ID, // user_cred
-                                             tf.VO_NAME, // vo_name
-                                             "",
-                                             "", // assoc_service
-                                             "", // assoc_service_type
-                                             false,
-                                             ""
-                                         );
-                        }
-
-=======
                     // OAuth credentials
                     std::string oauth_file = generateOauthConfigFile(tf.DN, tf.USER_CREDENTIALS);
->>>>>>> a41901e6
 
                     // Metadata
                     params.append(" -Y ");
