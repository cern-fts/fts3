/*
 * FileTransferExecutor.cpp
 *
 *  Created on: Aug 9, 2013
 *      Author: simonm
 */


#include <boost/scoped_ptr.hpp>

#include "FileTransferExecutor.h"

#include "common/parse_url.h"
#include "common/OptimizerSample.h"
#include "common/logger.h"
#include "common/name_to_uid.h"
#include "common/producer_consumer_common.h"
#include "common/queue_updater.h"

#include "ConfigurationAssigner.h"
#include "FileTransferScheduler.h"
#include "ProtocolResolver.h"
#include "process.h"

#include "ws/SingleTrStateInstance.h"

#include "cred/cred-utility.h"

extern bool stopThreads;


namespace fts3
{

namespace server
{

const string FileTransferExecutor::cmd = "fts_url_copy";


FileTransferExecutor::FileTransferExecutor(TransferFiles* tf, TransferFileHandler& tfh, bool optimize, bool monitoringMsg, string infosys, string ftsHostName) :
    tf(tf),
    tfh(tfh),
    optimize(optimize),
    monitoringMsg(monitoringMsg),
    infosys(infosys),
    ftsHostName(ftsHostName),
    db(DBSingleton::instance().getDBObjectInstance())
{

}

FileTransferExecutor::~FileTransferExecutor()
{

}

string FileTransferExecutor::prepareMetadataString(std::string text)
{
    text = boost::replace_all_copy(text, " ", "?");
    text = boost::replace_all_copy(text, "\"", "\\\"");
    return text;
}

int FileTransferExecutor::execute()
{
    int scheduled = 0;

    try
        {
            string source_hostname = tf->SOURCE_SE;
            string destin_hostname = tf->DEST_SE;

            // if the pair was already checked and not scheduled skip it
            if (notScheduled.count(make_pair(source_hostname, destin_hostname))) return scheduled;

            /*check if manual config exist for this pair and vo*/

            vector< boost::shared_ptr<ShareConfig> > cfgs;

            ConfigurationAssigner cfgAssigner(tf.get());
            cfgAssigner.assign(cfgs);

            SeProtocolConfig protocol;

            int BufSize = 0;
            int StreamsperFile = 0;
            int Timeout = 0;
            bool manualProtocol = false;

            std::stringstream internalParams;

            bool manualConfigExists = false;

            if (optimize)
                {
                    optional<ProtocolResolver::protocol> p = ProtocolResolver::getUserDefinedProtocol(tf.get());

                    if (p.is_initialized())
                        {
                            BufSize = (*p).tcp_buffer_size;
                            StreamsperFile = (*p).nostreams;
                            Timeout = (*p).urlcopy_tx_to;
                            manualProtocol = true;
                        }
                    else
                        {
                            OptimizerSample* opt_config = new OptimizerSample();
                            db->fetchOptimizationConfig2(opt_config, source_hostname, destin_hostname);
                            BufSize = opt_config->getBufSize();
                            StreamsperFile = opt_config->getStreamsperFile();
                            Timeout = opt_config->getTimeout();
                            delete opt_config;
                            opt_config = NULL;
                        }
                }

            FileTransferScheduler scheduler(
                tf.get(),
                cfgs,
                tfh.getDestinations(source_hostname),
                tfh.getSources(destin_hostname),
                tfh.getDestinationsVos(source_hostname),
                tfh.getSourcesVos(destin_hostname)

            );

            if (scheduler.schedule(optimize))   /*SET TO READY STATE WHEN TRUE*/
                {
                    scheduled = 1;

<<<<<<< HEAD
                            //SingleTrStateInstance::instance().sendStateMessage(temp->JOB_ID, temp->FILE_ID);
                            bool isAutoTuned = false;
=======
                    //SingleTrStateInstance::instance().sendStateMessage(tf->JOB_ID, tf->FILE_ID);
                    bool isAutoTuned = false;
>>>>>>> b45b83f2

                    if (optimize && cfgs.empty())
                        {
                            /* Not used for now, please do not remove
                                        db->setAllowed(tf->JOB_ID, tf->FILE_ID, source_hostname, destin_hostname, StreamsperFile, Timeout, BufSize);
                            */
                            if (manualProtocol == true)
                                {
<<<<<<< HEAD
                                    // Commented for now  db->setAllowed(temp->JOB_ID, temp->FILE_ID, source_hostname, destin_hostname, StreamsperFile, Timeout, BufSize);
                                }
                            else
                                {
                                    FTS3_COMMON_LOGGER_NEWLOG(INFO) << "Check link config for: " << source_hostname << " -> " << destin_hostname << commit;
                                    ProtocolResolver resolver(temp.get(), cfgs);
                                    bool protocolExists = resolver.resolve();
                                    if (protocolExists)
                                        {
                                            manualConfigExists = true;
                                            protocol.NOSTREAMS = resolver.getNoStreams();
                                            protocol.NO_TX_ACTIVITY_TO = resolver.getNoTxActiveTo();
                                            protocol.TCP_BUFFER_SIZE = resolver.getTcpBufferSize();
                                            protocol.URLCOPY_TX_TO = resolver.getUrlCopyTxTo();

                                            if (protocol.NOSTREAMS >= 0)
                                                internalParams << "nostreams:" << protocol.NOSTREAMS;
                                            if (protocol.URLCOPY_TX_TO >= 0)
                                                internalParams << ",timeout:" << protocol.URLCOPY_TX_TO;
                                            if (protocol.TCP_BUFFER_SIZE >= 0)
                                                internalParams << ",buffersize:" << protocol.TCP_BUFFER_SIZE;
                                        }
                                    else
                                        {
                                            internalParams << "nostreams:" << DEFAULT_NOSTREAMS << ",timeout:" << DEFAULT_TIMEOUT << ",buffersize:" << DEFAULT_BUFFSIZE;
                                        }

                                    if (resolver.isAuto())
                                        {

                                            isAutoTuned = true;

                                            /* Commented for now
                                            db->setAllowed(
                                                                    temp->JOB_ID,
                                                                    temp->FILE_ID,
                                                                    source_hostname,
                                                                    destin_hostname,
                                                                    resolver.getNoStreams(),
                                                                    resolver.getNoTxActiveTo(),
                                                                    resolver.getTcpBufferSize()
                                                                );
                                            */

                                        }
                                    else
                                        {
                                            db->setAllowedNoOptimize(
                                                temp->JOB_ID,
                                                temp->FILE_ID,
                                                internalParams.str()
                                            );
                                        }
                                }

                            string proxy_file = get_proxy_cert(
                                                    temp->DN, // user_dn
                                                    temp->CRED_ID, // user_cred
                                                    temp->VO_NAME, // vo_name
                                                    "",
                                                    "", // assoc_service
                                                    "", // assoc_service_type
                                                    false,
                                                    ""
                                                );

                            //temporarly disabled BDII access for getting the site name, pls do not remove the following 2 lines
                            string sourceSiteName = ""; //siteResolver.getSiteName(temp->SOURCE_SURL);
                            string destSiteName = ""; //siteResolver.getSiteName(temp->DEST_SURL);

                            bool debug = db->getDebugMode(source_hostname, destin_hostname);

                            string params;

                            if (debug == true)
=======
                                    internalParams << "nostreams:" << StreamsperFile << ",timeout:" << Timeout << ",buffersize:" << BufSize;
                                }
                            else
                                {
                                    internalParams << "nostreams:" << DEFAULT_NOSTREAMS << ",timeout:" << DEFAULT_TIMEOUT << ",buffersize:" << DEFAULT_BUFFSIZE;
                                }
                        }
                    else
                        {
                            FTS3_COMMON_LOGGER_NEWLOG(INFO) << "Check link config for: " << source_hostname << " -> " << destin_hostname << commit;
                            ProtocolResolver resolver(tf.get(), cfgs);
                            bool protocolExists = resolver.resolve();
                            if (protocolExists == true)
>>>>>>> b45b83f2
                                {
                                    manualConfigExists = true;
                                    protocol.NOSTREAMS = resolver.getNoStreams();
                                    protocol.NO_TX_ACTIVITY_TO = resolver.getNoTxActiveTo();
                                    protocol.TCP_BUFFER_SIZE = resolver.getTcpBufferSize();
                                    protocol.URLCOPY_TX_TO = resolver.getUrlCopyTxTo();

                                    if (protocol.NOSTREAMS >= 0)
                                        internalParams << "nostreams:" << protocol.NOSTREAMS;
                                    if (protocol.URLCOPY_TX_TO >= 0)
                                        internalParams << ",timeout:" << protocol.URLCOPY_TX_TO;
                                    if (protocol.TCP_BUFFER_SIZE >= 0)
                                        internalParams << ",buffersize:" << protocol.TCP_BUFFER_SIZE;
                                }
                            else if (manualProtocol == true)
                                {
                                    internalParams << "nostreams:" << StreamsperFile << ",timeout:" << Timeout << ",buffersize:" << BufSize;
                                }
                            else
                                {
                                    internalParams << "nostreams:" << DEFAULT_NOSTREAMS << ",timeout:" << DEFAULT_TIMEOUT << ",buffersize:" << DEFAULT_BUFFSIZE;
                                }

                            if (resolver.isAuto())
                                {
                                    isAutoTuned = true;
                                    /* Not used for now, please do not remove
                                                    db->setAllowed(
                                                        tf->JOB_ID,
                                                        tf->FILE_ID,
                                                        source_hostname,
                                                        destin_hostname,
                                                        resolver.getNoStreams(),
                                                        resolver.getNoTxActiveTo(),
                                                        resolver.getTcpBufferSize()
                                                    );
                                    */
                                }
                            else
                                {
                                    db->setAllowedNoOptimize(
                                        tf->JOB_ID,
                                        tf->FILE_ID,
                                        internalParams.str()
                                    );
                                }
                        }

                    string proxy_file = get_proxy_cert(
                                            tf->DN, // user_dn
                                            tf->CRED_ID, // user_cred
                                            tf->VO_NAME, // vo_name
                                            "",
                                            "", // assoc_service
                                            "", // assoc_service_type
                                            false,
                                            ""
                                        );

                    //disable for now, remove later
                    string sourceSiteName = ""; //siteResolver.getSiteName(tf->SOURCE_SURL);
                    string destSiteName = ""; //siteResolver.getSiteName(tf->DEST_SURL);

                    bool debug = db->getDebugMode(source_hostname, destin_hostname);

                    string params;

                    if (debug == true)
                        {
                            params.append(" -F ");
                        }

                    if (manualConfigExists || manualProtocol)
                        {
                            params.append(" -N ");
                        }

                    if (isAutoTuned)
                        {
                            params.append(" -O ");
                        }

                    if (monitoringMsg)
                        {
                            params.append(" -P ");
                        }

                    if (proxy_file.length() > 0)
                        {
                            params.append(" -proxy ");
                            params.append(proxy_file);
                        }

                    if (std::string(tf->CHECKSUM).length() > 0)   //checksum
                        {
                            params.append(" -z ");
                            params.append(tf->CHECKSUM);
                        }
                    if (std::string(tf->CHECKSUM_METHOD).length() > 0)   //checksum
                        {
                            params.append(" -A ");
                            params.append(tf->CHECKSUM_METHOD);
                        }
                    params.append(" -b ");
                    params.append(tf->SOURCE_SURL);
                    params.append(" -c ");
                    params.append(tf->DEST_SURL);
                    params.append(" -a ");
                    params.append(tf->JOB_ID);
                    params.append(" -B ");
                    params.append(lexical_cast<string >(tf->FILE_ID));
                    params.append(" -C ");
                    params.append(tf->VO_NAME);
                    if (sourceSiteName.length() > 0)
                        {
                            params.append(" -D ");
                            params.append(sourceSiteName);
                        }
                    if (destSiteName.length() > 0)
                        {
                            params.append(" -E ");
                            params.append(destSiteName);
                        }
                    if (std::string(tf->OVERWRITE).length() > 0)
                        {
                            params.append(" -d ");
                        }
                    if (optimize && manualConfigExists == false)
                        {
                            params.append(" -e ");
                            params.append(lexical_cast<string >(StreamsperFile));
                        }
                    else
                        {
                            if (protocol.NOSTREAMS >= 0)
                                {
                                    params.append(" -e ");
                                    params.append(lexical_cast<string >(protocol.NOSTREAMS));
                                }
                            else
                                {
                                    params.append(" -e ");
                                    params.append(lexical_cast<string >(DEFAULT_NOSTREAMS));
                                }
                        }

                    if (optimize && manualConfigExists == false)
                        {
                            params.append(" -f ");
                            params.append(lexical_cast<string >(BufSize));
                        }
                    else
                        {
                            if (protocol.TCP_BUFFER_SIZE >= 0)
                                {
                                    params.append(" -f ");
                                    params.append(lexical_cast<string >(protocol.TCP_BUFFER_SIZE));
                                }
                            else
                                {
                                    params.append(" -f ");
                                    params.append(lexical_cast<string >(DEFAULT_BUFFSIZE));
                                }
                        }

                    if (optimize && manualConfigExists == false)
                        {
                            params.append(" -h ");
                            params.append(lexical_cast<string >(Timeout));
                        }
                    else
                        {
                            if (protocol.URLCOPY_TX_TO >= 0)
                                {
                                    params.append(" -h ");
                                    params.append(lexical_cast<string >(protocol.URLCOPY_TX_TO));
                                }
                            else
                                {
                                    params.append(" -h ");
                                    params.append(lexical_cast<string >(DEFAULT_TIMEOUT));
                                }
                        }
                    if (std::string(tf->SOURCE_SPACE_TOKEN).length() > 0)
                        {
                            params.append(" -k ");
                            params.append(tf->SOURCE_SPACE_TOKEN);
                        }
                    if (std::string(tf->DEST_SPACE_TOKEN).length() > 0)
                        {
                            params.append(" -j ");
                            params.append(tf->DEST_SPACE_TOKEN);
                        }

                    if (tf->PIN_LIFETIME > 0)
                        {
                            params.append(" -t ");
                            params.append(lexical_cast<string >(tf->PIN_LIFETIME));
                        }

                    if (tf->BRINGONLINE > 0)
                        {
                            params.append(" -H ");
                            params.append(lexical_cast<string >(tf->BRINGONLINE));
                        }

                    if (tf->USER_FILESIZE > 0)
                        {
                            params.append(" -I ");
                            params.append(lexical_cast<string >(tf->USER_FILESIZE));
                        }

                    if (tf->FILE_METADATA.length() > 0)
                        {
                            params.append(" -K ");
                            params.append(prepareMetadataString(tf->FILE_METADATA));
                        }

                    if (tf->JOB_METADATA.length() > 0)
                        {
                            params.append(" -J ");
                            params.append(prepareMetadataString(tf->JOB_METADATA));
                        }

                    if (tf->BRINGONLINE_TOKEN.length() > 0)
                        {
                            params.append(" -L ");
                            params.append(tf->BRINGONLINE_TOKEN);
                        }

<<<<<<< HEAD
                            if(infosys.length() > 0)
                                {
                                    params.append(" -M ");
                                    params.append(infosys);
                                }

                            bool ready = db->isFileReadyState(temp->FILE_ID);
=======
                    if(infosys.length() > 0)
                        {
                            params.append(" -M ");
                            params.append(infosys);
                        }

                    bool ready = db->isFileReadyState(tf->FILE_ID);
>>>>>>> b45b83f2

                    if (ready)
                        {
                            FTS3_COMMON_LOGGER_NEWLOG(INFO) << "Transfer params: " << cmd << " " << params << commit;
                            ExecuteProcess *pr = new ExecuteProcess(cmd, params);
                            if (pr)
                                {
                                    /*check if fork/execvp failed, */
                                    if (-1 == pr->executeProcessShell())
                                        {
                                            FTS3_COMMON_LOGGER_NEWLOG(ERR) << "Transfer failed to spawn " <<  tf->JOB_ID << "  " << tf->FILE_ID << commit;
                                            db->forkFailedRevertState(tf->JOB_ID, tf->FILE_ID);
                                        }
                                    else
                                        {
<<<<<<< HEAD
                                            /*check if fork/execvp failed, */
                                            if (-1 == pr->executeProcessShell())
                                                {
                                                    FTS3_COMMON_LOGGER_NEWLOG(ERR) << "Transfer failed to spawn " <<  temp->JOB_ID << "  " << temp->FILE_ID << commit;
                                                    db->forkFailedRevertState(temp->JOB_ID, temp->FILE_ID);
                                                }
                                            else
                                                {
                                                    db->updateFileTransferStatus(0.0, temp->JOB_ID, temp->FILE_ID, "ACTIVE", "",(int) pr->getPid(), 0, 0);
                                                    db->updateJobTransferStatus(0, temp->JOB_ID, "ACTIVE");
                                                    SingleTrStateInstance::instance().sendStateMessage(temp->JOB_ID, temp->FILE_ID);
                                                    struct message_updater msg;
                                                    strcpy(msg.job_id, std::string(temp->JOB_ID).c_str());
                                                    msg.file_id = temp->FILE_ID;
                                                    msg.process_id = (int) pr->getPid();
                                                    msg.timestamp = milliseconds_since_epoch();
                                                    ThreadSafeList::get_instance().push_back(msg);
                                                }
                                            delete pr;
=======
                                            db->updateFileTransferStatus(0.0, tf->JOB_ID, tf->FILE_ID, "ACTIVE", "",(int) pr->getPid(), 0, 0, false);
                                            db->updateJobTransferStatus(tf->JOB_ID, "ACTIVE");
                                            SingleTrStateInstance::instance().sendStateMessage(tf->JOB_ID, tf->FILE_ID);
                                            struct message_updater msg;
                                            strncpy(msg.job_id, std::string(tf->JOB_ID).c_str(), sizeof(msg.job_id));
                                            msg.job_id[sizeof(msg.job_id) - 1] = '\0';
                                            msg.file_id = tf->FILE_ID;
                                            msg.process_id = (int) pr->getPid();
                                            msg.timestamp = milliseconds_since_epoch();
                                            ThreadSafeList::get_instance().push_back(msg);
>>>>>>> b45b83f2
                                        }
                                    delete pr;
                                }
                        }
                    params.clear();
                }
            else
                {
                    notScheduled.insert(make_pair(source_hostname, destin_hostname));
                }
        }
    catch(std::exception& e)
        {
            FTS3_COMMON_LOGGER_NEWLOG(ERR) << "Process thread exception " << e.what() <<  commit;
        }
    catch(...)
        {
            FTS3_COMMON_LOGGER_NEWLOG(ERR) << "Process thread exception unknown" <<  commit;
        }

    return scheduled;
}

} /* namespace server */
} /* namespace fts3 */<|MERGE_RESOLUTION|>--- conflicted
+++ resolved
@@ -4,7 +4,6 @@
  *  Created on: Aug 9, 2013
  *      Author: simonm
  */
-
 
 #include <boost/scoped_ptr.hpp>
 
@@ -47,7 +46,6 @@
     ftsHostName(ftsHostName),
     db(DBSingleton::instance().getDBObjectInstance())
 {
-
 }
 
 FileTransferExecutor::~FileTransferExecutor()
@@ -129,13 +127,8 @@
                 {
                     scheduled = 1;
 
-<<<<<<< HEAD
-                            //SingleTrStateInstance::instance().sendStateMessage(temp->JOB_ID, temp->FILE_ID);
-                            bool isAutoTuned = false;
-=======
                     //SingleTrStateInstance::instance().sendStateMessage(tf->JOB_ID, tf->FILE_ID);
                     bool isAutoTuned = false;
->>>>>>> b45b83f2
 
                     if (optimize && cfgs.empty())
                         {
@@ -144,83 +137,6 @@
                             */
                             if (manualProtocol == true)
                                 {
-<<<<<<< HEAD
-                                    // Commented for now  db->setAllowed(temp->JOB_ID, temp->FILE_ID, source_hostname, destin_hostname, StreamsperFile, Timeout, BufSize);
-                                }
-                            else
-                                {
-                                    FTS3_COMMON_LOGGER_NEWLOG(INFO) << "Check link config for: " << source_hostname << " -> " << destin_hostname << commit;
-                                    ProtocolResolver resolver(temp.get(), cfgs);
-                                    bool protocolExists = resolver.resolve();
-                                    if (protocolExists)
-                                        {
-                                            manualConfigExists = true;
-                                            protocol.NOSTREAMS = resolver.getNoStreams();
-                                            protocol.NO_TX_ACTIVITY_TO = resolver.getNoTxActiveTo();
-                                            protocol.TCP_BUFFER_SIZE = resolver.getTcpBufferSize();
-                                            protocol.URLCOPY_TX_TO = resolver.getUrlCopyTxTo();
-
-                                            if (protocol.NOSTREAMS >= 0)
-                                                internalParams << "nostreams:" << protocol.NOSTREAMS;
-                                            if (protocol.URLCOPY_TX_TO >= 0)
-                                                internalParams << ",timeout:" << protocol.URLCOPY_TX_TO;
-                                            if (protocol.TCP_BUFFER_SIZE >= 0)
-                                                internalParams << ",buffersize:" << protocol.TCP_BUFFER_SIZE;
-                                        }
-                                    else
-                                        {
-                                            internalParams << "nostreams:" << DEFAULT_NOSTREAMS << ",timeout:" << DEFAULT_TIMEOUT << ",buffersize:" << DEFAULT_BUFFSIZE;
-                                        }
-
-                                    if (resolver.isAuto())
-                                        {
-
-                                            isAutoTuned = true;
-
-                                            /* Commented for now
-                                            db->setAllowed(
-                                                                    temp->JOB_ID,
-                                                                    temp->FILE_ID,
-                                                                    source_hostname,
-                                                                    destin_hostname,
-                                                                    resolver.getNoStreams(),
-                                                                    resolver.getNoTxActiveTo(),
-                                                                    resolver.getTcpBufferSize()
-                                                                );
-                                            */
-
-                                        }
-                                    else
-                                        {
-                                            db->setAllowedNoOptimize(
-                                                temp->JOB_ID,
-                                                temp->FILE_ID,
-                                                internalParams.str()
-                                            );
-                                        }
-                                }
-
-                            string proxy_file = get_proxy_cert(
-                                                    temp->DN, // user_dn
-                                                    temp->CRED_ID, // user_cred
-                                                    temp->VO_NAME, // vo_name
-                                                    "",
-                                                    "", // assoc_service
-                                                    "", // assoc_service_type
-                                                    false,
-                                                    ""
-                                                );
-
-                            //temporarly disabled BDII access for getting the site name, pls do not remove the following 2 lines
-                            string sourceSiteName = ""; //siteResolver.getSiteName(temp->SOURCE_SURL);
-                            string destSiteName = ""; //siteResolver.getSiteName(temp->DEST_SURL);
-
-                            bool debug = db->getDebugMode(source_hostname, destin_hostname);
-
-                            string params;
-
-                            if (debug == true)
-=======
                                     internalParams << "nostreams:" << StreamsperFile << ",timeout:" << Timeout << ",buffersize:" << BufSize;
                                 }
                             else
@@ -234,7 +150,6 @@
                             ProtocolResolver resolver(tf.get(), cfgs);
                             bool protocolExists = resolver.resolve();
                             if (protocolExists == true)
->>>>>>> b45b83f2
                                 {
                                     manualConfigExists = true;
                                     protocol.NOSTREAMS = resolver.getNoStreams();
@@ -465,15 +380,6 @@
                             params.append(tf->BRINGONLINE_TOKEN);
                         }
 
-<<<<<<< HEAD
-                            if(infosys.length() > 0)
-                                {
-                                    params.append(" -M ");
-                                    params.append(infosys);
-                                }
-
-                            bool ready = db->isFileReadyState(temp->FILE_ID);
-=======
                     if(infosys.length() > 0)
                         {
                             params.append(" -M ");
@@ -481,7 +387,6 @@
                         }
 
                     bool ready = db->isFileReadyState(tf->FILE_ID);
->>>>>>> b45b83f2
 
                     if (ready)
                         {
@@ -497,27 +402,6 @@
                                         }
                                     else
                                         {
-<<<<<<< HEAD
-                                            /*check if fork/execvp failed, */
-                                            if (-1 == pr->executeProcessShell())
-                                                {
-                                                    FTS3_COMMON_LOGGER_NEWLOG(ERR) << "Transfer failed to spawn " <<  temp->JOB_ID << "  " << temp->FILE_ID << commit;
-                                                    db->forkFailedRevertState(temp->JOB_ID, temp->FILE_ID);
-                                                }
-                                            else
-                                                {
-                                                    db->updateFileTransferStatus(0.0, temp->JOB_ID, temp->FILE_ID, "ACTIVE", "",(int) pr->getPid(), 0, 0);
-                                                    db->updateJobTransferStatus(0, temp->JOB_ID, "ACTIVE");
-                                                    SingleTrStateInstance::instance().sendStateMessage(temp->JOB_ID, temp->FILE_ID);
-                                                    struct message_updater msg;
-                                                    strcpy(msg.job_id, std::string(temp->JOB_ID).c_str());
-                                                    msg.file_id = temp->FILE_ID;
-                                                    msg.process_id = (int) pr->getPid();
-                                                    msg.timestamp = milliseconds_since_epoch();
-                                                    ThreadSafeList::get_instance().push_back(msg);
-                                                }
-                                            delete pr;
-=======
                                             db->updateFileTransferStatus(0.0, tf->JOB_ID, tf->FILE_ID, "ACTIVE", "",(int) pr->getPid(), 0, 0, false);
                                             db->updateJobTransferStatus(tf->JOB_ID, "ACTIVE");
                                             SingleTrStateInstance::instance().sendStateMessage(tf->JOB_ID, tf->FILE_ID);
@@ -528,7 +412,6 @@
                                             msg.process_id = (int) pr->getPid();
                                             msg.timestamp = milliseconds_since_epoch();
                                             ThreadSafeList::get_instance().push_back(msg);
->>>>>>> b45b83f2
                                         }
                                     delete pr;
                                 }
