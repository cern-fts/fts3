/*
 * FileTransferExecutor.cpp
 *
 *  Created on: Aug 9, 2013
 *      Author: simonm
 */

#include <boost/scoped_ptr.hpp>

#include "FileTransferExecutor.h"

#include "common/parse_url.h"
#include "common/OptimizerSample.h"
#include "common/logger.h"
#include "common/name_to_uid.h"
#include "common/producer_consumer_common.h"
#include "common/queue_updater.h"

#include "ConfigurationAssigner.h"
#include "FileTransferScheduler.h"
#include "ProtocolResolver.h"
#include "process.h"
#include "UserProxyEnv.h"
#include "DelegCred.h"
#include "CredService.h"
#include "ws/SingleTrStateInstance.h"

#include "cred/cred-utility.h"

extern bool stopThreads;


namespace fts3
{

namespace server
{

const string FileTransferExecutor::cmd = "fts_url_copy";


FileTransferExecutor::FileTransferExecutor(TransferFiles* tf, TransferFileHandler& tfh, bool monitoringMsg, string infosys, string ftsHostName) :
    tf(tf),
    tfh(tfh),
    monitoringMsg(monitoringMsg),
    infosys(infosys),
    ftsHostName(ftsHostName),
    db(DBSingleton::instance().getDBObjectInstance())
{
}

FileTransferExecutor::~FileTransferExecutor()
{

}

string FileTransferExecutor::prepareMetadataString(std::string text)
{
    text = boost::replace_all_copy(text, " ", "?");
    text = boost::replace_all_copy(text, "\"", "\\\"");
    return text;
}

std::string FileTransferExecutor::generateProxy(const std::string& dn, const std::string& dlg_id)
{
    boost::scoped_ptr<DelegCred> delegCredPtr(new DelegCred);
    return delegCredPtr->getFileName(dn, dlg_id);
}

bool FileTransferExecutor::checkValidProxy(const std::string& filename, std::string& message)
{
    boost::scoped_ptr<DelegCred> delegCredPtr(new DelegCred);
    return delegCredPtr->isValidProxy(filename, message);
}

int FileTransferExecutor::execute()
{
    int scheduled = 0;

    if (!tf)
        return 0;

    try
        {
            string source_hostname = tf->SOURCE_SE;
            string destin_hostname = tf->DEST_SE;
            string params;

            // if the pair was already checked and not scheduled skip it
            if (notScheduled.count(make_pair(source_hostname, destin_hostname))) return scheduled;

            /*check if manual config exist for this pair and vo*/

            vector< boost::shared_ptr<ShareConfig> > cfgs;

            ConfigurationAssigner cfgAssigner(tf.get());
            cfgAssigner.assign(cfgs);

            SeProtocolConfig protocol;

            int BufSize = 0;
            int StreamsperFile = 0;
            int Timeout = 0;
            bool manualProtocol = false;

            bool manualConfigExists = false;

            optional<ProtocolResolver::protocol> p = ProtocolResolver::getUserDefinedProtocol(tf.get());

            if (p.is_initialized())
                {
                    BufSize = (*p).tcp_buffer_size;
                    StreamsperFile = (*p).nostreams;
                    Timeout = (*p).urlcopy_tx_to;
                    manualProtocol = true;
                }
            else
                {
                    BufSize = DEFAULT_BUFFSIZE;
                    StreamsperFile = db->getStreamsOptimization(source_hostname, destin_hostname);
                    Timeout = db->getGlobalTimeout();
                    if(Timeout == 0)
                        Timeout = DEFAULT_TIMEOUT;
                    else
                        params.append(" -Z ");

                    int secPerMB = db->getSecPerMb();
                    if(secPerMB > 0)
                        {
                            params.append(" -V ");
                            params.append(lexical_cast<string >(secPerMB));
                        }
                }

            FileTransferScheduler scheduler(
                tf.get(),
                cfgs,
                tfh.getDestinations(source_hostname),
                tfh.getSources(destin_hostname),
                tfh.getDestinationsVos(source_hostname),
                tfh.getSourcesVos(destin_hostname)

            );

            if (scheduler.schedule())   /*SET TO READY STATE WHEN TRUE*/
                {
                    scheduled = 1;

                    SingleTrStateInstance::instance().sendStateMessage(tf->JOB_ID, tf->FILE_ID);
                    bool isAutoTuned = false;

                    if (!cfgs.empty())
                        {
                            FTS3_COMMON_LOGGER_NEWLOG(INFO) << "Check link config for: " << source_hostname << " -> " << destin_hostname << commit;
                            ProtocolResolver resolver(tf.get(), cfgs);
                            bool protocolExists = resolver.resolve();
                            if (protocolExists)
                                {
                                    manualConfigExists = true;
                                    protocol.NOSTREAMS = resolver.getNoStreams();
                                    protocol.NO_TX_ACTIVITY_TO = resolver.getNoTxActiveTo();
                                    protocol.TCP_BUFFER_SIZE = resolver.getTcpBufferSize();
                                    protocol.URLCOPY_TX_TO = resolver.getUrlCopyTxTo();
                                }

                            if (resolver.isAuto())
                                {
                                    isAutoTuned = true;
                                }
                        }

                    //get the proxy
                    std::string proxy_file = generateProxy(tf->DN, tf->CRED_ID);
<<<<<<< HEAD
		    std::string message;
=======
                    std::string message;
>>>>>>> 44eb996c
                    if(false == checkValidProxy(proxy_file, message))
                        {
                            proxy_file = get_proxy_cert(
                                             tf->DN, // user_dn
                                             tf->CRED_ID, // user_cred
                                             tf->VO_NAME, // vo_name
                                             "",
                                             "", // assoc_service
                                             "", // assoc_service_type
                                             false,
                                             ""
                                         );
                        }


                    params.append(" -Y ");
                    params.append(prepareMetadataString(tf->DN));

                    //disable for now, remove later
                    string sourceSiteName = ""; //siteResolver.getSiteName(tf->SOURCE_SURL);
                    string destSiteName = ""; //siteResolver.getSiteName(tf->DEST_SURL);

                    bool debug = db->getDebugMode(source_hostname, destin_hostname);

                    if (debug == true)
                        {
                            params.append(" -F ");
                        }

                    if (manualConfigExists || manualProtocol)
                        {
                            params.append(" -N ");
                        }

                    if (isAutoTuned)
                        {
                            params.append(" -O ");
                        }

                    if (monitoringMsg)
                        {
                            params.append(" -P ");
                        }

                    if (proxy_file.length() > 0)
                        {
                            params.append(" -proxy ");
                            params.append(proxy_file);
                        }

                    if (std::string(tf->CHECKSUM).length() > 0)   //checksum
                        {
                            params.append(" -z ");
                            params.append(tf->CHECKSUM);
                        }
                    if (std::string(tf->CHECKSUM_METHOD).length() > 0)   //checksum
                        {
                            params.append(" -A ");
                            params.append(tf->CHECKSUM_METHOD);
                        }
                    params.append(" -b ");
                    params.append(tf->SOURCE_SURL);
                    params.append(" -c ");
                    params.append(tf->DEST_SURL);
                    params.append(" -a ");
                    params.append(tf->JOB_ID);
                    params.append(" -B ");
                    params.append(lexical_cast<string >(tf->FILE_ID));
                    params.append(" -C ");
                    params.append(tf->VO_NAME);
                    if (sourceSiteName.length() > 0)
                        {
                            params.append(" -D ");
                            params.append(sourceSiteName);
                        }
                    if (destSiteName.length() > 0)
                        {
                            params.append(" -E ");
                            params.append(destSiteName);
                        }
                    if (std::string(tf->OVERWRITE).length() > 0)
                        {
                            params.append(" -d ");
                        }
                    if (!manualConfigExists)
                        {
                            params.append(" -e ");
                            params.append(lexical_cast<string >(StreamsperFile));
                        }
                    else
                        {
                            if (protocol.NOSTREAMS >= 0)
                                {
                                    params.append(" -e ");
                                    params.append(lexical_cast<string >(protocol.NOSTREAMS));
                                }
                            else
                                {
                                    params.append(" -e ");
                                    params.append(lexical_cast<string >(DEFAULT_NOSTREAMS));
                                }
                        }

                    if (!manualConfigExists)
                        {
                            params.append(" -f ");
                            params.append(lexical_cast<string >(BufSize));
                        }
                    else
                        {
                            if (protocol.TCP_BUFFER_SIZE >= 0)
                                {
                                    params.append(" -f ");
                                    params.append(lexical_cast<string >(protocol.TCP_BUFFER_SIZE));
                                }
                            else
                                {
                                    params.append(" -f ");
                                    params.append(lexical_cast<string >(DEFAULT_BUFFSIZE));
                                }
                        }

                    if (!manualConfigExists)
                        {
                            params.append(" -h ");
                            params.append(lexical_cast<string >(Timeout));
                        }
                    else
                        {
                            if (protocol.URLCOPY_TX_TO >= 0)
                                {
                                    params.append(" -h ");
                                    params.append(lexical_cast<string >(protocol.URLCOPY_TX_TO));
                                }
                            else
                                {
                                    params.append(" -h ");
                                    params.append(lexical_cast<string >(DEFAULT_TIMEOUT));
                                }
                        }
                    if (std::string(tf->SOURCE_SPACE_TOKEN).length() > 0)
                        {
                            params.append(" -k ");
                            params.append(tf->SOURCE_SPACE_TOKEN);
                        }
                    if (std::string(tf->DEST_SPACE_TOKEN).length() > 0)
                        {
                            params.append(" -j ");
                            params.append(tf->DEST_SPACE_TOKEN);
                        }

                    if (tf->PIN_LIFETIME > 0)
                        {
                            params.append(" -t ");
                            params.append(lexical_cast<string >(tf->PIN_LIFETIME));
                        }

                    if (tf->BRINGONLINE > 0)
                        {
                            params.append(" -H ");
                            params.append(lexical_cast<string >(tf->BRINGONLINE));
                        }

                    if (tf->USER_FILESIZE > 0)
                        {
                            params.append(" -I ");
                            params.append(lexical_cast<string >(tf->USER_FILESIZE));
                        }

                    if (tf->FILE_METADATA.length() > 0)
                        {
                            params.append(" -K ");
                            params.append(prepareMetadataString(tf->FILE_METADATA));
                        }

                    if (tf->JOB_METADATA.length() > 0)
                        {
                            params.append(" -J ");
                            params.append(prepareMetadataString(tf->JOB_METADATA));
                        }

                    if (tf->BRINGONLINE_TOKEN.length() > 0)
                        {
                            params.append(" -L ");
                            params.append(tf->BRINGONLINE_TOKEN);
                        }

                    if(infosys.length() > 0)
                        {
                            params.append(" -M ");
                            params.append(infosys);
                        }

                    bool udt = db->isProtocolUDT(source_hostname, destin_hostname);

                    if(udt)
                        {
                            params.append(" -U ");
                        }

                    bool ready = db->isFileReadyState(tf->FILE_ID);

                    if (ready)
                        {
                            FTS3_COMMON_LOGGER_NEWLOG(INFO) << "Transfer params: " << cmd << " " << params << commit;
                            ExecuteProcess pr(cmd, params);

                            /*check if fork/execvp failed, */
                            if (-1 == pr.executeProcessShell())
                                {
                                    FTS3_COMMON_LOGGER_NEWLOG(ERR) << "Transfer failed to spawn " <<  tf->JOB_ID << "  " << tf->FILE_ID << commit;
                                    db->forkFailedRevertState(tf->JOB_ID, tf->FILE_ID);
                                }
                            else
                                {
                                    db->updateFileTransferStatus(0.0, tf->JOB_ID, tf->FILE_ID, "ACTIVE", "",(int) pr.getPid(), 0, 0, false);
                                    db->updateJobTransferStatus(tf->JOB_ID, "ACTIVE",0);
                                    SingleTrStateInstance::instance().sendStateMessage(tf->JOB_ID, tf->FILE_ID);
                                    struct message_updater msg;
                                    strncpy(msg.job_id, std::string(tf->JOB_ID).c_str(), sizeof(msg.job_id));
                                    msg.job_id[sizeof(msg.job_id) - 1] = '\0';
                                    msg.file_id = tf->FILE_ID;
                                    msg.process_id = (int) pr.getPid();
                                    msg.timestamp = milliseconds_since_epoch();
                                    ThreadSafeList::get_instance().push_back(msg);
                                }
                        }
                    else
                        {
                            FTS3_COMMON_LOGGER_NEWLOG(ERR) << "Transfer already in active or ready state for this dest_url? " <<  tf->JOB_ID << "  " << tf->FILE_ID << commit;
                            db->forkFailedRevertState(tf->JOB_ID, tf->FILE_ID);
                        }
                    params.clear();
                }
            else
                {
                    notScheduled.insert(make_pair(source_hostname, destin_hostname));
                }
        }
    catch(std::exception& e)
        {
            FTS3_COMMON_LOGGER_NEWLOG(ERR) << "Process thread exception " << e.what() <<  commit;
        }
    catch(...)
        {
            FTS3_COMMON_LOGGER_NEWLOG(ERR) << "Process thread exception unknown" <<  commit;
        }

    return scheduled;
}

} /* namespace server */
} /* namespace fts3 */<|MERGE_RESOLUTION|>--- conflicted
+++ resolved
@@ -171,11 +171,7 @@
 
                     //get the proxy
                     std::string proxy_file = generateProxy(tf->DN, tf->CRED_ID);
-<<<<<<< HEAD
-		    std::string message;
-=======
                     std::string message;
->>>>>>> 44eb996c
                     if(false == checkValidProxy(proxy_file, message))
                         {
                             proxy_file = get_proxy_cert(
