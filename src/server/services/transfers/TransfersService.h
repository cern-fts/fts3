/*
 * Copyright (c) CERN 2013-2015
 *
 * Copyright (c) Members of the EMI Collaboration. 2010-2013
 *  See  http://www.eu-emi.eu/partners for details on the copyright
 *  holders.
 *
 * Licensed under the Apache License, Version 2.0 (the "License");
 * you may not use this file except in compliance with the License.
 * You may obtain a copy of the License at
 *
 *    http://www.apache.org/licenses/LICENSE-2.0
 *
 * Unless required by applicable law or agreed to in writing, software
 * distributed under the License is distributed on an "AS IS" BASIS,
 * WITHOUT WARRANTIES OR CONDITIONS OF ANY KIND, either express or implied.
 * See the License for the specific language governing permissions and
 * limitations under the License.
 */

#pragma once
#ifndef PROCESSSERVICE_H_
#define PROCESSSERVICE_H_

#include <string>
#include <vector>

#include "db/generic/QueueId.h"
#include "../BaseService.h"
#include "Allocator.h"
#include "Scheduler.h"


namespace fts3 {
namespace server {

class TransfersService: public BaseService
{
public:
    /// Constructor
    TransfersService();

    /// Destructor
    virtual ~TransfersService();

    virtual void runService();

protected:
    std::string ftsHostName;
    std::string infosys;
    bool monitoringMessages;
    int execPoolSize;
    std::string cmd;
    std::string logDir;
    std::string msgDir;
    boost::posix_time::time_duration schedulingInterval;
<<<<<<< HEAD
    std::map<std::pair<int, int>, int> linkDeficitTracker;
    int dummyLambda; 
=======
    Allocator::AllocatorFunction allocatorAlgorithm;

    // Function pointer for the scheduler function, depending on config
    Scheduler::SchedulerFunction schedulerFunction;
>>>>>>> 2063f46c

    void executeFileTransfers(std::map<std::string, std::list<TransferFile>> scheduledFiles, int availableUrlCopySlots, std::vector<QueueId> queues);
    void getFiles(const std::vector<QueueId>& queues, int availableUrlCopySlots);
    void executeUrlcopy();
};

} // end namespace server
} // end namespace fts3

#endif // PROCESSSERVICE_H_<|MERGE_RESOLUTION|>--- conflicted
+++ resolved
@@ -54,15 +54,10 @@
     std::string logDir;
     std::string msgDir;
     boost::posix_time::time_duration schedulingInterval;
-<<<<<<< HEAD
-    std::map<std::pair<int, int>, int> linkDeficitTracker;
-    int dummyLambda; 
-=======
     Allocator::AllocatorFunction allocatorAlgorithm;
 
     // Function pointer for the scheduler function, depending on config
     Scheduler::SchedulerFunction schedulerFunction;
->>>>>>> 2063f46c
 
     void executeFileTransfers(std::map<std::string, std::list<TransferFile>> scheduledFiles, int availableUrlCopySlots, std::vector<QueueId> queues);
     void getFiles(const std::vector<QueueId>& queues, int availableUrlCopySlots);
