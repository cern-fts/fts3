/*
 * Copyright (c) CERN 2013-2015
 *
 * Copyright (c) Members of the EMI Collaboration. 2010-2013
 *  See  http://www.eu-emi.eu/partners for details on the copyright
 *  holders.
 *
 * Licensed under the Apache License, Version 2.0 (the "License");
 * you may not use this file except in compliance with the License.
 * You may obtain a copy of the License at
 *
 *    http://www.apache.org/licenses/LICENSE-2.0
 *
 * Unless required by applicable law or agreed to in writing, software
 * distributed under the License is distributed on an "AS IS" BASIS,
 * WITHOUT WARRANTIES OR CONDITIONS OF ANY KIND, either express or implied.
 * See the License for the specific language governing permissions and
 * limitations under the License.
 */

#pragma once
#ifndef PROCESSSERVICE_H_
#define PROCESSSERVICE_H_

#include <string>
#include <vector>

#include "db/generic/QueueId.h"
#include "../BaseService.h"
<<<<<<< HEAD
=======
#include "Allocator.h"
>>>>>>> 4ee0a8b4
#include "Scheduler.h"


namespace fts3 {
namespace server {

class TransfersService: public BaseService
{
public:
    /// Constructor
    TransfersService();

    /// Destructor
    virtual ~TransfersService();

    virtual void runService();

protected:
    std::string ftsHostName;
    std::string infosys;
    bool monitoringMessages;
    int execPoolSize;
    std::string cmd;
    std::string logDir;
    std::string msgDir;
    boost::posix_time::time_duration schedulingInterval;
    Allocator::AllocatorFunction allocatorAlgorithm;

    // Function pointer for the scheduler function, depending on config
    Scheduler::SchedulerFunction schedulerFunction;

<<<<<<< HEAD
    // Function pointer for the scheduler function, depending on config
    Scheduler::SchedulerFunction schedulerFunction;

    void executeFileTransfers(std::map<std::string, std::list<TransferFile>> scheduledFiles, int availableUrlCopySlots, std::vector<QueueId> queues,);
=======
    void executeFileTransfers(std::map<std::string, std::list<TransferFile>> scheduledFiles, int availableUrlCopySlots, std::vector<QueueId> queues);
>>>>>>> 4ee0a8b4
    void getFiles(const std::vector<QueueId>& queues, int availableUrlCopySlots);
    void executeUrlcopy();
};

} // end namespace server
} // end namespace fts3

#endif // PROCESSSERVICE_H_<|MERGE_RESOLUTION|>--- conflicted
+++ resolved
@@ -27,10 +27,7 @@
 
 #include "db/generic/QueueId.h"
 #include "../BaseService.h"
-<<<<<<< HEAD
-=======
 #include "Allocator.h"
->>>>>>> 4ee0a8b4
 #include "Scheduler.h"
 
 
@@ -57,19 +54,13 @@
     std::string logDir;
     std::string msgDir;
     boost::posix_time::time_duration schedulingInterval;
+    
     Allocator::AllocatorFunction allocatorAlgorithm;
 
     // Function pointer for the scheduler function, depending on config
     Scheduler::SchedulerFunction schedulerFunction;
 
-<<<<<<< HEAD
-    // Function pointer for the scheduler function, depending on config
-    Scheduler::SchedulerFunction schedulerFunction;
-
-    void executeFileTransfers(std::map<std::string, std::list<TransferFile>> scheduledFiles, int availableUrlCopySlots, std::vector<QueueId> queues,);
-=======
     void executeFileTransfers(std::map<std::string, std::list<TransferFile>> scheduledFiles, int availableUrlCopySlots, std::vector<QueueId> queues);
->>>>>>> 4ee0a8b4
     void getFiles(const std::vector<QueueId>& queues, int availableUrlCopySlots);
     void executeUrlcopy();
 };
