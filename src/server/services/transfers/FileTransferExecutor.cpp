--- conflicted
+++ resolved
@@ -103,12 +103,10 @@
         std::vector< std::shared_ptr<ShareConfig> > cfgs;
 
         // Set to READY state when true
-<<<<<<< HEAD
-        if (db->getDbtype() == "postgresql" || db->isTrAllowed(tf.sourceSe, tf.destSe)) // Only check if allowed if MySQL
-=======
-        if ((tf.fileState == "FORCE_START") ||
+        // Note: only check if allowed for MySQL and not "FORCE_START"
+        if ((db->getDbtype() == "postgresql") ||
+            (tf.fileState == "FORCE_START") ||
             (db->isTrAllowed(tf.sourceSe, tf.destSe)))
->>>>>>> 468b0ee7
         {
             UrlCopyCmd cmdBuilder;
 
