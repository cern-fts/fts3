--- conflicted
+++ resolved
@@ -202,14 +202,9 @@
     auto queueTimeoutInterval = static_cast<unsigned int>(ServerConfig::instance().get<int>("QueueTimeoutCheckInterval"));
     auto activeTimeoutInterval = static_cast<unsigned int>(ServerConfig::instance().get<int>("ActiveTimeoutCheckInterval"));
 
-<<<<<<< HEAD
-    recoverProcessesFromDb();
-    recoverTransfersInSelectedState();
-=======
     auto checkStalledTransfers = ServerConfig::instance().get<bool>("CheckStalledTransfers");
     auto checkStalledTimeout = ServerConfig::instance().get<int>("CheckStalledTimeout");
     auto sigKillDelay = ServerConfig::instance().get<int>("SigKillDelay");
->>>>>>> 468b0ee7
 
     FTS3_COMMON_LOGGER_NEWLOG(INFO) << "CancelerService interval: 1s" << commit;
     FTS3_COMMON_LOGGER_NEWLOG(INFO) << "CancelerService(CancelCheck) interval: " << cancelInterval << "s" << commit;
@@ -221,6 +216,7 @@
     FTS3_COMMON_LOGGER_NEWLOG(INFO) << "CancelerService(SigKillDelay) value: " << sigKillDelay << "ms" << commit;
 
     recoverProcessesFromDb();
+    recoverTransfersInSelectedState();
 
     while (!boost::this_thread::interruption_requested())
     {
