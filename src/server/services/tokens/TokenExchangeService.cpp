/*
 * Copyright (c) CERN 2023
 *
 * Licensed under the Apache License, Version 2.0 (the "License");
 * you may not use this file except in compliance with the License.
 * You may obtain a copy of the License at
 *
 *    http://www.apache.org/licenses/LICENSE-2.0
 *
 * Unless required by applicable law or agreed to in writing, software
 * distributed under the License is distributed on an "AS IS" BASIS,
 * WITHOUT WARRANTIES OR CONDITIONS OF ANY KIND, either express or implied.
 * See the License for the specific language governing permissions and
 * limitations under the License.
 */

#include "common/Logger.h"
#include "common/DaemonTools.h"
#include "common/ThreadPool.h"

#include "config/ServerConfig.h"
#include "server/DrainMode.h"

#include "TokenExchangeService.h"
#include "TokenExchangeExecutor.h"

#include <cstdlib>

using namespace fts3::config;
using namespace fts3::common;

namespace fts3 {
namespace server {

extern time_t tokenExchangeRecords;


TokenExchangeService::TokenExchangeService(HeartBeat *beat) :
    BaseService("TokenExchangeService"), beat(beat)
{
    execPoolSize = config::ServerConfig::instance().get<int>("InternalThreadPool");
    pollInterval = config::ServerConfig::instance().get<boost::posix_time::time_duration>("TokenExchangeCheckInterval");
}

void TokenExchangeService::getRefreshTokens() {
    auto db = db::DBSingleton::instance().getDBObjectInstance();
    ThreadPool<TokenExchangeExecutor> execPool(execPoolSize);

    try {
        auto providers = db->getTokenProviders();

        time_t start = time(nullptr);
        auto tokens = db->getAccessTokensWithoutRefresh();
        time_t end = time(nullptr);
        FTS3_COMMON_LOGGER_NEWLOG(INFO) << "DBtime=\"TokenExchangeService\" "
                                        << "func=\"getRefreshTokens\" "
                                        << "DBcall=\"getAccessTokensWithoutRefresh\" "
                                        << "time=\"" << end - start << "\""
                                        << commit;

        if (tokens.empty()) {
            return;
        }

        FTS3_COMMON_LOGGER_NEWLOG(INFO) << "Retrieved " << tokens.size() << " tokens for token-exchange" << commit;

        for (auto& token: tokens) {
            if (boost::this_thread::interruption_requested()) {
                execPool.interrupt();
                return;
            }

            TokenExchangeExecutor *exec =
                    new TokenExchangeExecutor(token, providers[token.issuer], *this);
            execPool.start(exec);
        }

        // Wait for all the workers to finish
        execPool.join();

        {
            boost::unique_lock<boost::shared_mutex> lock(mxRefresh);

            for (const auto& it: refreshTokens) {
                FTS3_COMMON_LOGGER_NEWLOG(INFO) << "Storing refresh token: "
                                                << "token_id=" << it.first << " "
                                                << "refresh_token=" << it.second
                                                << commit;
            }

            if (!refreshTokens.empty()) {
                db->storeRefreshTokens(refreshTokens);
                refreshTokens.clear();
            }
        }
    } catch (const boost::thread_interrupted &) {
        FTS3_COMMON_LOGGER_NEWLOG(ERR) << "Interruption requested in TokenExchangeService:getRefreshTokens" << commit;
        execPool.interrupt();
        execPool.join();
    } catch (std::exception& e) {
        FTS3_COMMON_LOGGER_NEWLOG(ERR) << "Exception in TokenExchangeService:getRefreshTokens " << e.what() << commit;
    } catch (...) {
        FTS3_COMMON_LOGGER_NEWLOG(ERR) << "Exception in TokenExchangeService! " << commit;
    }
}

void TokenExchangeService::handleFailedTokenExchange()
{
    auto db = db::DBSingleton::instance().getDBObjectInstance();
    boost::unique_lock<boost::shared_mutex> lock(mxFailed);

    for (const auto& it: failedExchanges) {
        FTS3_COMMON_LOGGER_NEWLOG(INFO) << "Handling failed token exchange: "
                                        << "token_id=" << it.first << " "
                                        << "message=" << it.second
                                        << commit;
    }

    if (!failedExchanges.empty()) {
        std::list<std::string> token_ids;
        for (const auto& it: failedExchanges) {
            token_ids.emplace_back(it.first);
        }

        db->markFailedTokenExchange(token_ids);
        db->failTransfersWithFailedTokenExchange(failedExchanges);
        failedExchanges.clear();
    }
}

void TokenExchangeService::runService() {

    auto db = db::DBSingleton::instance().getDBObjectInstance();

    while (!boost::this_thread::interruption_requested()) {
        tokenExchangeRecords = time(nullptr);

        try {
<<<<<<< HEAD
            if (!impatientDebugger) {
                boost::this_thread::sleep(pollInterval);
            } else {
                boost::this_thread::sleep(boost::posix_time::seconds(5));
                impatientDebugger = false;
            }
=======
            boost::this_thread::sleep(pollInterval);
>>>>>>> fb5984df

            if (DrainMode::instance()) {
                FTS3_COMMON_LOGGER_NEWLOG(INFO) << "Set to drain mode, no more token-exchange for this instance!" << commit;
                boost::this_thread::sleep(boost::posix_time::seconds(15));
                continue;
            }

            // This service intentionally runs only on the first node
            if (beat->isLeadNode(true)) {
                getRefreshTokens();
                handleFailedTokenExchange();
                // The below function does not require any state from the service
                db->updateTokenPrepFiles();
            }
        } catch (std::exception &e) {
            FTS3_COMMON_LOGGER_NEWLOG(ERR) << "Exception in TokenExchangeService: " << e.what() << commit;
        } catch (...) {
            FTS3_COMMON_LOGGER_NEWLOG(ERR) << "Exception in TokenExchangeService!" << commit;
        }
    }
}

void TokenExchangeService::registerRefreshToken(const std::string& token_id, const std::string& refreshToken)
{
    boost::unique_lock<boost::shared_mutex> lock(mxRefresh);
    refreshTokens.emplace(token_id, refreshToken);
}

void TokenExchangeService::registerFailedTokenExchange(const std::string& token_id, const std::string& message)
{
    boost::unique_lock<boost::shared_mutex> lock(mxFailed);
    failedExchanges.emplace(token_id, message);
}

} // end namespace server
} // end namespace fts3<|MERGE_RESOLUTION|>--- conflicted
+++ resolved
@@ -136,16 +136,7 @@
         tokenExchangeRecords = time(nullptr);
 
         try {
-<<<<<<< HEAD
-            if (!impatientDebugger) {
-                boost::this_thread::sleep(pollInterval);
-            } else {
-                boost::this_thread::sleep(boost::posix_time::seconds(5));
-                impatientDebugger = false;
-            }
-=======
             boost::this_thread::sleep(pollInterval);
->>>>>>> fb5984df
 
             if (DrainMode::instance()) {
                 FTS3_COMMON_LOGGER_NEWLOG(INFO) << "Set to drain mode, no more token-exchange for this instance!" << commit;
