/*
 * Copyright (c) CERN 2013-2016
 *
 * Copyright (c) Members of the EMI Collaboration. 2010-2013
 *  See  http://www.eu-emi.eu/partners for details on the copyright
 *  holders.
 *
 * Licensed under the Apache License, Version 2.0 (the "License");
 * you may not use this file except in compliance with the License.
 * You may obtain a copy of the License at
 *
 *    http://www.apache.org/licenses/LICENSE-2.0
 *
 * Unless required by applicable law or agreed to in writing, software
 * distributed under the License is distributed on an "AS IS" BASIS,
 * WITHOUT WARRANTIES OR CONDITIONS OF ANY KIND, either express or implied.
 * See the License for the specific language governing permissions and
 * limitations under the License.
 */

#ifndef FTS3_OPTIMIZER_H
#define FTS3_OPTIMIZER_H

#include <list>
#include <map>
#include <string>

#include <boost/noncopyable.hpp>
#include <boost/date_time/posix_time/posix_time.hpp>
#include <boost/timer/timer.hpp>
#include <db/generic/LinkConfig.h>
#include <db/generic/Pair.h>
#include <msg-bus/producer.h>

#include "common/Uri.h"


namespace fts3 {
namespace optimizer {


struct Range {
    int min, max;
    // Set to true if min,max is configured specifically, or is a *->* configuration
    bool specific;
    // Set to true if min,max is configured with SE limits instead of link configuration
    bool storageSpecific;

    Range(): min(0), max(0), specific(false), storageSpecific(false) {}
};


struct StorageLimits {
    int source, destination;
    double throughputSource, throughputDestination;

    StorageLimits(): source(0), destination(0),
              throughputSource(0), throughputDestination(0) {}
};

struct NetLinkLimits {
    int active; // rename to connections
    double throughput; 

    NetLinkLimits(): active(0), throughput(0) {}
};

struct PairState {
    time_t timestamp;
    double throughput;
    time_t avgDuration;
    double successRate;
    int retryCount;
    int activeCount;
    // Average number of concurrent connections in the past time interval 
    // Note: This is based off of the average file count (activeCount) 
    // it is only accurate if there are no streams (one connection = one file)
    int avgActiveConnections; 
    int queueSize;
    // Exponential Moving Average
    double ema;
    // Filesize statistics
    double filesizeAvg, filesizeStdDev;
    // Optimizer last decision
    int optimizerDecision;
    double avgTput;
    // Links in src-dest pair 
    std::list<std::string> netLinks; 
    
    PairState(): timestamp(0), throughput(0), avgDuration(0), successRate(0), retryCount(0), activeCount(0),
                 queueSize(0), ema(0), filesizeAvg(0), filesizeStdDev(0), optimizerDecision(1), avgTput(0), netLinks(0) {}

    PairState(time_t ts, double thr, time_t ad, double sr, int rc, int ac, int qs, double ema, int conn):
        timestamp(ts), throughput(thr), avgDuration(ad), successRate(sr), retryCount(rc),
        activeCount(ac), queueSize(qs), ema(ema), filesizeAvg(0), filesizeStdDev(0), optimizerDecision(conn),
        avgTput(0), netLinks(0) {}
};


struct StorageState {

    //The following two variables store instantaneous inbound (asDest) and outbound (asSource) throughput for a given Storage element.
    //The "Inst" throughput values are calculated by the getThroughputAsSourceInst and getThroughputAsDestinationInst methods (in OptimizerDataSource.cpp)
    //The "Inst" values store throughput based on the number of active transfers at the time the "Inst" methods are called 
    double asSourceThroughputInst;
    double asDestThroughputInst;

    //The following two variables store the window based inbound (asDest) and outbound (asSource) throughput for a given Storage element.
    //These throughput values are calculated in getCurrentIntervalInputState (OptimizerConnections.cpp) by iterating through 
    //all the active pairs and summing the corresponding throughput values returned by getThroughputInfo (OptimizerDataSource.cpp) 
    //for a source-destination pair that involves a given storage element
    double asSourceThroughput;
    double asDestThroughput;

    //The following two variables store the total inbound (asDest) and outbound (asSource) connections for a given Storage elemnt 
    //These values are calculated in getCurrentIntervalInputState (OptimizerConnections.cpp) by iterating through 
    //all the active pairs and summing the corresponding connections based on the pair's current optimizer decision  
    //for a source-destination pair that involves a given storage element
    int asSourceConnections; 
    int asDestConnections;

    //The following two variables store the total inbound (asDest) and outbound (asSource) pairs for a given Storage elemnt 
    //These values are calculated in getCurrentIntervalInputState (OptimizerConnections.cpp) by iterating through 
<<<<<<< HEAD
    //all the active pairs that involves a given storage element
    int asSourceNumPairs;
    int asDestNumPairs; 
=======
    //all the active pairs for a source-destination pair that involves a given storage element
    int asSourcePairNum;
    int asDestPairNum; 
>>>>>>> 943512fa

    //These values are storage limits for the given storage element
    //They are populated in getStorageStates (OptimizerDataSource.cpp) via querying t_se
    int inboundMaxActive;
    int outboundMaxActive;
    double inboundMaxThroughput;
    double outboundMaxThroughput;
 
    //These variables store the Optimizer decision if the throughput limits are being exceeded for a given Storage Element 
    //They are calculated in enforceThroughputLimits called in optimizeConnectionsForPair (OptimizerConnections.cpp) by
    //redistributing the connections between all the pairs sharing the SE and reducing by a ratio of ThroughputLimit/ActualThroughput. 
    int sourceLimitDecision; 
    int sourceLimitDecisionInst;
    int destLimitDecision; 
    int destLimitDecisionInst;

    StorageState(): asSourceThroughputInst(0), asDestThroughputInst(0),
                    asSourceThroughput(0), asDestThroughput(0), 
                    asSourceConnections(0), asDestConnections(0),
<<<<<<< HEAD
                    asSourceNumPairs(0), asDestNumPairs(0), 
                    inboundMaxActive(0), outboundMaxActive(0),
                    inboundMaxThroughput(0),outboundMaxThroughput(0) {}

=======
                    asSourcePairNum(0), asDestPairNum(0), 
                    inboundMaxActive(0), outboundMaxActive(0),
                    inboundMaxThroughput(0),outboundMaxThroughput(0), 
                    sourceLimitDecision(0), destLimitDecision(0) {}
    
>>>>>>> 943512fa
    StorageState(int ia, double it, int oa, double ot):
                asSourceThroughputInst(0),asDestThroughputInst(0),
                asSourceThroughput(0), asDestThroughput(0),
                asSourceConnections(0), asDestConnections(0),
<<<<<<< HEAD
                asSourceNumPairs(0), asDestNumPairs(0), 
                inboundMaxActive(ia), outboundMaxActive(oa),
                inboundMaxThroughput(it), outboundMaxThroughput(ot) {}
};	


struct NetLinkState {

    // Stores instantaneous throughput for a given Netlink element 
    // The "Inst" throughput values are calculated by the getThroughputAsLinkInst (in OptimizerDataSource.cpp)
    // The "Inst" values store throughput based on the number of active transfers at the time the "Inst" methods are called 
    double throughputInst;

    // Stores the window based throughput for a given Netlink element 
    // This throughput value is calculated in getCurrentIntervalInputState (OptimizerConnections.cpp) by iterating through 
    // all the active pairs and summing the corresponding throughput and connection values returned by getThroughputInfo (OptimizerDataSource.cpp) 
    // for a source-destination pair that involves a given link element
    double throughput;

    // Stores the total connections and total pairs, respectively, for a given Netlink element 
    // This is calculated in getCurrentIntervalInputState (OptimizerConnections.cpp) by iterating through 
    // all the active pairs and summing the corresponding connections based on the pair's estimated average
    // actual connections for a source-destination pair that involves a given NetLink element 
    int connections;
    int numPairs; 

    // These values are storage the limits for the given Link element 
    // They are populated in getNetLinkStates (OptimizerDataSource.cpp) via querying t_netlink_stat
    int minActive, maxActive;
    double maxThroughput;

    NetLinkState(): throughputInst(0), throughput(0), connections(0), numPairs(0),
                    minActive(0), maxActive(0), maxThroughput(0) {}
    
    NetLinkState(int a, double t):
                throughputInst(0), throughput(0), connections(0), 
                numPairs(0), minActive(0), maxActive(a), maxThroughput(t) {}
=======
                asSourcePairNum(0), asDestPairNum(0), 
                inboundMaxActive(ia), outboundMaxActive(oa),
                inboundMaxThroughput(it), outboundMaxThroughput(ot),
                sourceLimitDecision(0), destLimitDecision(0) {}
>>>>>>> 943512fa
};

// To decouple the optimizer core logic from the data storage/representation
class OptimizerDataSource {
public:
    virtual ~OptimizerDataSource()
    {}

    // Return a list of pairs with active or submitted transfers
    virtual std::list<Pair> getActivePairs(void) = 0;

    // Get active throughput and connection limits for every SE  
    virtual void getStorageStates(std::map<std::string, StorageState> *currentSEStateMap) = 0;

    // Get active throughput and connection limits for every link  
    virtual void getNetLinkStates(std::map<std::string, NetLinkState> *currentLinkStateMap) = 0;

    // Return the optimizer configuration value
    virtual OptimizerMode getOptimizerMode(const std::string &source, const std::string &dest) = 0;

    // Get configured storage and pair limits
    virtual void getPairLimits(const Pair &pair, Range *range) = 0;

    // Get the stored optimizer value (current value)
    virtual int getOptimizerValue(const Pair&) = 0;

    // Get the weighted throughput for the pair
    virtual void getThroughputInfo(const Pair &, const boost::posix_time::time_duration &,
        double *throughput, double *filesizeAvg, double *filesizeStdDev) = 0;

    virtual time_t getAverageDuration(const Pair&, const boost::posix_time::time_duration&) = 0;

    // Get the success rate for the pair
    virtual double getSuccessRateForPair(const Pair&, const boost::posix_time::time_duration&, int *retryCount) = 0;

    // Get the number of transfers in the given state
    virtual int getActive(const Pair&) = 0;
    virtual int getSubmitted(const Pair&) = 0;

    // Get the bottleneck link (smallest throughput capacity)
    virtual std::list<std::string> getNetLinks(const Pair&) = 0;

    // Get current throughput
    virtual double getThroughputAsSourceInst(const std::string&) = 0;
    virtual double getThroughputAsDestinationInst(const std::string&) = 0;
    virtual double getThroughputOverNetLinkInst(const std::string&) = 0;

    // Permanently register the optimizer decision
    virtual void storeOptimizerDecision(const Pair &pair, int activeDecision,
        const PairState &newState, int diff, const std::string &rationale) = 0;

    // Permanently register the number of streams per active
    virtual void storeOptimizerStreams(const Pair &pair, int streams) = 0;
};

// Used by the optimizer to notify decisions
class OptimizerCallbacks {
public:
    virtual void notifyDecision(const Pair &pair, int decision, const PairState &current,
        int diff, const std::string &rationale) = 0;
};

/*
 * Conceptually the optimizer is a dynamic system, of the form
 * y(n) = f( x(n-1), x(n), y(n-1) ),
 * where n: current interval
 *       x(n): input state
 *       y(n): persistent, decision state
 * 
 * Note that the input state can be broken down into three components
 *     x1(n): is local and will be used only by a pair
 *     x2(n): is also local, but will be needed to compute x3
 *     x3(n): more global state and depends on the sum of x2(n)
 * 
 * At the moment, the optimizer has the following structure 
 *     y(n) = f( x1(n), x2(n), x3(n), y(n-1))
 * 
 * But for sake of clarity, we save the entire vectors:
 *     x_{1,2}(n-1) in previousPairStateMap
 *     x_{1,2}(n) in currentPairStateMap
 *     x_{3}(n) in currentSEStateMap
*/
// Optimizer implementation
class Optimizer: public boost::noncopyable {
protected:
    std::map<Pair, PairState> previousPairStateMap;
    std::map<Pair, PairState> currentPairStateMap;
    std::map<std::string, StorageState> currentSEStateMap;
    std::map<std::string, NetLinkState> currentNetLinkStateMap; 

    OptimizerDataSource *dataSource;
    OptimizerCallbacks *callbacks;
    boost::posix_time::time_duration optimizerSteadyInterval;
    int maxNumberOfStreams;
    int maxSuccessRate;
    int lowSuccessRate;
    int baseSuccessRate;

    int decreaseStepSize;
    int increaseStepSize, increaseAggressiveStepSize;
    double emaAlpha;

<<<<<<< HEAD
    double defaultNetLinkMaxThroughput;
    int defaultNetLinkMaxActive;

    bool windowBasedThroughputLimitEnforcement;
    bool netLinkThroughputLimitEnforcement;
=======
    //config params
    bool windowBasedThroughputLimitEnforcement;
>>>>>>> 943512fa
    bool proportionalDecreaseThroughputLimitEnforcement;

    // Read currentSEStateMap values into a StorageLimits object for the purposes of a single pair.
    void getStorageLimits(const Pair &pair, StorageLimits *limits);

<<<<<<< HEAD
    // Read currentLinkStateMap values into a NetLinkLimits object for the purposes of a single pair.
    void getNetLinkLimits(const Pair &pair, std::map<std::string, NetLinkLimits> *limits);

    // Enforce throughput limits on storage elements and netlinks used by a given pair. 
    // Returns reduced optimizer decision for given pair if throughput limit is exceeded. 
    int enforceThroughputLimits(const Pair &pair, StorageLimits storageLimits, std::map<std::string, NetLinkLimits> netLinkLimits, Range range, int previousValue);

    // Calculates the reduced optimizer decision if throughput limits on storage element or netlinks are exceeded 
    int getReducedDecision(const Pair &pair, float tputLimit, float tput, int connections, int numPairs, Range range);
=======
    int enforceThroughputLimits(const Pair &pair, StorageLimits limits, Range range, int previousValue);

    int getReducedDecision(float tputLimit, float tput, int connections, int numPairs, Range range);
>>>>>>> 943512fa

    // Run the optimization algorithm for the number of connections.
    // Returns true if a decision is stored
    bool optimizeConnectionsForPair(OptimizerMode optMode, const Pair &);

    // Run the optimization algorithm for the number of streams.
    void optimizeStreamsForPair(OptimizerMode optMode, const Pair &);

    // Stores into rangeActiveMin and rangeActiveMax the working range for the optimizer
    void getOptimizerWorkingRange(const Pair &pair, const StorageLimits &limits, Range *range);

    // Updates decision
    void setOptimizerDecision(const Pair &pair, int decision, const PairState &current,
        int diff, const std::string &rationale, boost::timer::cpu_times elapsed);

    // Gets and saves current performance on all pairs and storage elements 
    // in currentPairStateMap and currentSEStateMap
    int getAvgActiveConnections(const Pair &pair);

    // Gets and saves current performance on all pairs and storage elements 
    // in currentPairStateMap and currentSEStateMap
    void getCurrentIntervalInputState(const std::list<Pair> &);

public:
    Optimizer(OptimizerDataSource *ds, OptimizerCallbacks *callbacks);
    ~Optimizer();

    // Calculates the ideal window size for throughput estimation
    boost::posix_time::time_duration calculateTimeFrame(time_t avgDuration);

    void setSteadyInterval(boost::posix_time::time_duration);
    void setMaxNumberOfStreams(int);
    void setMaxSuccessRate(int);
    void setLowSuccessRate(int);
    void setBaseSuccessRate(int);
    void setStepSize(int increase, int increaseAggressive, int decrease);
    void setEmaAlpha(double);
    void updateDecisions(const std::list<Pair> &);
    void run(void);
    void runOptimizerForPair(const Pair&);
};


inline std::ostream& operator << (std::ostream &os, const Range &range) {
    return (os << range.min << "/" << range.max);
}

}
}

#endif // FTS3_OPTIMIZER_H<|MERGE_RESOLUTION|>--- conflicted
+++ resolved
@@ -121,15 +121,9 @@
 
     //The following two variables store the total inbound (asDest) and outbound (asSource) pairs for a given Storage elemnt 
     //These values are calculated in getCurrentIntervalInputState (OptimizerConnections.cpp) by iterating through 
-<<<<<<< HEAD
     //all the active pairs that involves a given storage element
     int asSourceNumPairs;
     int asDestNumPairs; 
-=======
-    //all the active pairs for a source-destination pair that involves a given storage element
-    int asSourcePairNum;
-    int asDestPairNum; 
->>>>>>> 943512fa
 
     //These values are storage limits for the given storage element
     //They are populated in getStorageStates (OptimizerDataSource.cpp) via querying t_se
@@ -149,23 +143,14 @@
     StorageState(): asSourceThroughputInst(0), asDestThroughputInst(0),
                     asSourceThroughput(0), asDestThroughput(0), 
                     asSourceConnections(0), asDestConnections(0),
-<<<<<<< HEAD
                     asSourceNumPairs(0), asDestNumPairs(0), 
                     inboundMaxActive(0), outboundMaxActive(0),
                     inboundMaxThroughput(0),outboundMaxThroughput(0) {}
 
-=======
-                    asSourcePairNum(0), asDestPairNum(0), 
-                    inboundMaxActive(0), outboundMaxActive(0),
-                    inboundMaxThroughput(0),outboundMaxThroughput(0), 
-                    sourceLimitDecision(0), destLimitDecision(0) {}
-    
->>>>>>> 943512fa
     StorageState(int ia, double it, int oa, double ot):
                 asSourceThroughputInst(0),asDestThroughputInst(0),
                 asSourceThroughput(0), asDestThroughput(0),
                 asSourceConnections(0), asDestConnections(0),
-<<<<<<< HEAD
                 asSourceNumPairs(0), asDestNumPairs(0), 
                 inboundMaxActive(ia), outboundMaxActive(oa),
                 inboundMaxThroughput(it), outboundMaxThroughput(ot) {}
@@ -203,12 +188,6 @@
     NetLinkState(int a, double t):
                 throughputInst(0), throughput(0), connections(0), 
                 numPairs(0), minActive(0), maxActive(a), maxThroughput(t) {}
-=======
-                asSourcePairNum(0), asDestPairNum(0), 
-                inboundMaxActive(ia), outboundMaxActive(oa),
-                inboundMaxThroughput(it), outboundMaxThroughput(ot),
-                sourceLimitDecision(0), destLimitDecision(0) {}
->>>>>>> 943512fa
 };
 
 // To decouple the optimizer core logic from the data storage/representation
@@ -311,22 +290,16 @@
     int increaseStepSize, increaseAggressiveStepSize;
     double emaAlpha;
 
-<<<<<<< HEAD
     double defaultNetLinkMaxThroughput;
     int defaultNetLinkMaxActive;
 
     bool windowBasedThroughputLimitEnforcement;
     bool netLinkThroughputLimitEnforcement;
-=======
-    //config params
-    bool windowBasedThroughputLimitEnforcement;
->>>>>>> 943512fa
     bool proportionalDecreaseThroughputLimitEnforcement;
 
     // Read currentSEStateMap values into a StorageLimits object for the purposes of a single pair.
     void getStorageLimits(const Pair &pair, StorageLimits *limits);
 
-<<<<<<< HEAD
     // Read currentLinkStateMap values into a NetLinkLimits object for the purposes of a single pair.
     void getNetLinkLimits(const Pair &pair, std::map<std::string, NetLinkLimits> *limits);
 
@@ -336,11 +309,6 @@
 
     // Calculates the reduced optimizer decision if throughput limits on storage element or netlinks are exceeded 
     int getReducedDecision(const Pair &pair, float tputLimit, float tput, int connections, int numPairs, Range range);
-=======
-    int enforceThroughputLimits(const Pair &pair, StorageLimits limits, Range range, int previousValue);
-
-    int getReducedDecision(float tputLimit, float tput, int connections, int numPairs, Range range);
->>>>>>> 943512fa
 
     // Run the optimization algorithm for the number of connections.
     // Returns true if a decision is stored
