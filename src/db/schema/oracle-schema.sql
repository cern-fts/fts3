--- conflicted
+++ resolved
@@ -897,8 +897,6 @@
 CREATE INDEX t_url_finish ON t_turl(finish);
 CREATE INDEX t_url_fail ON t_turl(fail);
 
-<<<<<<< HEAD
-=======
 
 CREATE INDEX t_dm_job_id  ON t_dm(job_id);
 CREATE INDEX t_dm_all  ON t_dm(vo_name, source_se, file_state);
@@ -907,7 +905,6 @@
 
 
 
->>>>>>> 453e3576
 --
 --
 -- Schema version
