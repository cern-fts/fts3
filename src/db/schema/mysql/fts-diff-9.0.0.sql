--
-- FTS3 Schema 9.0.0
-- [FTS-1928] REST API should accept and validate FTS submission token
--

CREATE TABLE `t_token_provider` (
  `name` varchar(255) NOT NULL,
  `issuer` varchar(1024) NOT NULL,
  `client_id` varchar(255) NOT NULL,
  `client_secret` varchar(255) NOT NULL,
  PRIMARY KEY (`issuer`)
) ENGINE=InnoDB DEFAULT CHARSET=latin1;

CREATE TABLE `t_token` (
  `token_id` char(16) NOT NULL,
  `access_token` longtext NOT NULL,
  `refresh_token` longtext,
  `issuer` varchar(1024) NOT NULL,
  `scope` varchar(1024) NOT NULL,
  `audience` varchar(1024) NOT NULL,
<<<<<<< HEAD
  PRIMARY KEY (`token_id`),
  CONSTRAINT `fk_token_issuer` FOREIGN KEY (`issuer`) REFERENCES `t_token_provider` (`issuer`) ON DELETE RESTRICT ON UPDATE RESTRICT
=======
  `retry_timestamp` timestamp NULL DEFAULT NULL,
  `retry_delay_m` int unsigned NULL DEFAULT 0,
  `attempts` int unsigned NULL DEFAULT 0,
  PRIMARY KEY (`token_id`)
) ENGINE=InnoDB DEFAULT CHARSET=latin1;

CREATE TABLE `t_token_provider` (
    `name` varchar(255) NOT NULL,
    `issuer` varchar(1024) NOT NULL,
    `client_id` varchar(255) NOT NULL,
    `client_secret` varchar(255) NOT NULL,
    PRIMARY KEY (`issuer`)
>>>>>>> fb5984df
) ENGINE=InnoDB DEFAULT CHARSET=latin1;

ALTER TABLE `t_file`
  ADD COLUMN `src_token_id` char(16) DEFAULT NULL,
  ADD COLUMN `dst_token_id` char(16) DEFAULT NULL,
  MODIFY COLUMN `file_state` enum('STAGING','ARCHIVING','QOS_TRANSITION','QOS_REQUEST_SUBMITTED','STARTED','SUBMITTED','READY','ACTIVE','FINISHED','FAILED','CANCELED','NOT_USED','ON_HOLD','ON_HOLD_STAGING','FORCE_START','TOKEN_PREP') NOT NULL,
  ADD CONSTRAINT `src_token_id` FOREIGN KEY (`src_token_id`) REFERENCES `t_token` (`token_id`) ON DELETE RESTRICT ON UPDATE RESTRICT,
  ADD CONSTRAINT `dst_token_id` FOREIGN KEY (`dst_token_id`) REFERENCES `t_token` (`token_id`) ON DELETE RESTRICT ON UPDATE RESTRICT;

ALTER TABLE `t_file_backup`
  ADD COLUMN `src_token_id` char(16) DEFAULT NULL,
  ADD COLUMN `dst_token_id` char(16) DEFAULT NULL,
  MODIFY COLUMN `file_state` enum('STAGING','ARCHIVING','QOS_TRANSITION','QOS_REQUEST_SUBMITTED','STARTED','SUBMITTED','READY','ACTIVE','FINISHED','FAILED','CANCELED','NOT_USED','ON_HOLD','ON_HOLD_STAGING','FORCE_START','TOKEN_PREP') NOT NULL;

INSERT INTO t_schema_vers (major, minor, patch, message)
VALUES (9, 0, 0, 'FTS-1925: Full OAuth2 capabilities in FTS for submission, transfers and tape operations');<|MERGE_RESOLUTION|>--- conflicted
+++ resolved
@@ -2,14 +2,6 @@
 -- FTS3 Schema 9.0.0
 -- [FTS-1928] REST API should accept and validate FTS submission token
 --
-
-CREATE TABLE `t_token_provider` (
-  `name` varchar(255) NOT NULL,
-  `issuer` varchar(1024) NOT NULL,
-  `client_id` varchar(255) NOT NULL,
-  `client_secret` varchar(255) NOT NULL,
-  PRIMARY KEY (`issuer`)
-) ENGINE=InnoDB DEFAULT CHARSET=latin1;
 
 CREATE TABLE `t_token` (
   `token_id` char(16) NOT NULL,
@@ -18,14 +10,11 @@
   `issuer` varchar(1024) NOT NULL,
   `scope` varchar(1024) NOT NULL,
   `audience` varchar(1024) NOT NULL,
-<<<<<<< HEAD
-  PRIMARY KEY (`token_id`),
-  CONSTRAINT `fk_token_issuer` FOREIGN KEY (`issuer`) REFERENCES `t_token_provider` (`issuer`) ON DELETE RESTRICT ON UPDATE RESTRICT
-=======
   `retry_timestamp` timestamp NULL DEFAULT NULL,
   `retry_delay_m` int unsigned NULL DEFAULT 0,
   `attempts` int unsigned NULL DEFAULT 0,
-  PRIMARY KEY (`token_id`)
+  PRIMARY KEY (`token_id`),
+  CONSTRAINT `fk_token_issuer` FOREIGN KEY (`issuer`) REFERENCES `t_token_provider` (`issuer`) ON DELETE RESTRICT ON UPDATE RESTRICT
 ) ENGINE=InnoDB DEFAULT CHARSET=latin1;
 
 CREATE TABLE `t_token_provider` (
@@ -34,7 +23,6 @@
     `client_id` varchar(255) NOT NULL,
     `client_secret` varchar(255) NOT NULL,
     PRIMARY KEY (`issuer`)
->>>>>>> fb5984df
 ) ENGINE=InnoDB DEFAULT CHARSET=latin1;
 
 ALTER TABLE `t_file`
