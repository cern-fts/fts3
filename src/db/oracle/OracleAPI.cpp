/* Copyright @ Members of the EMI Collaboration, 2010.
See www.eu-emi.eu for details on the copyright holders.

Licensed under the Apache License, Version 2.0 (the "License");
you may not use this file except in compliance with the License.
You may obtain a copy of the License at

    http://www.apache.org/licenses/LICENSE-2.0

Unless required by applicable law or agreed to in writing, software
distributed under the License is distributed on an "AS IS" BASIS,
WITHOUT WARRANTIES OR CONDITIONS OF ANY KIND, either express or implied.
See the License for the specific language governing permissions and
limitations under the License. */

#include "OracleAPI.h"
#include "OracleMonitoring.h"
#include <fstream>
#include "error.h"
#include <algorithm>
#include "definitions.h"
#include <string>
#include <signal.h>
#include <stdlib.h>
#include <sys/param.h>
#include <math.h> 

using namespace FTS3_COMMON_NAMESPACE;


static std::string _getTrTimestampUTC()
{
    time_t now = time(NULL);
    struct tm* tTime;
    tTime = gmtime(&now);
    time_t msec = timegm(tTime) * 1000; //the number of milliseconds since the epoch
    std::ostringstream oss;
    oss << fixed << msec;
    return oss.str();
}

static double convertBtoM( double byte,  double duration)
{
    return ceil((((byte / duration) / 1024) / 1024) * 100 + 0.5) / 100;
}

static double my_round(double x, unsigned int digits) {
  if (digits > 0) {
    return my_round(x*10.0, digits-1)/10.0;
  }
  else {
    return round(x);
  }
}

static double convertKbToMb(double throughput)
{
    return throughput != 0.0? my_round((throughput / 1024), 2): 0.0;
}

static int extractTimeout(std::string & str)
{
    size_t found;
    found = str.find("timeout:");
    if (found != std::string::npos)
        {
            str = str.substr(found, str.length());
            size_t found2;
            found2 = str.find(",buffersize:");
            if (found2 != std::string::npos)
                {
                    str = str.substr(0, found2);
                    str = str.substr(8, str.length());
                    return atoi(str.c_str());
                }

        }
    return 0;
}


OracleAPI::OracleAPI() : conn(NULL), conv(NULL)
{
}

OracleAPI::~OracleAPI()
{
    if (conn)
        delete conn;
    if (conv)
        delete conv;
}

void OracleAPI::init(std::string username, std::string password, std::string connectString, int pooledConn)
{
    if (!conn)
        conn = new OracleConnection(username, password, connectString,pooledConn);
    if (!conv)
        conv = new OracleTypeConversions();

    char hostname[MAXHOSTNAMELEN];
    gethostname(hostname, MAXHOSTNAMELEN);
    ftsHostName = std::string(hostname);
}

bool OracleAPI::getInOutOfSe(const std::string & sourceSe, const std::string & destSe)
{
    const std::string tagse = "getInOutOfSese";
    std::string query_stmt_se = " SELECT count(*) from t_se where "
                                " (t_se.name=:1 or t_se.name=:2) "
                                " and t_se.state='off' ";

    bool processSe = true;
    oracle::occi::Statement* s_se = NULL;
    oracle::occi::ResultSet* rSe = NULL;
    oracle::occi::Connection* pooledConnection = NULL;
    try
        {
            pooledConnection = conn->getPooledConnection();
            if (!pooledConnection)
                return false;

            s_se = conn->createStatement(query_stmt_se, tagse, pooledConnection);
            s_se->setString(1, sourceSe);
            s_se->setString(2, destSe);
            rSe = conn->createResultset(s_se, pooledConnection);
            if (rSe->next())
                {
                    int count = rSe->getInt(1);
                    if (count > 0)
                        {
                            processSe = false;
                        }
                }

            conn->destroyResultset(s_se, rSe);
            conn->destroyStatement(s_se, tagse, pooledConnection);

        }
    catch (oracle::occi::SQLException const &e)
        {
            conn->rollback(pooledConnection);
            if(s_se && rSe)
                conn->destroyResultset(s_se, rSe);
            if (s_se)
                conn->destroyStatement(s_se, tagse, pooledConnection);

            FTS3_COMMON_EXCEPTION_THROW(Err_Custom(e.what()));
        }
    catch(...)
        {
            conn->rollback(pooledConnection);
            if(s_se && rSe)
                conn->destroyResultset(s_se, rSe);
            if (s_se)
                conn->destroyStatement(s_se, tagse, pooledConnection);

            FTS3_COMMON_EXCEPTION_THROW(Err_Custom("Oracle plug-in unknown exception"));
        }
    conn->releasePooledConnection(pooledConnection);
    return processSe;
}

TransferJobs* OracleAPI::getTransferJob(std::string jobId, bool archive)
{

    std::string tag;
    std::string query;

    if (archive) {
        tag = "getArchivedJob";
        query = "SELECT "
                "   t_job_backup.vo_name,  "
                "   t_job_backup.user_dn "
                " FROM t_job_backup"
                " WHERE t_job_backup.job_id = :1";
    }
    else {
        tag = "getTransferJob";
        query = "SELECT "
                "   t_job.vo_name,  "
                "   t_job.user_dn "
                " FROM t_job"
                " WHERE t_job.job_id = :1";
    }


    oracle::occi::Statement* s = 0;
    oracle::occi::ResultSet* r = 0;
    oracle::occi::Connection* pooledConnection = NULL;

    TransferJobs* job = 0;
    try
        {
            pooledConnection = conn->getPooledConnection();
            if (!pooledConnection) return job;

            s = conn->createStatement(query, tag, pooledConnection);
            s->setString(1, jobId);
            r = conn->createResultset(s, pooledConnection);

            if (r->next())
                {
                    job = new TransferJobs();
                    job->VO_NAME = r->getString(1);
                    job->USER_DN = r->getString(2);
                }

            conn->destroyResultset(s, r);
            conn->destroyStatement(s, tag, pooledConnection);

        }
    catch (oracle::occi::SQLException const &e)
        {
            conn->rollback(pooledConnection);
            if(s && r)
                conn->destroyResultset(s, r);
            if (s)
                conn->destroyStatement(s, tag, pooledConnection);
            FTS3_COMMON_EXCEPTION_THROW(Err_Custom(e.what()));
        }
    catch (...)
        {
            conn->rollback(pooledConnection);
            if(s && r)
                conn->destroyResultset(s, r);
            if (s)
                conn->destroyStatement(s, tag, pooledConnection);
            FTS3_COMMON_EXCEPTION_THROW(Err_Custom("Oracle plug-in unknown exception"));
        }

    conn->releasePooledConnection(pooledConnection);
    return job;
}

void OracleAPI::getSubmittedJobs(std::vector<TransferJobs*>& jobs, const std::string & vos)
{
    TransferJobs* tr_jobs = NULL;
    std::string tag = "getSubmittedJobs";
    std::string tag1 = "bringdistinct";
    std::vector< boost::tuple<std::string, std::string, std::string> > distinct;

    std::string bring_distinct =
        " SELECT distinct t_file.source_se, t_file.dest_se, t_job.vo_name "
        " FROM t_job, t_file "
        " WHERE t_file.job_id = t_job.job_id "
        "	AND t_job.job_finished is NULL "
        "	AND t_job.CANCEL_JOB is NULL "
        " 	AND (t_job.reuse_job='N' or t_job.reuse_job is NULL)  "
        " 	AND t_job.job_state in('ACTIVE', 'READY','SUBMITTED') "
        "	AND t_file.file_state='SUBMITTED' ";

    if (vos != "*")
        {
            tag1 += 1;
            bring_distinct +=
                " AND t_job.VO_NAME IN " + vos ;

        }

    std::string query_stmt =
        " SELECT "
        " 	job_id, "
        " 	job_state, "
        " 	vo_name,  "
        " 	priority,  "
        " 	source_se, "
        " 	dest_se,  "
        " 	agent_dn, "
        " 	submit_host, "
        " 	user_dn, "
        " 	user_cred, "
        " 	cred_id,  "
        " 	space_token, "
        " 	storage_class,  "
        " 	job_params, "
        " 	overwrite_flag, "
        " 	source_space_token, "
        " 	source_token_description,"
        " 	copy_pin_lifetime, "
        " 	checksum_method, "
        " 	bring_online, "
        "   submit_time "
        "   from ( select /*+ FIRST_ROWS(20) */  "
        " 	t_job.job_id, "
        " 	t_job.job_state, "
        " 	t_job.vo_name,  "
        " 	t_job.priority,  "
        " 	t_job.source_se, "
        " 	t_job.dest_se,  "
        " 	t_job.agent_dn, "
        " 	t_job.submit_host, "
        " 	t_job.user_dn, "
        " 	t_job.user_cred, "
        " 	t_job.cred_id,  "
        " 	t_job.space_token, "
        " 	t_job.storage_class,  "
        " 	t_job.job_params, "
        " 	t_job.overwrite_flag, "
        " 	t_job.source_space_token, "
        " 	t_job.source_token_description,"
        " 	t_job.copy_pin_lifetime, "
        " 	t_job.checksum_method, "
        " 	t_job.bring_online, "
        "   t_job.submit_time "
        " FROM t_job "
        " WHERE "
        " 	t_job.job_finished is NULL"
        " 	AND t_job.CANCEL_JOB is NULL"
        " 	AND t_job.VO_NAME=:1 "
        " 	AND (t_job.reuse_job='N' or t_job.reuse_job is NULL) "
        " 	AND t_job.job_state in ('ACTIVE', 'READY','SUBMITTED') "
        " 	AND exists(	"
        "		SELECT NULL "
        "		FROM t_file "
        "		WHERE t_file.job_id = t_job.job_id "
        "			AND t_file.source_se = :2 AND t_file.dest_se = :3 "
        "			AND t_file.file_state = 'SUBMITTED'"
        "	) "
        " ORDER BY t_job.priority DESC, SYS_EXTRACT_UTC(t_job.submit_time)) WHERE ROWNUM <= 2 ORDER BY priority DESC, SYS_EXTRACT_UTC(submit_time)  ";

    oracle::occi::Statement* s = NULL;
    oracle::occi::ResultSet* r = NULL;
    oracle::occi::Statement* s1 = NULL;
    oracle::occi::ResultSet* r1 = NULL;
    oracle::occi::Connection* pooledConnection = NULL;

    try
        {

            pooledConnection = conn->getPooledConnection();
            if (!pooledConnection)
                return;

            //get distinct vos
            s1 = conn->createStatement(bring_distinct, tag1, pooledConnection);
            r1 = conn->createResultset(s1, pooledConnection);
            while (r1->next())
                {

                    distinct.push_back(
                        boost::tuple< std::string, std::string, std::string >(
                            r1->getString(3), //vo
                            r1->getString(1), // source
                            r1->getString(2)  // destination
                        )
                    );
                }
            conn->destroyResultset(s1, r1);
            conn->destroyStatement(s1, tag1, pooledConnection);
            s1=NULL;
            r1=NULL;


            s = conn->createStatement(query_stmt, tag, pooledConnection);

            vector< boost::tuple<std::string, std::string, std::string> >::iterator it;
            for (it = distinct.begin(); it != distinct.end(); ++it)
                {

                    boost::tuple< std::string, std::string, std::string>& triplet = *it;

                    s->setString(1, boost::get<0>(triplet)); // vo
                    s->setString(2, boost::get<1>(triplet)); // source
                    s->setString(3, boost::get<2>(triplet)); // destination

                    r = conn->createResultset(s, pooledConnection);

                    while (r->next())
                        {
                            tr_jobs = new TransferJobs();
                            tr_jobs->JOB_ID = r->getString(1);
                            tr_jobs->JOB_STATE = r->getString(2);
                            tr_jobs->VO_NAME = r->getString(3);
                            tr_jobs->PRIORITY = r->getInt(4);
                            tr_jobs->SOURCE = r->getString(5);
                            tr_jobs->DEST = r->getString(6);
                            tr_jobs->AGENT_DN = r->getString(7);
                            tr_jobs->SUBMIT_HOST = r->getString(8);
                            tr_jobs->USER_DN = r->getString(9);
                            tr_jobs->USER_CRED = r->getString(10);
                            tr_jobs->CRED_ID = r->getString(11);
                            tr_jobs->SPACE_TOKEN = r->getString(12);
                            tr_jobs->STORAGE_CLASS = r->getString(13);
                            tr_jobs->INTERNAL_JOB_PARAMS = r->getString(14);
                            tr_jobs->OVERWRITE_FLAG = r->getString(15);
                            tr_jobs->SOURCE_SPACE_TOKEN = r->getString(16);
                            tr_jobs->SOURCE_TOKEN_DESCRIPTION = r->getString(17);
                            tr_jobs->COPY_PIN_LIFETIME = r->getInt(18);
                            tr_jobs->CHECKSUM_METHOD = r->getString(19);
                            tr_jobs->BRINGONLINE = r->getInt(20);
                            jobs.push_back(tr_jobs);
                        }
                    conn->destroyResultset(s, r);
                }

            conn->destroyStatement(s, tag, pooledConnection);
            s=NULL;

        }
    catch (oracle::occi::SQLException const &e)
        {
            conn->rollback(pooledConnection);

            if(s && r)
                conn->destroyResultset(s, r);
            if (s)
                conn->destroyStatement(s, tag, pooledConnection);

            if(s1 && r1)
                conn->destroyResultset(s1, r1);
            if (s1)
                conn->destroyStatement(s1, tag1, pooledConnection);

            FTS3_COMMON_EXCEPTION_THROW(Err_Custom(e.what()));
        }
    catch (...)
        {
            conn->rollback(pooledConnection);

            if(s && r)
                conn->destroyResultset(s, r);
            if (s)
                conn->destroyStatement(s, tag, pooledConnection);

            if(s1 && r1)
                conn->destroyResultset(s1, r1);
            if (s1)
                conn->destroyStatement(s1, tag1, pooledConnection);

            FTS3_COMMON_EXCEPTION_THROW(Err_Custom("Oracle plug-in unknown exception"));
        }

    conn->releasePooledConnection(pooledConnection);
}


void OracleAPI::setFilesToNotUsed(std::string jobId, int fileIndex, std::vector<int>& files)
{

    std::string tag = "setFilesToNotUsed";
    std::string tag1 = "setFilesToNotUsedSelect";
    std::string tag2 = "setFilesToNotUsedSelectUpdated";

    std::string stmt =
        "UPDATE t_file "
        "SET file_state = 'NOT_USED' "
        "WHERE "
        "	job_id = :1 "
        "	AND file_index = :2 "
        "	AND file_state = 'SUBMITTED' "
        ;

    std::string select =
        "SELECT COUNT(*) "
        "FROM t_file "
        "WHERE job_id = :1 AND file_index = :2"
        ;

    std::string selectUpdated =
        " SELECT file_id "
        " FROM t_file "
        " WHERE job_id = :1 "
        "	AND file_index = :2 "
        "	AND file_state = 'NOT_USED' "
        ;

    oracle::occi::Statement* s = NULL;
    oracle::occi::Statement* s1 = 0;
    oracle::occi::ResultSet* r1 = 0;
    oracle::occi::Statement* s2 = 0;
    oracle::occi::ResultSet* r2 = 0;
    oracle::occi::Connection* pooledConnection = NULL;

    try
        {
            pooledConnection = conn->getPooledConnection();
            if (!pooledConnection) return;

            // first really check if it is a multi-source/destination submission
            // count the alternative replicas, if there is more than one it makes sense to set the NOT_USED state

            s1 = conn->createStatement(select, tag1, pooledConnection);
            s1->setString(1, jobId);
            s1->setInt(2, fileIndex);
            r1 = conn->createResultset(s1, pooledConnection);

            int count = 0;
            if (r1->next())
                {
                    count = r1->getInt(1);
                }

            conn->destroyResultset(s1, r1);
            conn->destroyStatement(s1, tag1, pooledConnection);

            if (count < 2)
                {
                    conn->releasePooledConnection(pooledConnection);
                    return;
                }

            s = conn->createStatement(stmt, tag, pooledConnection);
            s->setString(1, jobId);
            s->setInt(2, fileIndex);
            unsigned int affected_rows = s->executeUpdate();
            conn->commit(pooledConnection);

            if (affected_rows > 0)
                {
                    s2 = conn->createStatement(selectUpdated, tag2, pooledConnection);
                    s2->setString(1, jobId);
                    s2->setInt(2, fileIndex);
                    r2 = conn->createResultset(s2, pooledConnection);

                    while (r2->next())
                        {
                            files.push_back(
                                r2->getInt(1)
                            );
                        }
                }

            conn->destroyStatement(s, tag, pooledConnection);

        }
    catch (oracle::occi::SQLException const &e)
        {
            conn->rollback(pooledConnection);

            if(s)
                conn->destroyStatement(s, tag, pooledConnection);

            if(s1 && r1)
                conn->destroyResultset(s1, r1);
            if (s1)
                conn->destroyStatement(s1, tag1, pooledConnection);

            if(s2 && r2)
                conn->destroyResultset(s2, r2);
            if (s2)
                conn->destroyStatement(s2, tag2, pooledConnection);


            FTS3_COMMON_EXCEPTION_THROW(Err_Custom(e.what()));
        }
    catch (...)
        {
            conn->rollback(pooledConnection);

            if(s)
                conn->destroyStatement(s, tag, pooledConnection);

            if(s1 && r1)
                conn->destroyResultset(s1, r1);
            if (s1)
                conn->destroyStatement(s1, tag1, pooledConnection);

            if(s2 && r2)
                conn->destroyResultset(s2, r2);
            if (s2)
                conn->destroyStatement(s2, tag2, pooledConnection);

            FTS3_COMMON_EXCEPTION_THROW(Err_Custom("Oracle plug-in unknown exception"));
        }

    conn->releasePooledConnection(pooledConnection);
}

void OracleAPI::useFileReplica(std::string jobId, int fileId)
{

    std::string selectTag = "selectUseFileReplica";
    std::string selectStmt =
        " SELECT file_index "
        " FROM t_file "
        " WHERE file_id = :1 "
        ;

    std::string updateTag = "updateUseFileReplica";
    std::string updateStmt =
        " UPDATE t_file "
        " SET file_state = 'SUBMITTED' "
        " WHERE job_id = :1 "
        "	AND file_index = :2 "
        "	AND file_state = 'NOT_USED'"
        ;

    oracle::occi::Statement* s = 0;
    oracle::occi::Statement* s2 = NULL;
    oracle::occi::ResultSet* r = 0;
    oracle::occi::Connection* pooledConnection = NULL;

    try
        {
            pooledConnection = conn->getPooledConnection();
            if (!pooledConnection) return;

            s = conn->createStatement(selectStmt, selectTag, pooledConnection);
            s->setInt(1, fileId);
            r = conn->createResultset(s, pooledConnection);

            if (r->next() && !r->isNull(1))
                {
                    int index = r->getInt(1);

                    s2 = conn->createStatement(updateStmt, updateTag, pooledConnection);
                    s2->setString(1, jobId);
                    s2->setInt(2, index);
                    s2->executeUpdate();
                    conn->commit(pooledConnection);
                    conn->destroyStatement(s2, updateTag, pooledConnection);
                }

            conn->destroyResultset(s, r);
            conn->destroyStatement(s, selectTag, pooledConnection);

        }
    catch (oracle::occi::SQLException const &e)
        {
            conn->rollback(pooledConnection);
            if(s && r)
                conn->destroyResultset(s, r);
            if (s)
                conn->destroyStatement(s, selectTag, pooledConnection);
            if(s2)
                conn->destroyStatement(s2, updateTag, pooledConnection);

            FTS3_COMMON_EXCEPTION_THROW(Err_Custom(e.what()));

        }
    catch (...)
        {
            conn->rollback(pooledConnection);
            if(s && r)
                conn->destroyResultset(s, r);
            if (s)
                conn->destroyStatement(s, selectTag, pooledConnection);
            if(s2)
                conn->destroyStatement(s2, updateTag, pooledConnection);

            FTS3_COMMON_EXCEPTION_THROW(Err_Custom("Oracle plug-in unknown exception"));
        }

    conn->releasePooledConnection(pooledConnection);
}

unsigned int OracleAPI::updateFileStatus(TransferFiles* file, const std::string status)
{
    unsigned int updated = 0;
    const std::string tag1 = "updateFileStatus1";
    const std::string tag2 = "updateFileStatus2";
    std::string query1 =
        "UPDATE t_file "
        "SET file_state =:1, start_time=:2, transferHost=:3 "
        "WHERE file_id = :4 AND FILE_STATE='SUBMITTED' ";
    std::string query2 =
        "UPDATE t_job "
        "SET job_state =:1 "
        "WHERE job_id = :2 AND JOB_STATE='SUBMITTED' ";

    oracle::occi::Statement* s1 = NULL;
    oracle::occi::Statement* s2 = NULL;
    oracle::occi::Connection* pooledConnection = NULL;

    try
        {
            pooledConnection = conn->getPooledConnection();
            if (!pooledConnection)
                return updated;

            time_t timed = time(NULL);
            s1 = conn->createStatement(query1, tag1, pooledConnection);
            s1->setString(1, status);
            s1->setTimestamp(2, conv->toTimestamp(timed, conn->getEnv()));
            s1->setString(3, ftsHostName);
            s1->setInt(4, file->FILE_ID);
            updated = s1->executeUpdate();
            conn->commit(pooledConnection);
            conn->destroyStatement(s1, tag1, pooledConnection);

            s2 = conn->createStatement(query2, tag2, pooledConnection);
            s2->setString(1, status);
            s2->setString(2, file->JOB_ID);
            s2->executeUpdate();
            conn->commit(pooledConnection);

            conn->destroyStatement(s2, tag2, pooledConnection);

        }
    catch (oracle::occi::SQLException const &e)
        {
            conn->rollback(pooledConnection);

            if(s1)
                conn->destroyStatement(s1, tag1, pooledConnection);

            if(s2)
                conn->destroyStatement(s2, tag2, pooledConnection);

            FTS3_COMMON_EXCEPTION_THROW(Err_Custom(e.what()));
        }
    catch (...)
        {
            conn->rollback(pooledConnection);

            if(s1)
                conn->destroyStatement(s1, tag1, pooledConnection);

            if(s2)
                conn->destroyStatement(s2, tag2, pooledConnection);

            FTS3_COMMON_EXCEPTION_THROW(Err_Custom("Oracle plug-in unknown exception"));
        }

    conn->releasePooledConnection(pooledConnection);
    return updated;
}

void OracleAPI::updateJObStatus(std::string jobId, const std::string status)
{
    const std::string tag = "updateJobStatus";
    std::string query =
        "UPDATE t_job "
        "SET job_state =:1 "
        "WHERE job_id = :2 and job_state = 'SUBMITTED'";

    oracle::occi::Statement* s = NULL;
    oracle::occi::Connection* pooledConnection = NULL;
    try
        {
            pooledConnection = conn->getPooledConnection();
            if (!pooledConnection)
                return;

            s = conn->createStatement(query, tag, pooledConnection);
            s->setString(1, status);
            s->setString(2, jobId);
            if(s->executeUpdate() != 0)
                {
                    conn->commit(pooledConnection);
                }
            conn->destroyStatement(s, tag, pooledConnection);

        }
    catch (oracle::occi::SQLException const &e)
        {
            conn->rollback(pooledConnection);
            if(s)
                conn->destroyStatement(s, tag, pooledConnection);
            FTS3_COMMON_EXCEPTION_THROW(Err_Custom(e.what()));
        }
    catch (...)
        {
            conn->rollback(pooledConnection);
            if(s)
                conn->destroyStatement(s, tag, pooledConnection);
            FTS3_COMMON_EXCEPTION_THROW(Err_Custom("Oracle plug-in unknown exception"));
        }

    conn->releasePooledConnection(pooledConnection);
}

void OracleAPI::getByJobId(std::vector<TransferJobs*>& jobs, std::map< std::string, std::list<TransferFiles*> >& files, bool reuse)
{
    TransferFiles* tr_files = NULL;
    std::vector<TransferJobs*>::const_iterator iter;
    std::string selecttag = "getByJobId";
    int limit = 5;
    if(reuse)
        limit = 50000;

    std::string select =
        "SELECT "
        "		source_surl, dest_surl, job_id, vo_name, "
        " 		file_id, overwrite_flag, USER_DN, CRED_ID, "
        "		checksum, CHECKSUM_METHOD, SOURCE_SPACE_TOKEN, "
        " 		SPACE_TOKEN, copy_pin_lifetime, bring_online, "
        "		user_filesize, file_metadata, job_metadata, file_index, BRINGONLINE_TOKEN,"
        "		source_se, dest_se, selection_strategy  "
        "		from (select  /*+ FIRST_ROWS(100) */  "
        "		f1.source_surl, f1.dest_surl, f1.job_id, j.vo_name, "
        " 		f1.file_id, j.overwrite_flag, j.USER_DN, j.CRED_ID, "
        "		f1.checksum, j.CHECKSUM_METHOD, j.SOURCE_SPACE_TOKEN, "
        " 		j.SPACE_TOKEN, j.copy_pin_lifetime, j.bring_online, "
        "		f1.user_filesize, f1.file_metadata, j.job_metadata, f1.file_index, f1.BRINGONLINE_TOKEN,"
        "		f1.source_se, f1.dest_se, f1.selection_strategy  "
        "FROM t_file f1, t_job j "
        "WHERE "
        "	j.job_id = :1 AND "
        "	f1.job_id = j.job_id AND "
        "   f1.job_finished is NULL AND "
    	"	f1.wait_timestamp IS NULL AND "
        "	j.job_finished is NULL AND "
        "	f1.file_state ='SUBMITTED' AND "
        " 	f1.retry_timestamp is NULL OR f1.retry_timestamp < :2 AND "
        "	NOT EXISTS ( "
        "		SELECT NULL "
        "		FROM t_file f2 "
        "		WHERE "
        "			f2.job_id=:3 AND f2.job_id = f1.job_id AND "
        "			f2.file_index = f1.file_index AND "
        "			f2.file_state= 'READY' "
        "	) ORDER BY f1.file_id ASC) WHERE ROWNUM <= :4 ORDER BY file_id ASC";

    oracle::occi::Statement* s = NULL;
    oracle::occi::ResultSet* r = NULL;
    oracle::occi::Connection* pooledConnection = NULL;

    try
        {
            pooledConnection = conn->getPooledConnection();
            if (!pooledConnection)
                return;

            s = conn->createStatement(select, selecttag, pooledConnection);
            for (iter = jobs.begin(); iter != jobs.end(); ++iter)
                {
                    time_t timed = time(NULL);
                    TransferJobs* temp = (TransferJobs*) * iter;
                    std::string job_id = std::string(temp->JOB_ID);
                    s->setString(1, job_id);
                    s->setTimestamp(2, conv->toTimestamp(timed, conn->getEnv())); //submit_time
                    s->setString(3, job_id);
                    s->setInt(4, limit);
                    r = conn->createResultset(s, pooledConnection);
                    while (r->next())
                        {
                            tr_files = new TransferFiles();
                            tr_files->SOURCE_SURL = r->getString(1);
                            tr_files->DEST_SURL = r->getString(2);
                            tr_files->JOB_ID = r->getString(3);
                            tr_files->VO_NAME = r->getString(4);
                            tr_files->FILE_ID = r->getInt(5);
                            tr_files->OVERWRITE = r->getString(6);
                            tr_files->DN = r->getString(7);
                            tr_files->CRED_ID = r->getString(8);
                            tr_files->CHECKSUM = r->getString(9);
                            tr_files->CHECKSUM_METHOD = r->getString(10);
                            tr_files->SOURCE_SPACE_TOKEN = r->getString(11);
                            tr_files->DEST_SPACE_TOKEN = r->getString(12);
                            tr_files->PIN_LIFETIME = r->getInt(13);
                            tr_files->BRINGONLINE = r->getInt(14);
                            tr_files->USER_FILESIZE = r->getDouble(15);
                            tr_files->FILE_METADATA = r->getString(16);
                            tr_files->JOB_METADATA = r->getString(17);
                            tr_files->FILE_INDEX = r->getInt(18);
                            tr_files->BRINGONLINE_TOKEN = r->getString(19);
                            tr_files->SOURCE_SE = r->getString(20);
                            tr_files->DEST_SE = r->getString(21);
                            tr_files->SELECTION_STRATEGY = r->getString(22);

                            files[tr_files->VO_NAME].push_back(tr_files);
                        }
                    conn->destroyResultset(s, r);
                    r=NULL;
                }

            conn->destroyStatement(s, selecttag, pooledConnection);
        }
    catch (oracle::occi::SQLException const &e)
        {
            conn->rollback(pooledConnection);
            if (r && s)
                conn->destroyResultset(s, r);
            if (s)
                conn->destroyStatement(s, selecttag, pooledConnection);
            FTS3_COMMON_EXCEPTION_THROW(Err_Custom(e.what()));
        }
    catch (...)
        {
            conn->rollback(pooledConnection);
            if (r && s)
                conn->destroyResultset(s, r);
            if (s)
                conn->destroyStatement(s, selecttag, pooledConnection);

            FTS3_COMMON_EXCEPTION_THROW(Err_Custom("Oracle plug-in unknown exception"));
        }

    conn->releasePooledConnection(pooledConnection);
}

void OracleAPI::submitPhysical(const std::string & jobId, std::vector<job_element_tupple> job_elements, const std::string & paramFTP,
                               const std::string & DN, const std::string & cred, const std::string & voName, const std::string & myProxyServer,
                               const std::string & delegationID, const std::string & spaceToken, const std::string & overwrite,
                               const std::string & sourceSpaceToken, const std::string &, int copyPinLifeTime,
                               const std::string & failNearLine, const std::string & checksumMethod, const std::string & reuse,
                               int bringonline, std::string metadata,
                               int retry, int retryDelay, std::string sourceSe, std::string destinationSe)
{


    const std::string initial_state = bringonline > 0 || copyPinLifeTime > 0 ? "STAGING" : "SUBMITTED";
    time_t timed = time(NULL);
    const std::string currenthost = ftsHostName; //current hostname
    const std::string tag_job_statement = "tag_job_statement";
    const std::string tag_file_statement = "tag_file_statement";
    const std::string job_statement =
        "INSERT INTO t_job(job_id, job_state, job_params, user_dn, user_cred, priority, "
        " vo_name,submit_time,internal_job_params,submit_host, cred_id, myproxy_server, "
        " SPACE_TOKEN, overwrite_flag,SOURCE_SPACE_TOKEN,copy_pin_lifetime, "
        " fail_nearline, checksum_method, REUSE_JOB, bring_online, job_metadata, retry, retry_delay, "
        " source_se, dest_se) "
        " VALUES (:1,:2,:3,:4,:5,:6,:7, :8, :9, :10, :11, :12, :13, :14, :15, :16, :17, :18, :19, :20, :21, :22, :23, :24, :25)";

    const std::string file_statement =
        " INSERT "
        " INTO t_file ("
        "	job_id, "
        "	file_state, "
        "	source_surl, "
        "	dest_surl, "
        "	checksum, "
        "	user_filesize, "
        "	file_metadata, "
        "	selection_strategy, "
        "	file_index, "
        "	source_se, "
        "	dest_se, "
		"   wait_timestamp, "
		"   wait_timeout "
        " ) "
        " VALUES (:1,:2,:3,:4,:5,:6,:7,:8, :9, :10, :11, :12, :13)";

    oracle::occi::Statement* s_job_statement = NULL;
    oracle::occi::Statement* s_file_statement = NULL;
    oracle::occi::Connection* pooledConnection = NULL;
    try
        {
            pooledConnection = conn->getPooledConnection();
            if (!pooledConnection)
                throw Err_Custom("Can't connect to the database");

            s_job_statement = conn->createStatement(job_statement, tag_job_statement, pooledConnection);
            s_job_statement->setString(1, jobId); //job_id
            s_job_statement->setString(2, initial_state); //job_state
            s_job_statement->setString(3, paramFTP); //job_params
            s_job_statement->setString(4, DN); //user_dn
            s_job_statement->setString(5, cred); //user_cred
            s_job_statement->setInt(6, 3); //priority
            s_job_statement->setString(7, voName); //vo_name
            s_job_statement->setTimestamp(8, conv->toTimestamp(timed, conn->getEnv())); //submit_time
            s_job_statement->setString(9, ""); //internal_job_params
            s_job_statement->setString(10, currenthost); //submit_host
            s_job_statement->setString(11, delegationID); //cred_id
            s_job_statement->setString(12, myProxyServer); //myproxy_server
            s_job_statement->setString(13, spaceToken); //space_token
            s_job_statement->setString(14, overwrite); //overwrite_flag
            s_job_statement->setString(15, sourceSpaceToken); //source_space_token
            s_job_statement->setInt(16, copyPinLifeTime); //copy_pin_lifetime
            s_job_statement->setString(17, failNearLine); //fail_nearline
            if (checksumMethod.length() == 0)
                s_job_statement->setNull(18, oracle::occi::OCCICHAR);
            else
                s_job_statement->setString(18, "Y"); //checksum_method
            if (reuse.length() == 0)
                s_job_statement->setNull(19, oracle::occi::OCCISTRING);
            else
                s_job_statement->setString(19, "Y"); //reuse session for this job

            s_job_statement->setInt(20, bringonline); //reuse session for this job
            s_job_statement->setString(21, metadata); // job metadata
            s_job_statement->setInt(22, retry); // number of retries
            s_job_statement->setInt(23, retryDelay); // delay between retries
            s_job_statement->setString(24, sourceSe); // source SE
            s_job_statement->setString(25, destinationSe); // destination SE
            s_job_statement->executeUpdate();

            //now insert each src/dest pair for this job id
            std::vector<job_element_tupple>::const_iterator iter;
            s_file_statement = conn->createStatement(file_statement, tag_file_statement, pooledConnection);

            for (iter = job_elements.begin(); iter != job_elements.end(); ++iter)
                {
            		oracle::occi::Timestamp wait_timestamp;
            		oracle::occi::Number wait_timeout;

                    if (iter->wait_timeout.is_initialized())
                    	{
                        	time_t timed = time(NULL);
                        	wait_timestamp = conv->toTimestamp(timed, conn->getEnv());
                        	wait_timeout = oracle::occi::Number(*iter->wait_timeout);
                    	}
                    else
                    	{
                    		wait_timeout.setNull();
                    		wait_timestamp.setNull();
                    	}

                    s_file_statement->setString(1, jobId);
                    s_file_statement->setString(2, initial_state);
                    s_file_statement->setString(3, iter->source);
                    s_file_statement->setString(4, iter->destination);
                    s_file_statement->setString(5, iter->checksum);
                    s_file_statement->setDouble(6, iter->filesize);
                    s_file_statement->setString(7, iter->metadata);
                    s_file_statement->setString(8, iter->selectionStrategy);
                    s_file_statement->setInt(9, iter->fileIndex);
                    s_file_statement->setString(10, iter->source_se);
                    s_file_statement->setString(11, iter->dest_se);
            		s_file_statement->setTimestamp(12, wait_timestamp);
            		s_file_statement->setNumber(13, wait_timeout);

                    s_file_statement->executeUpdate();
                }
            conn->commit(pooledConnection);
            conn->destroyStatement(s_job_statement, tag_job_statement, pooledConnection);
            conn->destroyStatement(s_file_statement, tag_file_statement, pooledConnection);
        }
    catch (oracle::occi::SQLException const &e)
        {
            conn->rollback(pooledConnection);

            if(s_job_statement)
                {
                    conn->destroyStatement(s_job_statement, tag_job_statement, pooledConnection);
                }

            if(s_file_statement)
                {
                    conn->destroyStatement(s_file_statement, tag_file_statement, pooledConnection);
                }
            conn->releasePooledConnection(pooledConnection);
            throw Err_Custom(e.what());
        }
    catch (...)
        {
            conn->rollback(pooledConnection);

            if(s_job_statement)
                {
                    conn->destroyStatement(s_job_statement, tag_job_statement, pooledConnection);
                }

            if(s_file_statement)
                {
                    conn->destroyStatement(s_file_statement, tag_file_statement, pooledConnection);
                }
            conn->releasePooledConnection(pooledConnection);
            throw Err_Custom("Unknown exception");
        }

    conn->releasePooledConnection(pooledConnection);
}

void OracleAPI::getTransferJobStatus(std::string requestID, bool archive, std::vector<JobStatus*>& jobs)
{
    std::string query;
    std::string tag;

    if (archive) {
        tag = "getArchivedJobStatus";
        query = "SELECT t_job_backup.job_id, t_job_backup.job_state, t_file_backup.file_state, t_job_backup.user_dn, t_job_backup.reason, "
                "       t_job_backup.submit_time, t_job_backup.priority, t_job_backup.vo_name, t_file_backup.file_index, "
                "       (SELECT count(DISTINCT file_index) from t_file_backup where t_file_backup.job_id=:1) "
                "FROM t_job_backup, t_file_backup WHERE t_file_backup.job_id = t_job_backup.job_id and t_file_backup.job_id = :2";
    }
    else {
        tag = "getTransferJobStatus";
        query = "SELECT t_job.job_id, t_job.job_state, t_file.file_state, t_job.user_dn, t_job.reason, "
                "       t_job.submit_time, t_job.priority, t_job.vo_name, t_file.file_index, "
                "       (SELECT count(DISTINCT file_index) from t_file where t_file.job_id=:1) "
                "FROM t_job, t_file WHERE t_file.job_id = t_job.job_id and t_file.job_id = :2";
    }

    JobStatus* js = NULL;
    oracle::occi::Statement* s = NULL;
    oracle::occi::ResultSet* r = NULL;
    oracle::occi::Connection* pooledConnection = NULL;

    try
        {

            pooledConnection = conn->getPooledConnection();
            if (!pooledConnection)
                throw Err_Custom("Can't connect to the database");

            s = conn->createStatement(query, tag, pooledConnection);
            s->setString(1, requestID);
            s->setString(2, requestID);
            r = conn->createResultset(s, pooledConnection);
            while (r->next())
                {
                    js = new JobStatus();
                    js->jobID = r->getString(1);
                    js->jobStatus = r->getString(2);
                    js->fileStatus = r->getString(3);
                    js->clientDN = r->getString(4);
                    js->reason = r->getString(5);
                    js->submitTime = conv->toTimeT(r->getTimestamp(6));
                    js->priority = r->getInt(7);
                    js->voName = r->getString(8);
                    js->fileIndex = r->getInt(9);
                    js->numFiles = r->getInt(10);
                    jobs.push_back(js);
                }
            conn->destroyResultset(s, r);
            conn->destroyStatement(s, tag, pooledConnection);
        }
    catch (oracle::occi::SQLException const &e)
        {
            conn->rollback(pooledConnection);
            if(s && r)
                conn->destroyResultset(s, r);
            if (s)
                conn->destroyStatement(s, tag, pooledConnection);
            conn->releasePooledConnection(pooledConnection);
            throw Err_Custom(e.what());
        }
    catch (...)
        {
            conn->rollback(pooledConnection);
            if(s && r)
                conn->destroyResultset(s, r);
            if (s)
                conn->destroyStatement(s, tag, pooledConnection);
            conn->releasePooledConnection(pooledConnection);
            throw Err_Custom("Unknown exception");
        }

    conn->releasePooledConnection(pooledConnection);
}

/*
 * Return a list of jobs based on the status requested
 * std::vector<JobStatus*> jobs: the caller will deallocate memory JobStatus instances and clear the vector
 * std::vector<std::string> inGivenStates: order doesn't really matter, more than one states supported
 */
void OracleAPI::listRequests(std::vector<JobStatus*>& jobs, std::vector<std::string>& inGivenStates, std::string restrictToClientDN, std::string forDN, std::string VOname)
{

    JobStatus* j = NULL;
    bool checkForCanceling = false;
    unsigned int cc = 1;
    std::string jobStatuses("");

    /*this statement cannot be prepared, it's generated dynamically*/
    std::string tag = "listRequests";
    std::string sel = "SELECT DISTINCT job_id, job_state, reason, submit_time, user_dn, J.vo_name,(SELECT count(DISTINCT file_index) from t_file where t_file.job_id = J.job_id), priority, cancel_job FROM t_job J ";
    //gain the benefit from the statement pooling
    std::sort(inGivenStates.begin(), inGivenStates.end());
    std::vector<std::string>::const_iterator foundCancel;

    if (inGivenStates.size() > 0)
        {
            foundCancel = std::find_if(inGivenStates.begin(), inGivenStates.end(), bind2nd(std::equal_to<std::string > (), std::string("Canceling")));
            if (foundCancel == inGivenStates.end())   //not found
                {
                    checkForCanceling = true;
                    tag.append("1");
                }
            tag.append("2");
        }

    if (inGivenStates.size() > 0)
        {
            jobStatuses = "'" + inGivenStates[0] + "'";
            for (unsigned int i = 1; i < inGivenStates.size(); i++)
                {
                    jobStatuses += (",'" + inGivenStates[i] + "'");
                }
            tag.append("3");
        }

    if (restrictToClientDN.length() > 0)
        {
            sel.append(" LEFT OUTER JOIN T_SE_PAIR_ACL C ON J.SE_PAIR_NAME = C.SE_PAIR_NAME LEFT OUTER JOIN t_vo_acl V ON J.vo_name = V.vo_name ");
            tag.append("4");
        }

    if (inGivenStates.size() > 0)
        {
            sel.append(" WHERE J.job_state IN (" + jobStatuses + ") ");
            tag.append(jobStatuses);
        }
    else
        {
            sel.append(" WHERE J.job_state <> '0' ");
            tag.append("6");
        }

    if (restrictToClientDN.length() > 0)
        {
            sel.append(" AND (J.user_dn = :1 OR V.principal = :2 OR C.principal = :3) ");
            tag.append("7");
        }

    if (VOname.length() > 0)
        {
            sel.append(" AND J.vo_name = :4");
            tag.append("8");
        }

    if (forDN.length() > 0)
        {
            sel.append(" AND J.user_dn = :5");
            tag.append("9");
        }

    if (!checkForCanceling)
        {
            sel.append(" AND NVL(J.cancel_job,'X') <> 'Y'");
            tag.append("10");
        }

    tag.append("11");

    oracle::occi::Statement* s = NULL;
    oracle::occi::ResultSet* r = NULL;
    oracle::occi::Connection* pooledConnection = NULL;


    try
        {
            pooledConnection = conn->getPooledConnection();
            if (!pooledConnection)
                throw Err_Custom("Can't connect to the database");

            s = conn->createStatement(sel, tag, pooledConnection);
            if (restrictToClientDN.length() > 0)
                {
                    s->setString(cc++, restrictToClientDN);
                    s->setString(cc++, restrictToClientDN);
                    s->setString(cc++, restrictToClientDN);
                }

            if (VOname.length() > 0)
                {
                    s->setString(cc++, VOname);
                }

            if (forDN.length() > 0)
                {
                    s->setString(cc, forDN);
                }


            r = conn->createResultset(s, pooledConnection);
            while (r->next())
                {
                    std::string jid = r->getString(1);
                    std::string jstate = r->getString(2);
                    std::string reason = r->getString(3);
                    time_t tm = conv->toTimeT(r->getTimestamp(4));
                    std::string dn = r->getString(5);
                    std::string voName = r->getString(6);
                    int fileCount = r->getInt(7);
                    int priority = r->getInt(8);

                    j = new JobStatus();
                    if (j)
                        {
                            j->jobID = jid;
                            j->jobStatus = jstate;
                            j->reason = reason;
                            j->numFiles = fileCount;
                            j->voName = voName;
                            j->submitTime = tm;
                            j->clientDN = dn;
                            j->priority = priority;
                            jobs.push_back(j);
                        }
                }

            conn->destroyResultset(s, r);
            conn->destroyStatement(s, tag, pooledConnection);

        }
    catch (oracle::occi::SQLException const &e)
        {
            conn->rollback(pooledConnection);

            if(s && r)
                conn->destroyResultset(s, r);
            if (s)
                conn->destroyStatement(s, tag, pooledConnection);
            conn->releasePooledConnection(pooledConnection);
            throw Err_Custom(e.what());
        }
    catch (...)
        {
            conn->rollback(pooledConnection);

            if(s && r)
                conn->destroyResultset(s, r);
            if (s)
                conn->destroyStatement(s, tag, pooledConnection);
            conn->releasePooledConnection(pooledConnection);
            throw Err_Custom("Unknown exception");
        }

    conn->releasePooledConnection(pooledConnection);
}

void OracleAPI::getTransferFileStatus(std::string requestID, bool archive,
                    unsigned offset, unsigned limit, std::vector<FileTransferStatus*>& files)
{
    std::string tag;
    std::string query;

    if (archive)
    {
        tag = "getArchivedFileStatus";
        query = "SELECT * FROM ("
                "   SELECT t_file_backup.SOURCE_SURL, t_file_backup.DEST_SURL, "
                "          t_file_backup.file_state, t_file_backup.reason, "
                "          t_file_backup.start_time, t_file_backup.finish_time, t_file_backup.retry, "
                "          Rownum as rw "
                "   FROM t_file_backup WHERE t_file_backup.job_id = :1) ";
    }
    else {
        tag = "getTransferFileStatus";
        query = "SELECT * FROM ("
                "   SELECT t_file.SOURCE_SURL, t_file.DEST_SURL, "
                "          t_file.file_state, t_file.reason, "
                "          t_file.start_time, t_file.finish_time, t_file.retry, "
                "          Rownum as rw "
                "   FROM t_file WHERE t_file.job_id = :1) ";
    }

    if (limit)
        {
            query += "WHERE rw BETWEEN :2 AND :3";
        }
    else
        {
            query += "WHERE rw >= :2";
            tag += "Limited";
        }


    FileTransferStatus* js = NULL;
    oracle::occi::Statement* s = NULL;
    oracle::occi::ResultSet* r = NULL;
    oracle::occi::Connection* pooledConnection = NULL;

    try
        {

            pooledConnection = conn->getPooledConnection();
            if (!pooledConnection)
                throw Err_Custom("Can't connect to the database");


            s = conn->createStatement(query, tag, pooledConnection);
            s->setString(1, requestID);
            // Note: Rownum starts counting on 1!
            s->setInt(2, offset + 1);
            if (limit)
                s->setInt(3, offset + limit);
            r = conn->createResultset(s, pooledConnection);
            while (r->next())
                {
                    js = new FileTransferStatus();
                    js->sourceSURL = r->getString(1);
                    js->destSURL = r->getString(2);
                    js->transferFileState = r->getString(3);
                    js->reason = r->getString(4);
                    js->start_time = conv->toTimeT(r->getTimestamp(5));
                    js->finish_time = conv->toTimeT(r->getTimestamp(6));
                    js->numFailures = r->getInt(7);
                    files.push_back(js);
                }
            conn->destroyResultset(s, r);
            conn->destroyStatement(s, tag, pooledConnection);
        }
    catch (oracle::occi::SQLException const &e)
        {
            conn->rollback(pooledConnection);

            if(s && r)
                conn->destroyResultset(s, r);
            if (s)
                conn->destroyStatement(s, tag, pooledConnection);
            conn->releasePooledConnection(pooledConnection);
            throw Err_Custom(e.what());
        }
    catch (...)
        {
            conn->rollback(pooledConnection);

            if(s && r)
                conn->destroyResultset(s, r);
            if (s)
                conn->destroyStatement(s, tag, pooledConnection);
            conn->releasePooledConnection(pooledConnection);
            throw Err_Custom("Unknown exception");
        }
    conn->releasePooledConnection(pooledConnection);
}

void OracleAPI::getSe(Se* &se, std::string seName)
{
    const std::string tag = "getSeTest";
    std::string query_stmt =
        "SELECT "
        "	t_se.ENDPOINT, "
        " 	t_se.SE_TYPE, "
        " 	t_se.SITE,  "
        " 	t_se.NAME,  "
        " 	t_se.STATE, "
        " 	t_se.VERSION,  "
        " 	t_se.HOST, "
        " 	t_se.SE_TRANSFER_TYPE, "
        " 	t_se.SE_TRANSFER_PROTOCOL, "
        " 	t_se.SE_CONTROL_PROTOCOL, "
        " 	t_se.GOCDB_ID "
        "FROM t_se "
        "WHERE t_se.NAME=:1";

    oracle::occi::Statement* s = NULL;
    oracle::occi::ResultSet* r = NULL;
    oracle::occi::Connection* pooledConnection = NULL;


    try
        {
            pooledConnection = conn->getPooledConnection();
            if (!pooledConnection)
                return;

            s = conn->createStatement(query_stmt, tag, pooledConnection);
            s->setString(1, seName);
            r = conn->createResultset(s, pooledConnection);
            if (r->next())
                {
                    se = new Se();
                    se->ENDPOINT = r->getString(1);
                    se->SE_TYPE = r->getString(2);
                    se->SITE = r->getString(3);
                    se->NAME = r->getString(4);
                    se->STATE = r->getString(5);
                    se->VERSION = r->getString(6);
                    se->HOST = r->getString(7);
                    se->SE_TRANSFER_TYPE = r->getString(8);
                    se->SE_TRANSFER_PROTOCOL = r->getString(9);
                    se->SE_CONTROL_PROTOCOL = r->getString(10);
                    se->GOCDB_ID = r->getString(11);
                }
            conn->destroyResultset(s, r);
            conn->destroyStatement(s, tag, pooledConnection);

        }
    catch (oracle::occi::SQLException const &e)
        {
            conn->rollback(pooledConnection);
            if (s && r)
                conn->destroyResultset(s, r);
            if (s)
                conn->destroyStatement(s, tag, pooledConnection);

            FTS3_COMMON_EXCEPTION_THROW(Err_Custom(e.what()));
        }
    catch (...)
        {

            conn->rollback(pooledConnection);
            if (s && r)
                conn->destroyResultset(s, r);
            if (s)
                conn->destroyStatement(s, tag, pooledConnection);


            FTS3_COMMON_EXCEPTION_THROW(Err_Custom("Unknown exception"));
        }

    conn->releasePooledConnection(pooledConnection);
}

void OracleAPI::addSe(std::string ENDPOINT, std::string SE_TYPE, std::string SITE, std::string NAME, std::string STATE, std::string VERSION, std::string HOST,
                      std::string SE_TRANSFER_TYPE, std::string SE_TRANSFER_PROTOCOL, std::string SE_CONTROL_PROTOCOL, std::string GOCDB_ID)
{
    std::string query = "INSERT INTO t_se (ENDPOINT, SE_TYPE, SITE, NAME, STATE, VERSION, HOST, SE_TRANSFER_TYPE, SE_TRANSFER_PROTOCOL,SE_CONTROL_PROTOCOL,GOCDB_ID) VALUES (:1,:2,:3,:4,:5,:6,:7,:8,:9,:10,:11)";
    std::string tag = "addSe";

    oracle::occi::Statement* s = NULL;
    oracle::occi::Connection* pooledConnection = NULL;


    try
        {
            pooledConnection = conn->getPooledConnection();
            if (!pooledConnection)
                return;

            s = conn->createStatement(query, tag, pooledConnection);
            s->setString(1, ENDPOINT);
            s->setString(2, SE_TYPE);
            s->setString(3, SITE);
            s->setString(4, NAME);
            s->setString(5, STATE);
            s->setString(6, VERSION);
            s->setString(7, HOST);
            s->setString(8, SE_TRANSFER_TYPE);
            s->setString(9, SE_TRANSFER_PROTOCOL);
            s->setString(10, SE_CONTROL_PROTOCOL);
            s->setString(11, GOCDB_ID);
            if( s->executeUpdate() != 0)
                conn->commit(pooledConnection);
            conn->destroyStatement(s, tag, pooledConnection);

        }
    catch (oracle::occi::SQLException const &e)
        {

            conn->rollback(pooledConnection);
            if(s)
                conn->destroyStatement(s, tag, pooledConnection);

            FTS3_COMMON_EXCEPTION_THROW(Err_Custom(e.what()));
        }
    catch (...)
        {

            conn->rollback(pooledConnection);
            if(s)
                conn->destroyStatement(s, tag, pooledConnection);

            FTS3_COMMON_EXCEPTION_THROW(Err_Custom("Unknown exception"));
        }
    conn->releasePooledConnection(pooledConnection);
}

void OracleAPI::updateSe(std::string ENDPOINT, std::string SE_TYPE, std::string SITE, std::string NAME, std::string STATE, std::string VERSION, std::string HOST,
                         std::string SE_TRANSFER_TYPE, std::string SE_TRANSFER_PROTOCOL, std::string SE_CONTROL_PROTOCOL, std::string GOCDB_ID)
{
    int fields = 0;
    std::string query = "UPDATE T_SE SET ";
    if (ENDPOINT.length() > 0)
        {
            query.append(" ENDPOINT='");
            query.append(ENDPOINT);
            query.append("'");
            fields++;
        }
    if (SE_TYPE.length() > 0)
        {
            if (fields > 0)
                {
                    fields = 0;
                    query.append(", ");
                }
            query.append(" SE_TYPE='");
            query.append(SE_TYPE);
            query.append("'");
            fields++;
        }
    if (SITE.length() > 0)
        {
            if (fields > 0)
                {
                    fields = 0;
                    query.append(", ");
                }
            query.append(" SITE='");
            query.append(SITE);
            query.append("'");
            fields++;
        }
    if (STATE.length() > 0)
        {
            if (fields > 0)
                {
                    fields = 0;
                    query.append(", ");
                }
            query.append(" STATE='");
            query.append(STATE);
            query.append("'");
            fields++;
        }
    if (VERSION.length() > 0)
        {
            if (fields > 0)
                {
                    fields = 0;
                    query.append(", ");
                }
            query.append(" VERSION='");
            query.append(VERSION);
            query.append("'");
            fields++;
        }
    if (HOST.length() > 0)
        {
            if (fields > 0)
                {
                    fields = 0;
                    query.append(", ");
                }
            query.append(" HOST='");
            query.append(HOST);
            query.append("'");
            fields++;
        }
    if (SE_TRANSFER_TYPE.length() > 0)
        {
            if (fields > 0)
                {
                    fields = 0;
                    query.append(", ");
                }
            query.append(" SE_TRANSFER_TYPE='");
            query.append(SE_TRANSFER_TYPE);
            query.append("'");
            fields++;
        }
    if (SE_TRANSFER_PROTOCOL.length() > 0)
        {
            if (fields > 0)
                {
                    fields = 0;
                    query.append(", ");
                }
            query.append(" SE_TRANSFER_PROTOCOL='");
            query.append(SE_TRANSFER_PROTOCOL);
            query.append("'");
            fields++;
        }
    if (SE_CONTROL_PROTOCOL.length() > 0)
        {
            if (fields > 0)
                {
                    fields = 0;
                    query.append(", ");
                }
            query.append(" SE_CONTROL_PROTOCOL='");
            query.append(SE_CONTROL_PROTOCOL);
            query.append("'");
            fields++;
        }
    if (GOCDB_ID.length() > 0)
        {
            if (fields > 0)
                {
                    fields = 0;
                    query.append(", ");
                }
            query.append(" GOCDB_ID='");
            query.append(GOCDB_ID);
            query.append("'");
            fields++;
        }
    query.append(" WHERE NAME='");
    query.append(NAME);
    query.append("'");
    oracle::occi::Statement* s = NULL;
    oracle::occi::Connection* pooledConnection = NULL;

    try
        {
            pooledConnection = conn->getPooledConnection();
            if (!pooledConnection)
                return;

            s = conn->createStatement(query, "", pooledConnection);

            if(s->executeUpdate()!=0)
                conn->commit(pooledConnection);
            conn->destroyStatement(s, "", pooledConnection);

        }
    catch (oracle::occi::SQLException const &e)
        {

            conn->rollback(pooledConnection);
            if(s)
                conn->destroyStatement(s, "", pooledConnection);

            FTS3_COMMON_EXCEPTION_THROW(Err_Custom(e.what()));
        }
    catch (...)
        {

            conn->rollback(pooledConnection);
            if(s)
                conn->destroyStatement(s, "", pooledConnection);

            FTS3_COMMON_EXCEPTION_THROW(Err_Custom("Unknown exception"));
        }
    conn->releasePooledConnection(pooledConnection);
}



/*
Delete a SE
REQUIRED: NAME
 */
void OracleAPI::deleteSe(std::string NAME)
{
    std::string query = "DELETE FROM T_SE WHERE NAME = :1";
    std::string tag = "deleteSe";

    oracle::occi::Statement* s = NULL;
    oracle::occi::Connection* pooledConnection = NULL;


    try
        {
            pooledConnection = conn->getPooledConnection();
            if (!pooledConnection)
                return;

            s = conn->createStatement(query, tag, pooledConnection);
            s->setString(1, NAME);
            if(s->executeUpdate()!=0)
                conn->commit(pooledConnection);
            conn->destroyStatement(s, tag, pooledConnection);

        }
    catch (oracle::occi::SQLException const &e)
        {

            conn->rollback(pooledConnection);
            if(s)
                conn->destroyStatement(s, tag, pooledConnection);

            FTS3_COMMON_EXCEPTION_THROW(Err_Custom(e.what()));
        }
    catch (...)
        {

            conn->rollback(pooledConnection);
            if(s)
                conn->destroyStatement(s, tag, pooledConnection);

            FTS3_COMMON_EXCEPTION_THROW(Err_Custom("Unknown exception"));
        }
    conn->releasePooledConnection(pooledConnection);
}



bool OracleAPI::updateFileTransferStatus(double throughputIn, std::string job_id, int file_id, std::string transfer_status, std::string transfer_message, int process_id, double
        filesize, double duration)
{
    unsigned int index = 1;
    double throughput = 0;
    bool ok = true;
    std::string tag = "updateFileTransferStatus";
    std::string tag1 = "getCurrentState";
    std::stringstream query;
    bool isStagingState = false;
    std::string query1 = "select file_state from t_file where file_id=:1 and job_id=:2";
    oracle::occi::Statement* s = NULL;
    oracle::occi::Statement* s1 = NULL;
    oracle::occi::ResultSet* r1 = NULL;
    oracle::occi::Connection* pooledConnection = NULL;

    try
        {
            pooledConnection = conn->getPooledConnection();
            if (!pooledConnection)
                {
                    ok = false;
                    return ok;
                }

            s1 = conn->createStatement(query1, tag1, pooledConnection);
            s1->setInt(1, file_id);
            s1->setString(2, job_id);
            r1 = conn->createResultset(s1, pooledConnection);
            if (r1->next())
                {
                    isStagingState = std::string(r1->getString(1)).compare("STAGING")==0? true: false;
                }
            conn->destroyResultset(s1, r1);
            conn->destroyStatement(s1, tag1, pooledConnection);
            s1=NULL;
            r1=NULL;

            query << "UPDATE t_file SET file_state=:" << 1 << ", REASON=:" << ++index;
            if ((transfer_status.compare("FINISHED") == 0) || (transfer_status.compare("FAILED") == 0) || (transfer_status.compare("CANCELED") == 0))
                {
                    query << ", FINISH_TIME=:" << ++index;
                    tag.append("xx");
                }
            if ((transfer_status.compare("ACTIVE") == 0))
                {
                    query << ", START_TIME=:" << ++index;
                    tag.append("xx1");
                }
            if ((transfer_status.compare("STAGING") == 0))
                {
                    if(isStagingState==false)
                        {
                            query << ", STAGING_START=:" << ++index;
                            tag.append("xx2");
                        }
                    else
                        {
                            query << ", STAGING_FINISHED=:" << ++index;
                            tag.append("xx3");
                        }
                }
            query << ", PID=:" << ++index;
            query << ", FILESIZE=:" << ++index;
            query << ", TX_DURATION=:" << ++index;
            query << ", THROUGHPUT=:" << ++index;
            query << " WHERE file_id =:" << ++index;
            query << " and file_state not in ('FAILED', 'FINISHED', 'CANCELED')";

            s = conn->createStatement(query.str(), tag, pooledConnection);
            index = 1; //reset index
            s->setString(1, transfer_status);
            ++index;
            s->setString(index, transfer_message);
            if ((transfer_status.compare("FINISHED") == 0) || (transfer_status.compare("FAILED") == 0) || (transfer_status.compare("CANCELED") == 0))
                {
                    time_t timed = time(NULL);
                    ++index;
                    s->setTimestamp(index, conv->toTimestamp(timed, conn->getEnv()));
                }
            if ((transfer_status.compare("ACTIVE") == 0))
                {
                    time_t timed = time(NULL);
                    ++index;
                    s->setTimestamp(index, conv->toTimestamp(timed, conn->getEnv()));
                }
            if ((transfer_status.compare("STAGING") == 0))
                {
                    if(isStagingState==false)
                        {
                            time_t timed = time(NULL);
                            ++index;
                            s->setTimestamp(index, conv->toTimestamp(timed, conn->getEnv()));
                        }
                    else
                        {
                            time_t timed = time(NULL);
                            ++index;
                            s->setTimestamp(index, conv->toTimestamp(timed, conn->getEnv()));
                        }
                }
            ++index;
            s->setInt(index, process_id);
            ++index;
            if(filesize <= 0)
                filesize = 0;
            s->setDouble(index, filesize);
            ++index;
            if(duration <= 0)
                duration = 1;
            s->setDouble(index, duration);
            ++index;
            if(filesize > 0 && duration> 0 && (transfer_status.compare("FINISHED") == 0))
                {
                    if(throughputIn != 0.0)
                        throughput = convertKbToMb(throughputIn);
                    else
                        throughput = convertBtoM(filesize, duration);
                    s->setDouble(index, throughput);
                }
            else if(filesize > 0 && duration<= 0 && (transfer_status.compare("FINISHED") == 0))
                {
                    if(throughputIn != 0.0)
                        throughput = convertKbToMb(throughputIn);
                    else
                        throughput = convertBtoM(filesize, 1);
                    s->setDouble(index, throughput);
                }
            else
                {
                    s->setDouble(index, 0);
                }
            ++index;
            s->setInt(index, file_id);

            if(s->executeUpdate()!=0)
                conn->commit(pooledConnection);
            conn->destroyStatement(s, tag, pooledConnection);
            s=NULL;

        }
    catch (oracle::occi::SQLException const &e)
        {

            conn->rollback(pooledConnection);
            if(s)
                conn->destroyStatement(s, tag, pooledConnection);
            if (s1 && r1)
                conn->destroyResultset(s1, r1);
            if (s1)
                conn->destroyStatement(s1, tag1, pooledConnection);

            FTS3_COMMON_EXCEPTION_THROW(Err_Custom(e.what()));
            ok = false;
        }
    catch (...)
        {

            conn->rollback(pooledConnection);
            if(s)
                conn->destroyStatement(s, tag, pooledConnection);
            if (s1 && r1)
                conn->destroyResultset(s1, r1);
            if (s1)
                conn->destroyStatement(s1, tag1, pooledConnection);

            FTS3_COMMON_EXCEPTION_THROW(Err_Custom("Unknown exception"));
            ok = false;
        }
    conn->releasePooledConnection(pooledConnection);
    return ok;
}

bool OracleAPI::updateJobTransferStatus(int, std::string job_id, const std::string status)
{
    std::string reason = "One or more files failed. Please have a look at the details for more information";
    const std::string terminal1 = "FINISHED";
    const std::string terminal2 = "FAILED";
    const std::string terminal4 = "FINISHEDDIRTY";
    const std::string terminal5 = "CANCELED";
    bool finished = true;

    int numOfFilesInJob = 0;
    int numOfFilesCanceled = 0;
    int numOfFilesFinished = 0;
    int numOfFilesFailed = 0;
    int numOfFilesTerminal = 0;

    bool ok = true;
    std::string update =
        "UPDATE t_job "
        "SET JOB_STATE=:1, JOB_FINISHED =:2, FINISH_TIME=:3, REASON=:4 "
        "WHERE job_id = :5 AND JOB_STATE not in ('FINISHEDDIRTY','CANCELED','FINISHED','FAILED')";

    std::string updateJobNotFinished =
        "UPDATE t_job "
        "SET JOB_STATE=:1 WHERE job_id = :2 AND JOB_STATE not in ('FINISHEDDIRTY','CANCELED','FINISHED','FAILED') ";

    std::string query =
        " SELECT "
        "	COUNT(file_index) AS NUM1, "
        "	COUNT( "
        "		CASE WHEN NOT EXISTS ( "
        "				SELECT NULL "
        "				FROM t_file "
        "				WHERE job_id = tbl.job_id "
        "					AND file_index = tbl.file_index "
        "					AND file_state <> 'CANCELED' "
        "		) "
        "		THEN 1 END "
        "	) AS NUM2, "
        "	COUNT( "
        "		CASE WHEN EXISTS ( "
        "			SELECT NULL "
        "			FROM t_file "
        "			WHERE job_id = tbl.job_id "
        "				AND file_index = tbl.file_index "
        "				AND file_state = 'FINISHED' "
        "		) "
        "		THEN 1 END "
        "	) AS NUM3, "
        "	COUNT( "
        "		CASE WHEN NOT EXISTS ( "
        "			SELECT NULL "
        "			FROM t_file "
        "			WHERE job_id = tbl.job_id "
        "				AND file_index = tbl.file_index "
        "				AND (file_state <> 'FAILED' AND file_state <> 'CANCELED') "
        "		) AND EXISTS ( "
        "			SELECT NULL "
        "			FROM t_file "
        "			WHERE job_id = tbl.job_id "
        "				AND file_index = tbl.file_index "
        "				AND file_state = 'FAILED' "
        "		) "
        "		THEN 1 END "
        "	) AS NUM4 "
        " FROM "
        "	( "
        "		SELECT DISTINCT job_id, file_index "
        "		FROM t_file "
        "		WHERE job_id = :1 "
        "	) tbl "
        ;

    std::string updateFileJobFinished =
        "UPDATE t_file "
        "SET JOB_FINISHED=:1 "
        "WHERE job_id=:2 ";

    oracle::occi::Statement* st = NULL;
    oracle::occi::ResultSet* r = NULL;
    oracle::occi::Connection* pooledConnection = NULL;
    try
        {

            pooledConnection = conn->getPooledConnection();
            if (!pooledConnection)
                {
                    ok = false;
                    return ok;
                }

            st = conn->createStatement(query, "", pooledConnection);
            st->setString(1, job_id);
            r = conn->createResultset(st, pooledConnection);
            while (r->next())
                {
                    numOfFilesInJob = r->getNumber(1);
                    numOfFilesCanceled = r->getNumber(2);
                    numOfFilesFinished = r->getNumber(3);
                    numOfFilesFailed = r->getNumber(4);
                    numOfFilesTerminal = numOfFilesCanceled + numOfFilesFailed + numOfFilesFinished;

                    if (numOfFilesInJob != numOfFilesTerminal)
                        {
                            finished = false;
                            break;
                        }
                }
            conn->destroyResultset(st, r);
            r = NULL;

            //job finished
            if (finished == true)
                {
                    time_t timed = time(NULL);
                    //set job status
                    st->setSQL(update);

                    //finisheddirty
                    if ((numOfFilesFailed > 0) && (numOfFilesFinished > 0))
                        {
                            st->setString(1, terminal4);
                        }// finished
                    else if (numOfFilesInJob == numOfFilesFinished)
                        {
                            st->setString(1, terminal1);
                            reason = std::string("");
                        }
                    else if (numOfFilesFailed > 0)     //failed
                        {
                            st->setString(1, terminal2);
                        }
                    else if(numOfFilesCanceled > 0)    //unknown state
                        {
                            st->setString(1, terminal5);
                        }
                    else
                        {
                            st->setString(1, "FAILED");
                            reason = "Inconsistent internal state!";
                        }

                    //set reason and timestamps for job
                    st->setTimestamp(2, conv->toTimestamp(timed, conn->getEnv()));
                    st->setTimestamp(3, conv->toTimestamp(timed, conn->getEnv()));
                    st->setString(4, reason);
                    st->setString(5, job_id);
                    st->executeUpdate();

                    //set timestamps for file
                    st->setSQL(updateFileJobFinished);
                    st->setTimestamp(1, conv->toTimestamp(timed, conn->getEnv()));
                    st->setString(2, job_id);
                    st->executeUpdate();
                    conn->commit(pooledConnection);
                }
            else     //job not finished
                {
                    if (status.compare("ACTIVE") == 0 || status.compare("STAGING") == 0 || status.compare("SUBMITTED") == 0)
                        {
                            st->setSQL(updateJobNotFinished);
                            st->setString(1, status);
                            st->setString(2, job_id);
                            st->executeUpdate();
                            conn->commit(pooledConnection);
                        }
                }

            conn->destroyStatement(st, "", pooledConnection);
            st = NULL;

        }
    catch (oracle::occi::SQLException const &e)
        {

            conn->rollback(pooledConnection);
            if (st && r)
                conn->destroyResultset(st, r);
            if (st)
                conn->destroyStatement(st, "", pooledConnection);

            FTS3_COMMON_EXCEPTION_THROW(Err_Custom(e.what()));
            ok = false;
        }
    catch (...)
        {

            conn->rollback(pooledConnection);
            if (st && r)
                conn->destroyResultset(st, r);
            if (st)
                conn->destroyStatement(st, "", pooledConnection);

            FTS3_COMMON_EXCEPTION_THROW(Err_Custom("Unknown exception"));
            ok = false;
        }
    conn->releasePooledConnection(pooledConnection);
    return ok;
}

void OracleAPI::updateFileTransferProgress(std::string job_id, int file_id, double throughput, double /*transferred*/)
{
    const std::string queryTag = "updateFileTransferProgress";
    const std::string query    = "UPDATE t_file SET throughput = :1 "
                                 "WHERE job_id = :2 AND file_id = :3";

    oracle::occi::Statement* st = NULL;
    oracle::occi::Connection* pooledConnection = NULL;

    try {
        pooledConnection = conn->getPooledConnection();
        if (!pooledConnection)
            return;

        st = conn->createStatement(query, queryTag, pooledConnection);

<<<<<<< HEAD
=======
        throughput = convertKbToMb(throughput);
>>>>>>> aa056049
        st->setNumber(1, throughput);
        st->setString(2, job_id);
        st->setInt(3, file_id);

        st->executeUpdate();
        conn->commit(pooledConnection);
    }
    catch (oracle::occi::SQLException const &e) {
        conn->rollback(pooledConnection);
        FTS3_COMMON_EXCEPTION_THROW(Err_Custom(e.what()));
    }
    catch (...) {
        conn->rollback(pooledConnection);
        FTS3_COMMON_EXCEPTION_THROW(Err_Custom("Unknown exception"));
    }

    if (st)
        conn->destroyStatement(st, queryTag, pooledConnection);
    conn->releasePooledConnection(pooledConnection);
}

void OracleAPI::cancelJob(std::vector<std::string>& requestIDs)
{
    const std::string cancelReason = "Job canceled by the user";
    std::string cancelJ = "update t_job SET  JOB_STATE=:1, JOB_FINISHED =:2, FINISH_TIME=:3, REASON=:4 WHERE job_id = :5 AND job_state not in('FINISHEDDIRTY','FINISHED','FAILED')";
    std::string cancelF = "update t_file set file_state=:1, JOB_FINISHED =:2, FINISH_TIME=:3, REASON=:4 WHERE JOB_ID=:5 AND file_state not in('FINISHED','FAILED')";
    const std::string cancelJTag = "cancelJTag";
    const std::string cancelFTag = "cancelFTag";
    std::vector<std::string>::const_iterator iter;
    time_t timed = time(NULL);

    oracle::occi::Statement* st1 = NULL;
    oracle::occi::Statement* st2 = NULL;
    oracle::occi::Connection* pooledConnection = NULL;
    try
        {
            pooledConnection = conn->getPooledConnection();
            if (!pooledConnection)
                return;

            st1 = conn->createStatement(cancelJ, cancelJTag, pooledConnection);
            st2 = conn->createStatement(cancelF, cancelFTag, pooledConnection);

            for (iter = requestIDs.begin(); iter != requestIDs.end(); ++iter)
                {
                    std::string jobId = std::string(*iter);

                    st1->setString(1, "CANCELED");
                    st1->setTimestamp(2, conv->toTimestamp(timed, conn->getEnv()));
                    st1->setTimestamp(3, conv->toTimestamp(timed, conn->getEnv()));
                    st1->setString(4, cancelReason);
                    st1->setString(5, jobId);
                    st1->executeUpdate();

                    st2->setString(1, "CANCELED");
                    st2->setTimestamp(2, conv->toTimestamp(timed, conn->getEnv()));
                    st2->setTimestamp(3, conv->toTimestamp(timed, conn->getEnv()));
                    st2->setString(4, cancelReason);
                    st2->setString(5, jobId);
                    st2->executeUpdate();
                    conn->commit(pooledConnection);
                }

            conn->destroyStatement(st1, cancelJTag, pooledConnection);
            st1 = NULL;
            conn->destroyStatement(st2, cancelFTag, pooledConnection);
            st2 = NULL;
        }
    catch (oracle::occi::SQLException const &e)
        {

            conn->rollback(pooledConnection);
            if (st1)
                conn->destroyStatement(st1, cancelJTag, pooledConnection);
            if (st2)
                conn->destroyStatement(st2, cancelFTag, pooledConnection);

            FTS3_COMMON_EXCEPTION_THROW(Err_Custom(e.what()));

        }
    catch (...)
        {

            conn->rollback(pooledConnection);
            if (st1)
                conn->destroyStatement(st1, cancelJTag, pooledConnection);
            if (st2)
                conn->destroyStatement(st2, cancelFTag, pooledConnection);

            FTS3_COMMON_EXCEPTION_THROW(Err_Custom("Unknown exception"));
        }
    conn->releasePooledConnection(pooledConnection);
}

void OracleAPI::getCancelJob(std::vector<int>& requestIDs)
{
    const std::string tag = "getCancelJob";
    const std::string tag1 = "getCancelJobUpdateCancel";

    std::string query = " select t_file.pid, t_file.job_id from t_file, t_job where t_file.job_id=t_job.job_id and "
                        " t_file.FILE_STATE='CANCELED' and t_file.PID IS NOT NULL AND t_job.CANCEL_JOB IS NULL and t_file.TRANSFERHOST=:1 ";
    std::string update = "update t_job SET CANCEL_JOB='Y' where job_id=:1 AND cancel_job IS NULL ";


    oracle::occi::Statement* s = NULL;
    oracle::occi::ResultSet* r = NULL;
    oracle::occi::Statement* s1 = NULL;
    oracle::occi::Connection* pooledConnection = NULL;
    try
        {
            pooledConnection = conn->getPooledConnection();
            if (!pooledConnection)
                return;
            s = conn->createStatement(query, tag, pooledConnection);
            s->setString(1, ftsHostName);
            r = conn->createResultset(s, pooledConnection);
            s1 = conn->createStatement(update, tag1, pooledConnection);

            while (r->next())
                {
                    int pid = r->getInt(1);
                    std::string job_id = r->getString(2);
                    requestIDs.push_back(pid);
                    s1->setString(1, job_id);
                    if (s1->executeUpdate() != 0)
                        conn->commit(pooledConnection);
                }

            conn->destroyResultset(s, r);
            conn->destroyStatement(s, tag, pooledConnection);
            conn->destroyStatement(s1, tag1, pooledConnection);

        }
    catch (oracle::occi::SQLException const &e)
        {

            conn->rollback(pooledConnection);
            if (r && s)
                conn->destroyResultset(s, r);
            if (s)
                conn->destroyStatement(s, tag, pooledConnection);
            if (s1)
                conn->destroyStatement(s1, tag1, pooledConnection);

            FTS3_COMMON_EXCEPTION_THROW(Err_Custom(e.what()));

        }
    catch (...)
        {

            conn->rollback(pooledConnection);
            if (r && s)
                conn->destroyResultset(s, r);
            if (s)
                conn->destroyStatement(s, tag, pooledConnection);
            if (s1)
                conn->destroyStatement(s1, tag1, pooledConnection);

            FTS3_COMMON_EXCEPTION_THROW(Err_Custom("Unknown exception"));
        }
    conn->releasePooledConnection(pooledConnection);
}

/*t_credential API*/
void OracleAPI::insertGrDPStorageCacheElement(std::string dlg_id, std::string dn, std::string cert_request, std::string priv_key, std::string voms_attrs)
{
    const std::string tag = "insertGrDPStorageCacheElement";
    std::string query = "INSERT INTO t_credential_cache (dlg_id, dn, cert_request, priv_key, voms_attrs) VALUES (:1, :2, empty_clob(), empty_clob(), empty_clob())";

    const std::string tag1 = "updateGrDPStorageCacheElementxxx";
    std::string query1 = "UPDATE t_credential_cache SET cert_request=:1, priv_key=:2, voms_attrs=:3 WHERE dlg_id=:4 AND dn=:5";


    oracle::occi::Statement* s = NULL;
    oracle::occi::Statement* s1 = NULL;
    oracle::occi::Connection* pooledConnection = NULL;
    try
        {

            pooledConnection = conn->getPooledConnection();
            if (!pooledConnection)
                return;

            s = conn->createStatement(query, tag, pooledConnection);
            s->setString(1, dlg_id);
            s->setString(2, dn);
            s->executeUpdate();
            conn->commit(pooledConnection);

            s1 = conn->createStatement(query1, tag1, pooledConnection);
            s1->setString(1, cert_request);
            s1->setString(2, priv_key);
            s1->setString(3, voms_attrs);
            s1->setString(4, dlg_id);
            s1->setString(5, dn);
            s1->executeUpdate();
            conn->commit(pooledConnection);

            conn->destroyStatement(s, tag, pooledConnection);
            conn->destroyStatement(s1, tag1, pooledConnection);
            s = NULL;
            s1 = NULL;
        }
    catch (oracle::occi::SQLException const &e)
        {

            conn->rollback(pooledConnection);
            if (s)
                conn->destroyStatement(s, tag, pooledConnection);
            if (s1)
                conn->destroyStatement(s1, tag1, pooledConnection);

            conn->releasePooledConnection(pooledConnection);
            throw Err_Custom(e.what());

        }
    catch (...)
        {

            conn->rollback(pooledConnection);
            if (s)
                conn->destroyStatement(s, tag, pooledConnection);
            if (s1)
                conn->destroyStatement(s1, tag1, pooledConnection);

            conn->releasePooledConnection(pooledConnection);
            throw Err_Custom("Unknown exception");

        }
    conn->releasePooledConnection(pooledConnection);
}

void OracleAPI::updateGrDPStorageCacheElement(std::string dlg_id, std::string dn, std::string cert_request, std::string priv_key, std::string voms_attrs)
{
    const std::string tag = "updateGrDPStorageCacheElement";
    std::string query = "UPDATE t_credential_cache SET cert_request=:1, priv_key=:2, voms_attrs=:3 WHERE dlg_id=:4 AND dn=:5";


    oracle::occi::Statement* s = NULL;
    oracle::occi::Connection* pooledConnection = NULL;
    try
        {

            pooledConnection = conn->getPooledConnection();
            if (!pooledConnection)
                return;

            s = conn->createStatement(query, tag, pooledConnection);
            s->setString(1, cert_request);
            s->setString(2, priv_key);
            s->setString(3, voms_attrs);
            s->setString(4, dlg_id);
            s->setString(5, dn);
            if (s->executeUpdate() != 0)
                conn->commit(pooledConnection);
            conn->destroyStatement(s, tag, pooledConnection);
            s = NULL;
        }
    catch (oracle::occi::SQLException const &e)
        {

            conn->rollback(pooledConnection);
            if (s)
                conn->destroyStatement(s, tag, pooledConnection);

            conn->releasePooledConnection(pooledConnection);
            throw Err_Custom(e.what());
        }
    catch (...)
        {

            conn->rollback(pooledConnection);
            if (s)
                conn->destroyStatement(s, tag, pooledConnection);

            conn->releasePooledConnection(pooledConnection);
            throw Err_Custom("Unknown exception");
        }
    conn->releasePooledConnection(pooledConnection);
}

CredCache* OracleAPI::findGrDPStorageCacheElement(std::string delegationID, std::string dn)
{
    CredCache* cred = NULL;
    const std::string tag = "findGrDPStorageCacheElement";
    std::string query = "SELECT dlg_id, dn, voms_attrs, cert_request, priv_key FROM t_credential_cache WHERE dlg_id = :1 AND dn = :2 ";


    oracle::occi::Statement* s = NULL;
    oracle::occi::ResultSet* r = NULL;
    oracle::occi::Connection* pooledConnection = NULL;
    try
        {

            pooledConnection = conn->getPooledConnection();
            if (!pooledConnection)
                return NULL;

            s = conn->createStatement(query, tag, pooledConnection);
            s->setString(1, delegationID);
            s->setString(2, dn);
            r = conn->createResultset(s, pooledConnection);

            if (r->next())
                {
                    cred = new CredCache();
                    cred->delegationID = r->getString(1);
                    cred->DN = r->getString(2);
                    conv->toString(r->getClob(3), cred->vomsAttributes);
                    conv->toString(r->getClob(4), cred->certificateRequest);
                    conv->toString(r->getClob(5), cred->privateKey);
                }
            conn->destroyResultset(s, r);
            conn->destroyStatement(s, tag, pooledConnection);
        }
    catch (oracle::occi::SQLException const &e)
        {

            conn->rollback(pooledConnection);
            if (r && s)
                conn->destroyResultset(s, r);
            if (s)
                conn->destroyStatement(s, tag, pooledConnection);

            FTS3_COMMON_EXCEPTION_THROW(Err_Custom(e.what()));
            conn->releasePooledConnection(pooledConnection);
            return cred;
        }
    catch (...)
        {

            conn->rollback(pooledConnection);
            if (r && s)
                conn->destroyResultset(s, r);
            if (s)
                conn->destroyStatement(s, tag, pooledConnection);

            FTS3_COMMON_EXCEPTION_THROW(Err_Custom("Unknown exception"));
            conn->releasePooledConnection(pooledConnection);
            return cred;
        }
    conn->releasePooledConnection(pooledConnection);
    return cred;
}

void OracleAPI::deleteGrDPStorageCacheElement(std::string delegationID, std::string dn)
{
    const std::string tag = "deleteGrDPStorageCacheElement";
    std::string query = "DELETE FROM t_credential_cache WHERE dlg_id = :1 AND dn = :2";

    oracle::occi::Statement* s = NULL;
    oracle::occi::Connection* pooledConnection = NULL;

    try
        {
            pooledConnection = conn->getPooledConnection();
            if (!pooledConnection)
                return;

            s = conn->createStatement(query, tag, pooledConnection);
            s->setString(1, delegationID);
            s->setString(2, dn);
            if (s->executeUpdate() != 0)
                conn->commit(pooledConnection);
            conn->destroyStatement(s, tag, pooledConnection);
            s = NULL;
        }
    catch (oracle::occi::SQLException const &e)
        {

            conn->rollback(pooledConnection);
            if(s)
                conn->destroyStatement(s, tag, pooledConnection);

            conn->releasePooledConnection(pooledConnection);
            throw Err_Custom(e.what());
        }
    catch (...)
        {

            conn->rollback(pooledConnection);
            if(s)
                conn->destroyStatement(s, tag, pooledConnection);

            conn->releasePooledConnection(pooledConnection);
            throw Err_Custom("Unknown exception");
        }
    conn->releasePooledConnection(pooledConnection);
}

void OracleAPI::insertGrDPStorageElement(std::string dlg_id, std::string dn, std::string proxy, std::string voms_attrs, time_t termination_time)
{
    const std::string tag = "insertGrDPStorageElement";
    std::string query = "INSERT INTO t_credential (dlg_id, dn, termination_time, proxy, voms_attrs ) VALUES (:1, :2, :3, empty_clob(), empty_clob())";

    const std::string tag1 = "updateGrDPStorageElementxxx";
    std::string query1 = "UPDATE t_credential SET proxy = :1, voms_attrs = :2, termination_time = :3 WHERE dlg_id = :4 AND dn = :5";

    oracle::occi::Statement* s = NULL;
    oracle::occi::Statement* s1 = NULL;
    oracle::occi::Connection* pooledConnection = NULL;

    try
        {

            pooledConnection = conn->getPooledConnection();
            if (!pooledConnection)
                return;

            s = conn->createStatement(query, tag, pooledConnection);
            s->setString(1, dlg_id);
            s->setString(2, dn);
            s->setTimestamp(3, conv->toTimestamp(termination_time, conn->getEnv()));
            s->executeUpdate();
            conn->commit(pooledConnection);
            conn->destroyStatement(s, tag, pooledConnection);
            s = NULL;

            s1 = conn->createStatement(query1, tag1, pooledConnection);
            s1->setString(1, proxy);
            s1->setString(2, voms_attrs);
            s1->setTimestamp(3, conv->toTimestamp(termination_time, conn->getEnv()));
            s1->setString(4, dlg_id);
            s1->setString(5, dn);
            s1->executeUpdate();
            conn->commit(pooledConnection);
            conn->destroyStatement(s1, tag1, pooledConnection);
            s1 = NULL;

        }
    catch (oracle::occi::SQLException const &e)
        {

            conn->rollback(pooledConnection);
            if (s)
                conn->destroyStatement(s, tag, pooledConnection);
            if (s1)
                conn->destroyStatement(s1, tag1, pooledConnection);

            conn->releasePooledConnection(pooledConnection);
            throw Err_Custom(e.what());
        }
    catch (...)
        {

            conn->rollback(pooledConnection);
            if (s)
                conn->destroyStatement(s, tag, pooledConnection);
            if (s1)
                conn->destroyStatement(s1, tag1, pooledConnection);

            conn->releasePooledConnection(pooledConnection);
            throw Err_Custom("Unknown exception");
        }
    conn->releasePooledConnection(pooledConnection);
}

void OracleAPI::updateGrDPStorageElement(std::string dlg_id, std::string dn, std::string proxy, std::string voms_attrs, time_t termination_time)
{
    const std::string tag = "updateGrDPStorageElement";
    std::string query = "UPDATE t_credential SET proxy = :1, voms_attrs = :2, termination_time = :3 WHERE dlg_id = :4 AND dn = :5";


    oracle::occi::Statement* s = NULL;
    oracle::occi::Connection* pooledConnection = NULL;
    try
        {

            pooledConnection = conn->getPooledConnection();
            if (!pooledConnection)
                return;

            s = conn->createStatement(query, tag, pooledConnection);
            s->setString(1, proxy);
            s->setString(2, voms_attrs);
            s->setTimestamp(3, conv->toTimestamp(termination_time, conn->getEnv()));
            s->setString(4, dlg_id);
            s->setString(5, dn);
            if (s->executeUpdate() != 0)
                conn->commit(pooledConnection);
            conn->destroyStatement(s, tag, pooledConnection);
            s = NULL;
        }
    catch (oracle::occi::SQLException const &e)
        {

            conn->rollback(pooledConnection);
            if (s)
                conn->destroyStatement(s, tag, pooledConnection);

            conn->releasePooledConnection(pooledConnection);
            throw Err_Custom(e.what());

        }
    catch (...)
        {

            conn->rollback(pooledConnection);
            if (s)
                conn->destroyStatement(s, tag, pooledConnection);

            conn->releasePooledConnection(pooledConnection);
            throw Err_Custom("Unknown exception");

        }
    conn->releasePooledConnection(pooledConnection);
}

Cred* OracleAPI::findGrDPStorageElement(std::string delegationID, std::string dn)
{
    Cred* cred = NULL;
    const std::string tag = "findGrDPStorageElement";
    std::string query = "SELECT dlg_id, dn, voms_attrs, proxy, termination_time FROM t_credential WHERE dlg_id = :1 AND dn = :2 ";


    oracle::occi::Statement* s = NULL;
    oracle::occi::ResultSet* r = NULL;
    oracle::occi::Connection* pooledConnection = NULL;
    try
        {

            pooledConnection = conn->getPooledConnection();
            if (!pooledConnection)
                return NULL;

            s = conn->createStatement(query, tag, pooledConnection);
            s->setString(1, delegationID);
            s->setString(2, dn);
            r = conn->createResultset(s, pooledConnection);

            if (r->next())
                {
                    cred = new Cred();
                    cred->delegationID = r->getString(1);
                    cred->DN = r->getString(2);
                    conv->toString(r->getClob(3), cred->vomsAttributes);
                    conv->toString(r->getClob(4), cred->proxy);
                    cred->termination_time = conv->toTimeT(r->getTimestamp(5));
                }
            conn->destroyResultset(s, r);
            conn->destroyStatement(s, tag, pooledConnection);
        }
    catch (oracle::occi::SQLException const &e)
        {

            conn->rollback(pooledConnection);
            if (s && r)
                conn->destroyResultset(s, r);
            if (s)
                conn->destroyStatement(s, tag, pooledConnection);

            FTS3_COMMON_EXCEPTION_THROW(Err_Custom(e.what()));
            conn->releasePooledConnection(pooledConnection);
            return cred;
        }
    catch (...)
        {

            conn->rollback(pooledConnection);
            if (s && r)
                conn->destroyResultset(s, r);
            if (s)
                conn->destroyStatement(s, tag, pooledConnection);

            FTS3_COMMON_EXCEPTION_THROW(Err_Custom("Unknown exception"));
            conn->releasePooledConnection(pooledConnection);
            return cred;
        }
    conn->releasePooledConnection(pooledConnection);
    return cred;
}

void OracleAPI::deleteGrDPStorageElement(std::string delegationID, std::string dn)
{
    const std::string tag = "deleteGrDPStorageElement";
    std::string query = "DELETE FROM t_credential WHERE dlg_id = :1 AND dn = :2";

    oracle::occi::Statement* s = NULL;
    oracle::occi::Connection* pooledConnection = NULL;

    try
        {
            pooledConnection = conn->getPooledConnection();
            if (!pooledConnection)
                return;

            s = conn->createStatement(query, tag, pooledConnection);
            s->setString(1, delegationID);
            s->setString(2, dn);
            if (s->executeUpdate() != 0)
                conn->commit(pooledConnection);
            conn->destroyStatement(s, tag, pooledConnection);
            s = NULL;
        }
    catch (oracle::occi::SQLException const &e)
        {

            conn->rollback(pooledConnection);
            if(s)
                conn->destroyStatement(s, tag, pooledConnection);

            conn->releasePooledConnection(pooledConnection);
            throw Err_Custom(e.what());
        }
    catch (...)
        {

            conn->rollback(pooledConnection);
            if(s)
                conn->destroyStatement(s, tag, pooledConnection);

            conn->releasePooledConnection(pooledConnection);
            throw Err_Custom("Unknown exception");
        }
    conn->releasePooledConnection(pooledConnection);
}

bool OracleAPI::getDebugMode(std::string source_hostname, std::string destin_hostname)
{
    std::string tag = "getDebugMode";
    std::string query;
    bool debug = false;
    query = "SELECT source_se, dest_se, debug FROM t_debug WHERE source_se = :1 AND (dest_se = :2 or dest_se is null)";

    oracle::occi::Statement* s = NULL;
    oracle::occi::ResultSet* r = NULL;
    oracle::occi::Connection* pooledConnection = NULL;

    try
        {

            pooledConnection = conn->getPooledConnection();
            if (!pooledConnection)
                return false;

            s = conn->createStatement(query, tag, pooledConnection);
            s->setString(1, source_hostname);
            s->setString(2, destin_hostname);
            r = conn->createResultset(s, pooledConnection);

            if (r->next())
                {
                    debug = std::string(r->getString(3)).compare("on") == 0 ? true : false;
                }
            conn->destroyResultset(s, r);
            conn->destroyStatement(s, tag, pooledConnection);
        }
    catch (oracle::occi::SQLException const &e)
        {

            conn->rollback(pooledConnection);
            if (s && r)
                conn->destroyResultset(s, r);
            if (s)
                conn->destroyStatement(s, tag, pooledConnection);

            FTS3_COMMON_EXCEPTION_THROW(Err_Custom(e.what()));
            conn->releasePooledConnection(pooledConnection);
        }
    catch (...)
        {

            conn->rollback(pooledConnection);
            if (s && r)
                conn->destroyResultset(s, r);
            if (s)
                conn->destroyStatement(s, tag, pooledConnection);

            FTS3_COMMON_EXCEPTION_THROW(Err_Custom("Unknown exception"));
            conn->releasePooledConnection(pooledConnection);
        }
    conn->releasePooledConnection(pooledConnection);
    return debug;

}

void OracleAPI::setDebugMode(std::string source_hostname, std::string destin_hostname, std::string mode)
{
    std::string tag1 = "setDebugModeDelete";
    std::string tag2 = "setDebugModeInsert";
    std::string query1("");
    std::string query2("");
    unsigned int updated = 0;

    if (destin_hostname.length() == 0)
        {
            query1 = "delete from t_debug where source_se=:1 and dest_se is null";
            query2 = "insert into t_debug(source_se, debug) values(:1,:2)";
            tag1 += "1";
            tag2 += "1";
        }
    else
        {
            query1 = "delete from t_debug where source_se=:1 and dest_se =:2";
            query2 = "insert into t_debug(source_se,dest_se,debug) values(:1,:2,:3)";
        }

    oracle::occi::Statement* s1 = NULL;
    oracle::occi::Statement* s2 = NULL;
    oracle::occi::Connection* pooledConnection = NULL;


    try
        {

            pooledConnection = conn->getPooledConnection();
            if (!pooledConnection)
                return;

            s1 = conn->createStatement(query1, tag1, pooledConnection);
            s2 = conn->createStatement(query2, tag2, pooledConnection);
            if (destin_hostname.length() == 0)
                {
                    s1->setString(1, source_hostname);
                    s2->setString(1, source_hostname);
                    s2->setString(2, mode);
                }
            else
                {
                    s1->setString(1, source_hostname);
                    s1->setString(2, destin_hostname);
                    s2->setString(1, source_hostname);
                    s2->setString(2, destin_hostname);
                    s2->setString(3, mode);
                }
            updated += s1->executeUpdate();
            updated += s2->executeUpdate();
            if (updated != 0)
                conn->commit(pooledConnection);
            conn->destroyStatement(s1, tag1, pooledConnection);
            conn->destroyStatement(s2, tag2, pooledConnection);
            s1 = NULL;
            s2 = NULL;
        }
    catch (oracle::occi::SQLException const &e)
        {

            conn->rollback(pooledConnection);
            if(s1)
                conn->destroyStatement(s1, tag1, pooledConnection);
            if(s2)
                conn->destroyStatement(s2, tag2, pooledConnection);

            FTS3_COMMON_EXCEPTION_THROW(Err_Custom(e.what()));
        }
    catch (...)
        {

            conn->rollback(pooledConnection);
            if(s1)
                conn->destroyStatement(s1, tag1, pooledConnection);
            if(s2)
                conn->destroyStatement(s2, tag2, pooledConnection);

            FTS3_COMMON_EXCEPTION_THROW(Err_Custom("Unknown exception"));
        }
    conn->releasePooledConnection(pooledConnection);
}

void OracleAPI::getSubmittedJobsReuse(std::vector<TransferJobs*>& jobs, const std::string & vos)
{
    TransferJobs* tr_jobs = NULL;
    std::string tag = "getSubmittedJobsReuse";
    std::string query_stmt("");
    bool allVos = vos.compare("*")==0? true: false;

    if (allVos)
        {
            query_stmt = "SELECT /* FIRST_ROWS(1) */ "
                         " job_id, "
                         " job_state, "
                         " vo_name,  "
                         " priority,  "
                         " source_se, "
                         " dest_se,  "
                         " agent_dn, "
                         " submit_host, "
                         " user_dn, "
                         " user_cred, "
                         " cred_id,  "
                         " space_token, "
                         " storage_class,  "
                         " job_params, "
                         " overwrite_flag, "
                         " source_space_token, "
                         " source_token_description,"
                         " copy_pin_lifetime, "
                         " checksum_method "
                         " from ( select /* FIRST_ROWS(1) */ "
                         " t_job.job_id, "
                         " t_job.job_state, "
                         " t_job.vo_name,  "
                         " t_job.priority,  "
                         " t_job.source_se, "
                         " t_job.dest_se,  "
                         " t_job.agent_dn, "
                         " t_job.submit_host, "
                         " t_job.user_dn, "
                         " t_job.user_cred, "
                         " t_job.cred_id,  "
                         " t_job.space_token, "
                         " t_job.storage_class,  "
                         " t_job.job_params, "
                         " t_job.overwrite_flag, "
                         " t_job.source_space_token, "
                         " t_job.source_token_description,"
                         " t_job.copy_pin_lifetime, "
                         " t_job.checksum_method "
                         " FROM t_job "
                         " WHERE t_job.job_finished is NULL"
                         " AND t_job.CANCEL_JOB is NULL"
                         " AND t_job.reuse_job='Y' "
                         " AND t_job.job_state = 'SUBMITTED' "
                         " ORDER BY t_job.priority DESC"
                         " , SYS_EXTRACT_UTC(t_job.submit_time) ) WHERE ROWNUM <=1 ";
        }
    else
        {
            tag += "1";
            query_stmt = "SELECT /* FIRST_ROWS(1) */ "
                         " job_id, "
                         " job_state, "
                         " vo_name,  "
                         " priority,  "
                         " source_se, "
                         " dest_se,  "
                         " agent_dn, "
                         " submit_host, "
                         " user_dn, "
                         " user_cred, "
                         " cred_id,  "
                         " space_token, "
                         " storage_class,  "
                         " job_params, "
                         " overwrite_flag, "
                         " source_space_token, "
                         " source_token_description,"
                         " copy_pin_lifetime, "
                         " checksum_method "
                         " from ( select /* FIRST_ROWS(1) */ "
                         " t_job.job_id, "
                         " t_job.job_state, "
                         " t_job.vo_name,  "
                         " t_job.priority,  "
                         " t_job.source_se, "
                         " t_job.dest_se,  "
                         " t_job.agent_dn, "
                         " t_job.submit_host, "
                         " t_job.user_dn, "
                         " t_job.user_cred, "
                         " t_job.cred_id,  "
                         " t_job.space_token, "
                         " t_job.storage_class,  "
                         " t_job.job_params, "
                         " t_job.overwrite_flag, "
                         " t_job.source_space_token, "
                         " t_job.source_token_description,"
                         " t_job.copy_pin_lifetime, "
                         " t_job.checksum_method "
                         " FROM t_job "
                         " WHERE t_job.job_finished is NULL"
                         " AND t_job.CANCEL_JOB is NULL"
                         " AND t_job.VO_NAME IN " + vos +
                         " AND t_job.reuse_job='Y' "
                         " AND t_job.job_state = 'SUBMITTED' "
                         " ORDER BY t_job.priority DESC"
                         " , SYS_EXTRACT_UTC(t_job.submit_time) ) WHERE ROWNUM <=1 ";
        }

    oracle::occi::Statement* s = NULL;
    oracle::occi::ResultSet* r = NULL;
    oracle::occi::Connection* pooledConnection = NULL;

    try
        {
            pooledConnection = conn->getPooledConnection();
            if (!pooledConnection)
                return;

            s = conn->createStatement(query_stmt, tag, pooledConnection);
            r = conn->createResultset(s, pooledConnection);
            while (r->next())
                {
                    tr_jobs = new TransferJobs();
                    tr_jobs->JOB_ID = r->getString(1);
                    tr_jobs->JOB_STATE = r->getString(2);
                    tr_jobs->VO_NAME = r->getString(3);
                    tr_jobs->PRIORITY = r->getInt(4);
                    tr_jobs->SOURCE = r->getString(5);
                    tr_jobs->DEST = r->getString(6);
                    tr_jobs->AGENT_DN = r->getString(7);
                    tr_jobs->SUBMIT_HOST = r->getString(8);
                    tr_jobs->USER_DN = r->getString(9);
                    tr_jobs->USER_CRED = r->getString(10);
                    tr_jobs->CRED_ID = r->getString(11);
                    tr_jobs->SPACE_TOKEN = r->getString(12);
                    tr_jobs->STORAGE_CLASS = r->getString(13);
                    tr_jobs->INTERNAL_JOB_PARAMS = r->getString(14);
                    tr_jobs->OVERWRITE_FLAG = r->getString(15);
                    tr_jobs->SOURCE_SPACE_TOKEN = r->getString(16);
                    tr_jobs->SOURCE_TOKEN_DESCRIPTION = r->getString(17);
                    tr_jobs->COPY_PIN_LIFETIME = r->getInt(18);
                    tr_jobs->CHECKSUM_METHOD = r->getString(19);

                    //check if a SE or group must not fetch jobs because credits are set to 0 for both in/out(meaning stop processing tr jobs)
//            if (std::string(tr_jobs->SOURCE_SE).length() > 0 && std::string(tr_jobs->DEST_SE).length() > 0) {
//                bool process = getInOutOfSe(tr_jobs->SOURCE_SE, tr_jobs->DEST_SE);
//                if (process == true) {
                    jobs.push_back(tr_jobs);
//                } else {
//                    delete tr_jobs;
//                }
//            }

                }
            conn->destroyResultset(s, r);
            conn->destroyStatement(s, tag, pooledConnection);

        }
    catch (oracle::occi::SQLException const &e)
        {

            conn->rollback(pooledConnection);
            if (s && r)
                conn->destroyResultset(s, r);
            if (s)
                conn->destroyStatement(s, tag, pooledConnection);

            FTS3_COMMON_EXCEPTION_THROW(Err_Custom(e.what()));

        }
    catch (...)
        {

            conn->rollback(pooledConnection);
            if (s && r)
                conn->destroyResultset(s, r);
            if (s)
                conn->destroyStatement(s, tag, pooledConnection);

            FTS3_COMMON_EXCEPTION_THROW(Err_Custom("Unknown exception"));

        }
    conn->releasePooledConnection(pooledConnection);
}

void OracleAPI::auditConfiguration(const std::string & dn, const std::string & config, const std::string & action)
{
    const std::string tag = "auditConfiguration";
    std::string query = "INSERT INTO t_config_audit (datetime, dn, config, action ) VALUES (:1, :2, :3, :4)";

    oracle::occi::Statement* s = NULL;
    oracle::occi::Connection* pooledConnection = NULL;

    try
        {
            pooledConnection = conn->getPooledConnection();
            if (!pooledConnection)
                return;

            time_t timed = time(NULL);
            s = conn->createStatement(query, tag, pooledConnection);
            s->setTimestamp(1, conv->toTimestamp(timed, conn->getEnv()));
            s->setString(2, dn);
            s->setString(3, config);
            s->setString(4, action);
            if (s->executeUpdate() != 0)
                conn->commit(pooledConnection);
            conn->destroyStatement(s, tag, pooledConnection);
        }
    catch (oracle::occi::SQLException const &e)
        {

            conn->rollback(pooledConnection);
            if(s)
                conn->destroyStatement(s, tag, pooledConnection);

            FTS3_COMMON_EXCEPTION_THROW(Err_Custom(e.what()));
        }
    catch (...)
        {

            conn->rollback(pooledConnection);
            if(s)
                conn->destroyStatement(s, tag, pooledConnection);

            FTS3_COMMON_EXCEPTION_THROW(Err_Custom("Unknown exception"));
        }
    conn->releasePooledConnection(pooledConnection);
}


void OracleAPI::fetchOptimizationConfig2(OptimizerSample* ops, const std::string & source_hostname, const std::string & destin_hostname)
{
    const std::string tag1 = "fetchOptimizationConfig2XXX";
    const std::string tag2 = "fetchOptimizationConfig2YYY";
    const std::string tag3 = "fetchOptimizationConfig2YYYXXX";
    const std::string tag4 = "fetchOptimizationConfig2ZZZZ";
    const std::string tag5 = "fetchOptimizationConfig2ZZZZssss";
    int current_active_count = 0;
    int check_if_more_samples_exist_count = 0;
    int timeoutTr = 0;

    //TODO: check for the last 30min or last 5 transfers, add the average throughput into the picture of the last 30 mincount(*)

    std::string check_if_more_samples_exist = "  SELECT count(*) "
            " FROM t_optimize WHERE  "
            " throughput is NULL and source_se = :1 and dest_se=:2 and file_id=0 ";

    std::string current_active = " select count(*) from t_file where file_state='ACTIVE' and t_file.source_se=:1 and t_file.dest_se=:2";

    std::string pick_next_sample = " SELECT nostreams, timeout, buffer "
                                   "  FROM t_optimize WHERE  "
                                   "  source_se = :1 and dest_se=:2 "
                                   "  and throughput is NULL and file_id=0 order by nostreams asc, timeout asc, buffer asc ";

    std::string try_optimize =  " select throughput, active, nostreams, timeout, buffer from (select throughput, active, nostreams, timeout, buffer "
                                " from t_optimize where source_se=:1 and dest_se=:2 and throughput is not null order by  abs(active-:3), throughput desc) "
                                " sub where rownum < 2 ";

    std::string midRangeTimeout = " select count(*) from t_file where "
                                  " t_file.file_state='FAILED' "
                                  " and t_file.reason like '%operation timeout%' and t_file.source_se=:1 "
                                  " and t_file.dest_se=:2  "
                                  " and (t_file.finish_time > (CURRENT_TIMESTAMP - interval '30' minute)) "
                                  " order by  SYS_EXTRACT_UTC(t_file.finish_time) desc";


    oracle::occi::Statement* s1 = NULL;
    oracle::occi::ResultSet* r1 = NULL;
    oracle::occi::Statement* s2 = NULL;
    oracle::occi::ResultSet* r2 = NULL;
    oracle::occi::Statement* s3 = NULL;
    oracle::occi::ResultSet* r3 = NULL;
    oracle::occi::Statement* s4 = NULL;
    oracle::occi::ResultSet* r4 = NULL;
    oracle::occi::Statement* s5 = NULL;
    oracle::occi::ResultSet* r5 = NULL;
    oracle::occi::Connection* pooledConnection = NULL;

    try
        {
            pooledConnection = conn->getPooledConnection();
            if (!pooledConnection)
                return;

            //if last 30 minutes transfer timeout use decent defaults
            s5 = conn->createStatement(midRangeTimeout, tag5, pooledConnection);
            s5->setString(1, source_hostname);
            s5->setString(2, destin_hostname);
            r5 = conn->createResultset(s5, pooledConnection);
            if (r5->next())
                {
                    timeoutTr = r5->getInt(1);
                }
            conn->destroyResultset(s5, r5);
            conn->destroyStatement(s5, tag5, pooledConnection);
            s5 = NULL;
            r5 = NULL;

            //check if more samples exist for this pair to be selected
            s2 = conn->createStatement(check_if_more_samples_exist, tag2, pooledConnection);
            s2->setString(1, source_hostname);
            s2->setString(2, destin_hostname);
            r2 = conn->createResultset(s2, pooledConnection);
            if (r2->next())
                {
                    check_if_more_samples_exist_count = r2->getInt(1);
                }
            conn->destroyResultset(s2, r2);
            conn->destroyStatement(s2, tag2, pooledConnection);
            s2 = NULL;
            r2 = NULL;

            //check if more samples are available
            if(check_if_more_samples_exist_count > 0 && timeoutTr == 0)
                {
                    //select next sample
                    s3 = conn->createStatement(pick_next_sample, tag3, pooledConnection);
                    s3->setString(1, source_hostname);
                    s3->setString(2, destin_hostname);
                    r3 = conn->createResultset(s3, pooledConnection);
                    if (r3->next())
                        {
                            ops->streamsperfile = r3->getInt(1);
                            ops->timeout = r3->getInt(2);
                            ops->bufsize = r3->getInt(3);
                            ops->file_id = 1;
                        }
                    else   //nothing found, this is weird, set to defaults then
                        {
                            ops->streamsperfile = DEFAULT_NOSTREAMS;
                            ops->timeout = MID_TIMEOUT;
                            ops->bufsize = DEFAULT_BUFFSIZE;
                            ops->file_id = 0;
                        }
                    conn->destroyResultset(s3, r3);
                    conn->destroyStatement(s3, tag3, pooledConnection);
                    s3 = NULL;
                    r3 = NULL;
                }
            else if(timeoutTr > 0)   //tr's started timing out, use decent defaults
                {
                    ops->streamsperfile = DEFAULT_NOSTREAMS;
                    ops->timeout = 0;
                    ops->bufsize = DEFAULT_BUFFSIZE;
                    ops->file_id = 0;
                }
            else   //no more samples, try to optimize
                {
                    //get current active from t_file
                    s1 = conn->createStatement(current_active, tag1, pooledConnection);
                    s1->setString(1, source_hostname);
                    s1->setString(2, destin_hostname);
                    r1 = conn->createResultset(s1, pooledConnection);
                    if (r1->next())
                        {
                            current_active_count = r1->getInt(1);
                        }
                    conn->destroyResultset(s1, r1);
                    conn->destroyStatement(s1, tag1, pooledConnection);
                    s1 = NULL;
                    r1 = NULL;

                    //try to optimize
                    s4 = conn->createStatement(try_optimize, tag4, pooledConnection);
                    s4->setString(1, source_hostname);
                    s4->setString(2, destin_hostname);
                    s4->setInt(3, current_active_count);
                    r4 = conn->createResultset(s4, pooledConnection);
                    if (r4->next())
                        {
                            ops->streamsperfile = r4->getInt(3);
                            ops->timeout = r4->getInt(4);
                            ops->bufsize = r4->getInt(5);
                            ops->file_id = 1;
                        }
                    else   //nothing found, use decent defaults
                        {
                            ops->streamsperfile = DEFAULT_NOSTREAMS;
                            ops->timeout = MID_TIMEOUT;
                            ops->bufsize = DEFAULT_BUFFSIZE;
                            ops->file_id = 0;
                        }
                    conn->destroyResultset(s4, r4);
                    conn->destroyStatement(s4, tag4, pooledConnection);
                    s4 = NULL;
                    r4 = NULL;
                }
        }
    catch (oracle::occi::SQLException const &e)
        {

            conn->rollback(pooledConnection);

            if (s1 && r1)
                conn->destroyResultset(s1, r1);
            if (s1)
                conn->destroyStatement(s1, tag1, pooledConnection);

            if (s2 && r2)
                conn->destroyResultset(s2, r2);
            if (s2)
                conn->destroyStatement(s2, tag2, pooledConnection);

            if (s3 && r3)
                conn->destroyResultset(s3, r3);
            if (s3)
                conn->destroyStatement(s3, tag3, pooledConnection);

            if (s4 && r4)
                conn->destroyResultset(s4, r4);
            if (s4)
                conn->destroyStatement(s4, tag4, pooledConnection);


            FTS3_COMMON_EXCEPTION_THROW(Err_Custom(e.what()));

        }
    catch (...)
        {

            conn->rollback(pooledConnection);

            if (s1 && r1)
                conn->destroyResultset(s1, r1);
            if (s1)
                conn->destroyStatement(s1, tag1, pooledConnection);

            if (s2 && r2)
                conn->destroyResultset(s2, r2);
            if (s2)
                conn->destroyStatement(s2, tag2, pooledConnection);

            if (s3 && r3)
                conn->destroyResultset(s3, r3);
            if (s3)
                conn->destroyStatement(s3, tag3, pooledConnection);

            if (s4 && r4)
                conn->destroyResultset(s4, r4);
            if (s4)
                conn->destroyStatement(s4, tag4, pooledConnection);


            FTS3_COMMON_EXCEPTION_THROW(Err_Custom("Unknown exception"));
        }
    conn->releasePooledConnection(pooledConnection);
}

void OracleAPI::recordOptimizerUpdate(int active, double filesize, double throughput,
                                      int nostreams, int timeout, int buffersize, std::string source_hostname,
                                      std::string destin_hostname)
{
    std::string tag = "recordOptimizerUpdate";
    std::string query = "INSERT INTO t_optimizer_evolution "
                        " (datetime, source_se, dest_se, nostreams, timeout, active, throughput, buffer, filesize) "
                        " VALUES "
                        " (CURRENT_TIMESTAMP, :1, :2, :3, :4, :5, :6, :7, :8)";

    oracle::occi::Connection* pooledConnection = NULL;
    oracle::occi::Statement*   s = NULL;
    try
        {
            pooledConnection = conn->getPooledConnection();
            if (!pooledConnection)
                return;


            s = conn->createStatement(query, tag, pooledConnection);

            s->setString(1, source_hostname);
            s->setString(2, destin_hostname);
            s->setInt(3, nostreams);
            s->setInt(4, timeout);
            s->setInt(5, active);
            s->setDouble(6, throughput);
            s->setInt(7, buffersize);
            s->setDouble(8, filesize);

            s->executeUpdate();
            conn->commit(pooledConnection);

            conn->destroyStatement(s, tag, pooledConnection);
            conn->releasePooledConnection(pooledConnection);
        }
    catch (...)
        {
            if (s)
                conn->destroyStatement(s, tag, pooledConnection);
            if (pooledConnection)
                {
                    conn->rollback(pooledConnection);
                    conn->releasePooledConnection(pooledConnection);
                }
        }
}

bool OracleAPI::updateOptimizer(double throughputIn, int, double filesize, double timeInSecs,
                                int nostreams, int timeout, int buffersize, std::string source_hostname,
                                std::string destin_hostname)
{
    const std::string tag2 = "updateOptimizer2";
    const std::string tag3 = "updateOptimizer3";
    const std::string tag4 = "updateOptimizer4";
    const std::string tag5 = "updateOptimizer5";
    double throughput = 0;
    bool ok = true;
    int active = 0;

    std::string query2 =
        "UPDATE t_optimize SET filesize = :1, throughput = :2, active=:3, datetime=:4, timeout=:5 "
        " WHERE nostreams = :6 and buffer=:7 and source_se=:8 and dest_se=:9 "
        " and (throughput is null or throughput<=:10) and (active<=:11 or active is null) ";

    std::string query3 =
        " select count(*) from t_file where t_file.source_se=:1 and t_file.dest_se=:2 and t_file.file_state='ACTIVE' ";

    std::string query4 =
        " DELETE FROM t_optimize a WHERE  a.rowid >  ANY ( SELECT B.rowid FROM  t_optimize B  WHERE A.NOSTREAMS = B.NOSTREAMS AND "
        " A.TIMEOUT = B.TIMEOUT AND A.ACTIVE = B.ACTIVE  AND A.THROUGHPUT = B.THROUGHPUT ) ";

    std::string query5 =
        "UPDATE t_optimize SET datetime=:1 "
        " WHERE nostreams = :2 and buffer=:3 and source_se=:4 and dest_se=:5 "
        " and (active<=:6 or active is null) ";

    oracle::occi::Statement* s3 = NULL;
    oracle::occi::ResultSet* r3 = NULL;
    oracle::occi::Statement* s2 = NULL;
    oracle::occi::Statement* s4 = NULL;
    oracle::occi::Statement* s5 = NULL;
    oracle::occi::Connection* pooledConnection = NULL;

    try
        {
            long rows_updated = 0;

            pooledConnection = conn->getPooledConnection();
            if (!pooledConnection)
                {
                    ok = false;
                    return ok;
                }

            s3 = conn->createStatement(query3, tag3, pooledConnection);
            s3->setString(1, source_hostname);
            s3->setString(2, destin_hostname);
            r3 = conn->createResultset(s3, pooledConnection);
            if (r3->next())
                {
                    active = r3->getInt(1);
                }
            conn->destroyResultset(s3, r3);
            conn->destroyStatement(s3, tag3, pooledConnection);
            r3 = NULL;
            s3 = NULL;

            time_t now = std::time(NULL);

            if (filesize > 0 && timeInSecs > 0)
                {
                    if(throughputIn != 0.0)
                        throughput = convertKbToMb(throughputIn);
                    else
                        throughput = convertBtoM(filesize, timeInSecs);
                }
            else
                {
                    if(throughputIn != 0.0)
                        throughput = convertKbToMb(throughputIn);
                    else
                        throughput = convertBtoM(filesize, 1);
                }
            if (filesize <= 0)
                filesize = 0;
            if (buffersize <= 0)
                buffersize = 0;

            s2 = conn->createStatement(query2, tag2, pooledConnection);
            s2->setDouble(1, filesize);
            s2->setDouble(2, throughput);
            s2->setInt(3, active);
            s2->setTimestamp(4, conv->toTimestamp(now, conn->getEnv()));
            s2->setInt(5, timeout);
            s2->setInt(6, nostreams);
            s2->setInt(7, buffersize);
            s2->setString(8, source_hostname);
            s2->setString(9, destin_hostname);
            s2->setDouble(10, throughput);
            s2->setInt(11, active);
            if ((rows_updated = s2->executeUpdate()) != 0)
                {
                    conn->commit(pooledConnection);
                }
            else
                {
                    s5 = conn->createStatement(query5, tag5, pooledConnection);
                    s5->setTimestamp(1, conv->toTimestamp(now, conn->getEnv()));
                    s5->setInt(2, nostreams);
                    s5->setInt(3, buffersize);
                    s5->setString(4, source_hostname);
                    s5->setString(5, destin_hostname);
                    s5->setInt(6, active);
                    rows_updated = s5->executeUpdate();
                    conn->commit(pooledConnection);
                    conn->destroyStatement(s5, tag5, pooledConnection);
                }
            conn->destroyStatement(s2, tag2, pooledConnection);
            s2 = NULL;

            s4 = conn->createStatement(query4, tag4, pooledConnection);
            if (s4->executeUpdate() != 0)
                conn->commit(pooledConnection);
            conn->destroyStatement(s4, tag4, pooledConnection);
            s4 = NULL;

            conn->releasePooledConnection(pooledConnection);

            // Store evolution
            if (rows_updated)
                this->recordOptimizerUpdate(active, filesize, throughput,
                                            nostreams, timeout, buffersize,
                                            source_hostname, destin_hostname);

        }
    catch (oracle::occi::SQLException const &e)
        {

            conn->rollback(pooledConnection);

            if (s2)
                conn->destroyStatement(s2, tag2, pooledConnection);

            if (s3 && r3)
                conn->destroyResultset(s3, r3);
            if (s3)
                conn->destroyStatement(s3, tag3, pooledConnection);

            if (s4)
                conn->destroyStatement(s4, tag4, pooledConnection);

            if (s5)
                conn->destroyStatement(s5, tag5, pooledConnection);

            FTS3_COMMON_EXCEPTION_THROW(Err_Custom(e.what()));
            ok = false;
            conn->releasePooledConnection(pooledConnection);
        }
    catch (...)
        {

            conn->rollback(pooledConnection);

            if (s2)
                conn->destroyStatement(s2, tag2, pooledConnection);

            if (s3 && r3)
                conn->destroyResultset(s3, r3);
            if (s3)
                conn->destroyStatement(s3, tag3, pooledConnection);

            if (s4)
                conn->destroyStatement(s4, tag4, pooledConnection);

            if (s5)
                conn->destroyStatement(s5, tag5, pooledConnection);

            FTS3_COMMON_EXCEPTION_THROW(Err_Custom("Unknown exception"));
            ok = false;
            conn->releasePooledConnection(pooledConnection);
        }

    return ok;
}

void OracleAPI::addOptimizer(time_t when, double throughput,
                             const std::string & source_hostname,
                             const std::string & destin_hostname, int file_id, int nostreams,
                             int timeout, int buffersize, int)
{
    const std::string tag = "addOptimizer";
    const std::string countTag = "addOptimizerCount";
    std::string countQuery =
        "select count(*) from t_file "
        "   where t_file.file_state='ACTIVE' and t_file.source_se=:1 and t_file.dest_se=:2";
    std::string query =
        "insert into "
        " t_optimize(file_id, source_se, dest_se, nostreams, timeout, active, buffer, throughput, datetime) "
        " values(:1,:2,:3,:4,:5,:6,:7,:8,:9) ";

    oracle::occi::Statement* s = NULL;
    oracle::occi::Statement* count = NULL;
    oracle::occi::Connection* pooledConnection = NULL;
    try
        {
            int active = 0;

            pooledConnection = conn->getPooledConnection();
            if (!pooledConnection)
                return;

            // Count active
            count = conn->createStatement(countQuery, countTag, pooledConnection);
            count->setString(1, source_hostname);
            count->setString(2, destin_hostname);
            oracle::occi::ResultSet* countRs = conn->createResultset(count, pooledConnection);
            if (countRs->next())
                active = countRs->getInt(1);

            conn->destroyResultset(count, countRs);
            conn->destroyStatement(count, countTag, pooledConnection);

            // Inset
            s = conn->createStatement(query, tag, pooledConnection);
            s->setInt(1, file_id);
            s->setString(2, source_hostname);
            s->setString(3, destin_hostname);
            s->setInt(4, nostreams);
            s->setInt(5, timeout);
            s->setInt(6, active);
            s->setInt(7, buffersize);
            s->setDouble(8, throughput);
            s->setTimestamp(9, conv->toTimestamp(when, conn->getEnv()));
            if (s->executeUpdate() != 0)
                conn->commit(pooledConnection);
            conn->destroyStatement(s, tag, pooledConnection);

            // Store evolution
            this->recordOptimizerUpdate(active, 0, throughput, nostreams, timeout,
                                        buffersize, source_hostname, destin_hostname);

        }
    catch (oracle::occi::SQLException const &e)
        {

            conn->rollback(pooledConnection);
            if (s)
                conn->destroyStatement(s, tag, pooledConnection);

            FTS3_COMMON_EXCEPTION_THROW(Err_Custom(e.what()));

        }
    catch (...)
        {

            conn->rollback(pooledConnection);
            if (s)
                conn->destroyStatement(s, tag, pooledConnection);

            FTS3_COMMON_EXCEPTION_THROW(Err_Custom("Unknown exception"));
        }
    conn->releasePooledConnection(pooledConnection);
}

void OracleAPI::initOptimizer(const std::string & source_hostname, const std::string & destin_hostname, int)
{
    const std::string tag = "initOptimizer";
    const std::string tag1 = "initOptimizer2";
    std::string query = "insert into t_optimize(source_se, dest_se,timeout,nostreams,buffer, file_id ) values(:1,:2,:3,:4,:5,0) ";
    std::string query1 = "select count(*) from t_optimize where source_se=:1 and dest_se=:2";
    int foundRecords = 0;


    oracle::occi::Statement* s1 = NULL;
    oracle::occi::ResultSet* r1 = NULL;
    oracle::occi::Statement* s = NULL;
    oracle::occi::Connection* pooledConnection = NULL;

    try
        {
            pooledConnection = conn->getPooledConnection();
            if (!pooledConnection)
                return;

            s1 = conn->createStatement(query1, tag1, pooledConnection);
            s1->setString(1, source_hostname);
            s1->setString(2, destin_hostname);
            r1 = conn->createResultset(s1, pooledConnection);
            if (r1->next())
                {
                    foundRecords = r1->getInt(1);
                }
            conn->destroyResultset(s1, r1);
            conn->destroyStatement(s1, tag1, pooledConnection);
            r1 = NULL;
            s1 = NULL;


            if (foundRecords == 0)
                {
                    s = conn->createStatement(query, tag, pooledConnection);

                    for (unsigned register int x = 0; x < timeoutslen; x++)
                        {
                            for (unsigned register int y = 0; y < nostreamslen; y++)
                                {
                                    s->setString(1, source_hostname);
                                    s->setString(2, destin_hostname);
                                    s->setInt(3, timeouts[x]);
                                    s->setInt(4, nostreams[y]);
                                    s->setInt(5, 0);
                                    s->executeUpdate();
                                }
                        }
                    conn->commit(pooledConnection);
                    conn->destroyStatement(s, tag, pooledConnection);
                    s = NULL;
                }
        }
    catch (oracle::occi::SQLException const &e)
        {

            conn->rollback(pooledConnection);

            if (s1 && r1)
                conn->destroyResultset(s1, r1);
            if (s1)
                conn->destroyStatement(s1, tag1, pooledConnection);

            if (s)
                conn->destroyStatement(s, tag, pooledConnection);

            FTS3_COMMON_EXCEPTION_THROW(Err_Custom(e.what()));
        }
    catch (...)
        {

            conn->rollback(pooledConnection);

            if (s1 && r1)
                conn->destroyResultset(s1, r1);
            if (s1)
                conn->destroyStatement(s1, tag1, pooledConnection);

            if (s)
                conn->destroyStatement(s, tag, pooledConnection);

            FTS3_COMMON_EXCEPTION_THROW(Err_Custom("Unknown exception"));
        }
    conn->releasePooledConnection(pooledConnection);
}

bool OracleAPI::isCredentialExpired(const std::string & dlg_id, const std::string & dn)
{

    bool valid = false;
    const std::string tag = "isCredentialExpired";
    std::string query = "SELECT termination_time from t_credential where dlg_id=:1 and dn=:2";
    double dif;


    oracle::occi::Statement* s = NULL;
    oracle::occi::ResultSet* r = NULL;
    oracle::occi::Connection* pooledConnection = NULL;
    try
        {

            pooledConnection = conn->getPooledConnection();
            if (!pooledConnection)
                return false;

            s = conn->createStatement(query, tag, pooledConnection);
            s->setString(1, dlg_id);
            s->setString(2, dn);
            r = conn->createResultset(s, pooledConnection);

            if (r->next())
                {
                    time_t lifetime = std::time(NULL);
                    time_t term_time = conv->toTimeT(r->getTimestamp(1));
                    dif = difftime(term_time, lifetime);

                    if (dif > 0)
                        valid = true;

                }
            conn->destroyResultset(s, r);
            conn->destroyStatement(s, tag, pooledConnection);
        }
    catch (oracle::occi::SQLException const &e)
        {

            conn->rollback(pooledConnection);

            if (s && r)
                conn->destroyResultset(s, r);
            if (s)
                conn->destroyStatement(s, tag, pooledConnection);

            FTS3_COMMON_EXCEPTION_THROW(Err_Custom(e.what()));
        }
    catch (...)
        {

            conn->rollback(pooledConnection);

            if (s && r)
                conn->destroyResultset(s, r);
            if (s)
                conn->destroyStatement(s, tag, pooledConnection);

            FTS3_COMMON_EXCEPTION_THROW(Err_Custom("Unknown exception"));
        }
    conn->releasePooledConnection(pooledConnection);
    return valid;
}

bool OracleAPI::isTrAllowed(const std::string & source_hostname, const std::string & destin_hostname)
{
    const std::string tag1 = "isTrAllowed1";
    const std::string tag2 = "isTrAllowed2";
    const std::string tag3 = "isTrAllowed3";
    const std::string tag4 = "isTrAllowed4";
    const std::string tag5 = "isTrAllowed5";
    const std::string tag6 = "isTrAllowed6";
    const std::string tag7 = "isTrAllowed7";
    const std::string tag8 = "isTrAllowed8";

    bool allowed = true;
    int act = 0;
    int maxDest = 0;
    int maxSource = 0;
    double numberOfFinished = 0;
    double numberOfFailed = 0;
    double ratioSuccessFailure = 0;
    double numberOfFinishedAll = 0;
    double numberOfFailedAll = 0;
    double throughput = 0.0;
    double avgThr = 0.0;

    std::string query_stmt1 = " select count(*) from  t_file where t_file.file_state in ('READY','ACTIVE') and t_file.source_se=:1 ";

    std::string query_stmt2 = " select count(*) from  t_file where t_file.file_state in ('READY','ACTIVE') and t_file.dest_se=:1";

    std::string query_stmt3 = " select file_state from t_file where t_file.source_se=:1 and t_file.dest_se=:2 "
                              " and file_state in ('FAILED','FINISHED') and (t_file.FINISH_TIME > (CURRENT_TIMESTAMP - interval '5' minute)) order by "
                              " SYS_EXTRACT_UTC(t_file.FINISH_TIME) desc ";

    std::string query_stmt4 = " select count(*) from  t_file where  t_file.source_se=:1 and t_file.dest_se=:2 "
                              " and file_state in ('READY','ACTIVE') ";

    std::string query_stmt5 = " select count(*) from  t_file where t_file.source_se=:1 and t_file.dest_se=:2 "
                              " and file_state = 'FINISHED' and (t_file.FINISH_TIME > (CURRENT_TIMESTAMP - interval '5' minute))";

    std::string query_stmt6 = " select count(*) from  t_file where t_file.source_se=:1 and t_file.dest_se=:2 "
                              " and file_state = 'FAILED' and (t_file.FINISH_TIME > (CURRENT_TIMESTAMP - interval '5' minute))";

    std::string query_stmt7 = " select throughput from (select throughput from  t_file where source_se=:1 and dest_se=:2 and throughput is not NULL "
                              " and throughput != 0  order by FINISH_TIME DESC) where rownum=1";

    std::string query_stmt8 = " select ROUND(AVG(throughput),2) AS Average  from t_file where source_se=:1 and dest_se=:2 "
                              " and file_state='FINISHED' and throughput is not NULL and throughput != 0 "
                              " and (t_file.FINISH_TIME > (CURRENT_TIMESTAMP - interval '5' minute))";


    oracle::occi::Statement* s1 = NULL;
    oracle::occi::ResultSet* r1 = NULL;
    oracle::occi::Statement* s2 = NULL;
    oracle::occi::ResultSet* r2 = NULL;
    oracle::occi::Statement* s3 = NULL;
    oracle::occi::ResultSet* r3 = NULL;
    oracle::occi::Statement* s4 = NULL;
    oracle::occi::ResultSet* r4 = NULL;
    oracle::occi::Statement* s5 = NULL;
    oracle::occi::ResultSet* r5 = NULL;
    oracle::occi::Statement* s6 = NULL;
    oracle::occi::ResultSet* r6 = NULL;
    oracle::occi::Statement* s7 = NULL;
    oracle::occi::ResultSet* r7 = NULL;
    oracle::occi::Statement* s8 = NULL;
    oracle::occi::ResultSet* r8 = NULL;
    oracle::occi::Connection* pooledConnection = NULL;


    try
        {

            pooledConnection = conn->getPooledConnection();
            if (!pooledConnection)
                return false;

            s8 = conn->createStatement(query_stmt8, tag8, pooledConnection);
            s8->setString(1, source_hostname);
            s8->setString(2, destin_hostname);
            r8 = conn->createResultset(s8, pooledConnection);
            if (r8->next())
                {
                    avgThr = r8->getDouble(1);
                }
            conn->destroyResultset(s8, r8);
            conn->destroyStatement(s8, tag8, pooledConnection);
            s8 = NULL;
            r8 = NULL;

            s7 = conn->createStatement(query_stmt7, tag7, pooledConnection);
            s7->setString(1, source_hostname);
            s7->setString(2, destin_hostname);
            r7 = conn->createResultset(s7, pooledConnection);
            if (r7->next())
                {
                    throughput = r7->getDouble(1);
                }
            conn->destroyResultset(s7, r7);
            conn->destroyStatement(s7, tag7, pooledConnection);
            s7 = NULL;
            r7 = NULL;

            s1 = conn->createStatement(query_stmt1, tag1, pooledConnection);
            s1->setString(1, source_hostname);
            r1 = conn->createResultset(s1, pooledConnection);
            if (r1->next())
                {
                    maxSource = r1->getInt(1);
                }
            conn->destroyResultset(s1, r1);
            conn->destroyStatement(s1, tag1, pooledConnection);
            s1 = NULL;
            r1 = NULL;

            s2 = conn->createStatement(query_stmt2, tag2, pooledConnection);
            s2->setString(1, destin_hostname);
            r2 = conn->createResultset(s2, pooledConnection);
            if (r2->next())
                {
                    maxDest = r2->getInt(1);
                }
            conn->destroyResultset(s2, r2);
            conn->destroyStatement(s2, tag2, pooledConnection);
            s2 = NULL;
            r2 = NULL;

            s3 = conn->createStatement(query_stmt3, tag3, pooledConnection);
            s3->setString(1, source_hostname);
            s3->setString(2, destin_hostname);
            r3 = conn->createResultset(s3, pooledConnection);

            while (r3->next())
                {
                    std::string fileState = r3->getString(1);
                    if(fileState.compare("FAILED")==0)
                        numberOfFailed += 1.0;

                    if(fileState.compare("FINISHED")==0)
                        numberOfFinished += 1.0;
                }
            conn->destroyResultset(s3, r3);
            conn->destroyStatement(s3, tag3, pooledConnection);
            s3 = NULL;
            r3 = NULL;

            s4 = conn->createStatement(query_stmt4, tag4, pooledConnection);
            s4->setString(1, source_hostname);
            s4->setString(2, destin_hostname);
            r4 = conn->createResultset(s4, pooledConnection);
            if (r4->next())
                {
                    act = r4->getInt(1);
                }
            conn->destroyResultset(s4, r4);
            conn->destroyStatement(s4, tag4, pooledConnection);
            s4 = NULL;
            r4 = NULL;

            s5 = conn->createStatement(query_stmt5, tag5, pooledConnection);
            s5->setString(1, source_hostname);
            s5->setString(2, destin_hostname);
            r5 = conn->createResultset(s5, pooledConnection);
            if (r5->next())
                {
                    numberOfFinishedAll = r5->getInt(1);
                }
            conn->destroyResultset(s5, r5);
            conn->destroyStatement(s5, tag5, pooledConnection);
            s5 = NULL;
            r5 = NULL;

            s6 = conn->createStatement(query_stmt6, tag6, pooledConnection);
            s6->setString(1, source_hostname);
            s6->setString(2, destin_hostname);
            r6 = conn->createResultset(s6, pooledConnection);
            if (r6->next())
                {
                    numberOfFailedAll = r6->getInt(1);
                }
            conn->destroyResultset(s6, r6);
            conn->destroyStatement(s6, tag6, pooledConnection);
            s6 = NULL;
            r6 = NULL;

            if(numberOfFinished>0)
                {
                    ratioSuccessFailure = numberOfFinished/(numberOfFinished + numberOfFailed) * (100.0/1.0);
                }
            else
                {
                    ratioSuccessFailure = 0;
                }

            allowed = optimizerObject.transferStart((int) numberOfFinished, (int) numberOfFailed,source_hostname, destin_hostname, act, maxSource, maxDest,
                                                    ratioSuccessFailure,numberOfFinishedAll, numberOfFailedAll, throughput, avgThr);

        }
    catch (oracle::occi::SQLException const &e)
        {

            conn->rollback(pooledConnection);

            if (s1 && r1)
                conn->destroyResultset(s1, r1);
            if (s1)
                conn->destroyStatement(s1, tag1, pooledConnection);

            if (s2 && r2)
                conn->destroyResultset(s1, r1);
            if (s2)
                conn->destroyStatement(s1, tag1, pooledConnection);

            if (s3 && r3)
                conn->destroyResultset(s3, r3);
            if (s3)
                conn->destroyStatement(s3, tag3, pooledConnection);

            if (s4 && r4)
                conn->destroyResultset(s4, r4);
            if (s4)
                conn->destroyStatement(s4, tag4, pooledConnection);

            if (s5 && r5)
                conn->destroyResultset(s5, r5);
            if (s5)
                conn->destroyStatement(s5, tag5, pooledConnection);

            if (s6 && r6)
                conn->destroyResultset(s6, r6);
            if (s6)
                conn->destroyStatement(s6, tag6, pooledConnection);

            if (s7 && r7)
                conn->destroyResultset(s7, r7);
            if (s7)
                conn->destroyStatement(s7, tag7, pooledConnection);

            if (s8 && r8)
                conn->destroyResultset(s8, r8);
            if (s8)
                conn->destroyStatement(s8, tag8, pooledConnection);

            FTS3_COMMON_EXCEPTION_THROW(Err_Custom(e.what()));
        }
    catch (...)
        {

            conn->rollback(pooledConnection);

            if (s1 && r1)
                conn->destroyResultset(s1, r1);
            if (s1)
                conn->destroyStatement(s1, tag1, pooledConnection);

            if (s2 && r2)
                conn->destroyResultset(s1, r1);
            if (s2)
                conn->destroyStatement(s1, tag1, pooledConnection);

            if (s3 && r3)
                conn->destroyResultset(s3, r3);
            if (s3)
                conn->destroyStatement(s3, tag3, pooledConnection);

            if (s4 && r4)
                conn->destroyResultset(s4, r4);
            if (s4)
                conn->destroyStatement(s4, tag4, pooledConnection);

            if (s5 && r5)
                conn->destroyResultset(s5, r5);
            if (s5)
                conn->destroyStatement(s5, tag5, pooledConnection);

            if (s6 && r6)
                conn->destroyResultset(s6, r6);
            if (s6)
                conn->destroyStatement(s6, tag6, pooledConnection);

            if (s7 && r7)
                conn->destroyResultset(s7, r7);
            if (s7)
                conn->destroyStatement(s7, tag7, pooledConnection);

            if (s8 && r8)
                conn->destroyResultset(s8, r8);
            if (s8)
                conn->destroyStatement(s8, tag8, pooledConnection);

            FTS3_COMMON_EXCEPTION_THROW(Err_Custom("Unknown exception"));
        }
    conn->releasePooledConnection(pooledConnection);
    return allowed;
}


int OracleAPI::getSeOut(const std::string & source, const std::set<std::string> & destination)
{
    // total number of allowed active for the source (both currently in use and free credits)
    int ret = 0;

    std::string tag[8];
    std::string query[8];

    oracle::occi::Statement* s[8] = {NULL};
    oracle::occi::ResultSet* r[8] = {NULL};

    oracle::occi::Connection* pooledConnection = NULL;

    try
        {
            int nActiveSource = 0;

            pooledConnection = conn->getPooledConnection();
            if (!pooledConnection)
                return false;

            initVariablesForGetCredits(pooledConnection, s, query, tag, "getSeOut");

            std::string source_hostname = source;

            // get number of active for the destination

            s[0]->setString(1, source_hostname);
            r[0] = conn->createResultset(s[0], pooledConnection);

            if (r[0]->next())
                {
                    nActiveSource = r[0]->getInt(1);
                }

            conn->destroyResultset(s[0], r[0]);
            r[0] = 0;

            ret += nActiveSource;

            std::set<std::string>::iterator it;

            for (it = destination.begin(); it != destination.end(); ++it)
                {
                    std::string destin_hostname = *it;
                    ret += getCredits(pooledConnection, s, r, source_hostname, destin_hostname);
                }

            for (int i = 0; i < 8; i++)
            	{
					conn->destroyStatement(s[i], tag[i], pooledConnection);
					s[i] = NULL;
            	}
        }
    catch (oracle::occi::SQLException const &e)
        {
            conn->rollback(pooledConnection);

            for (int i = 0; i < 8; i++)
            	{
                if (s[i] && r[i])
                    conn->destroyResultset(s[i], r[i]);
                if (s[i])
                    conn->destroyStatement(s[i], tag[i], pooledConnection);
            	}

            FTS3_COMMON_EXCEPTION_THROW(Err_Custom(e.what()));
        }
    catch (...)
        {
            conn->rollback(pooledConnection);

            for (int i = 0; i < 8; i++)
            	{
                if (s[i] && r[i])
                    conn->destroyResultset(s[i], r[i]);
                if (s[i])
                    conn->destroyStatement(s[i], tag[i], pooledConnection);
            	}

            FTS3_COMMON_EXCEPTION_THROW(Err_Custom("Unknown exception"));
        }

    conn->releasePooledConnection(pooledConnection);

    return ret;
}

int OracleAPI::getSeIn(const std::set<std::string> & source, const std::string & destination)
{
    // total number of allowed active for the source (both currently in use and free credits)
    int ret = 0;

    std::string tag[8];
    std::string query[8];

    oracle::occi::Statement* s[8] = {0};
    oracle::occi::ResultSet* r[8] = {0};

    oracle::occi::Connection* pooledConnection = NULL;

    try
        {
            int nActiveDest = 0;

            pooledConnection = conn->getPooledConnection();
            if (!pooledConnection)
                return false;

            initVariablesForGetCredits(pooledConnection, s, query, tag, "getSeIn");

            std::string destin_hostname = destination;

            // get number of active for the destination
            s[1]->setString(1, destin_hostname);
            r[1] = conn->createResultset(s[1], pooledConnection);

            if (r[1]->next())
                {
                    nActiveDest = r[1]->getInt(1);
                }

            conn->destroyResultset(s[1], r[1]);
            r[1] = 0;

            ret += nActiveDest;

            std::set<std::string>::iterator it;

            for (it = source.begin(); it != source.end(); ++it)
                {
                    std::string source_hostname = *it;
                    ret += getCredits(pooledConnection, s, r, source_hostname, destin_hostname);
                }

            for (int i = 0; i < 8; i++)
            	{
            		conn->destroyStatement(s[i], tag[i], pooledConnection);
            		s[i] = NULL;
            	}
        }
    catch (oracle::occi::SQLException const &e)
        {
            conn->rollback(pooledConnection);

            for (int i = 0; i < 8; i++)
				{
					if (s[i] && r[i])
						conn->destroyResultset(s[i], r[i]);
					if (s[i])
						conn->destroyStatement(s[i], tag[i], pooledConnection);
				}

            FTS3_COMMON_EXCEPTION_THROW(Err_Custom(e.what()));
        }
    catch (...)
        {
            conn->rollback(pooledConnection);

            for (int i = 0; i < 8; i++)
				{
					if (s[i] && r[i])
						conn->destroyResultset(s[i], r[i]);
					if (s[i])
						conn->destroyStatement(s[i], tag[i], pooledConnection);
				}

            FTS3_COMMON_EXCEPTION_THROW(Err_Custom("Unknown exception"));
        }

    conn->releasePooledConnection(pooledConnection);

    return ret;
}

void OracleAPI::initVariablesForGetCredits(oracle::occi::Connection* pooledConnection, oracle::occi::Statement** s, std::string* query, std::string* tag, std::string basename)
{
    tag[0] = basename + "0";
    tag[1] = basename + "1";
    tag[2] = basename + "2";
    tag[3] = basename + "3";
    tag[4] = basename + "4";
    tag[5] = basename + "5";
    tag[6] = basename + "6";
    tag[7] = basename + "7";

    query[0] =
        "SELECT COUNT(*) FROM t_file "
        "WHERE t_file.file_state in ('READY','ACTIVE') AND "
        "      t_file.source_se = :1 "
        ;

    query[1] =
        "SELECT COUNT(*) FROM t_file "
        "WHERE t_file.file_state in ('READY','ACTIVE') AND "
        "      t_file.dest_se = :1"
        ;

    query[2] =
        " select throughput "
        " from ("
        "	select throughput "
        "	from  t_file "
        "	where source_se = :1 "
        "		and dest_se = :2 "
        "		and throughput is not NULL "
        " 		and throughput != 0  "
        "	order by FINISH_TIME DESC"
        " ) "
        " where rownum = 1"
        ;

    query[3] =
        "SELECT file_state "
        "FROM t_file "
        "WHERE "
        "      t_file.source_se = :1 AND t_file.dest_se = :2 AND "
        "      file_state IN ('FAILED','FINISHED') AND "
        "      (t_file.FINISH_TIME > (CURRENT_TIMESTAMP - interval '1' hour))"
        ;

    query[4] =
        "SELECT COUNT(*) "
        "FROM t_file "
        "WHERE "
        "      t_file.source_se = :1 AND t_file.dest_se = :2 AND "
        "      file_state in ('READY','ACTIVE')"
        ;

    query[5] =
        "SELECT COUNT(*) FROM t_file "
        "WHERE "
        "      t_file.source_se = :1 AND t_file.dest_se = :2 AND "
        "      file_state = 'FINISHED'"
        ;

    query[6] =
        "SELECT COUNT(*) FROM t_file "
        "WHERE "
        "      t_file.source_se = :1 AND t_file.dest_se = :2 AND "
        "      file_state = 'FAILED'"
        ;

    query[7] = " select ROUND(AVG(throughput),2) AS Average  from t_file where source_se = :1 and dest_se = :2 "
            " and file_state = 'FINISHED' and throughput is not NULL and throughput != 0 "
            " and (t_file.FINISH_TIME > (CURRENT_TIMESTAMP - interval '5' minute))";

    s[0] = conn->createStatement(query[0], tag[0], pooledConnection);
    s[1] = conn->createStatement(query[1], tag[1], pooledConnection);
    s[2] = conn->createStatement(query[2], tag[2], pooledConnection);
    s[3] = conn->createStatement(query[3], tag[3], pooledConnection);
    s[4] = conn->createStatement(query[4], tag[4], pooledConnection);
    s[5] = conn->createStatement(query[5], tag[5], pooledConnection);
    s[6] = conn->createStatement(query[6], tag[6], pooledConnection);
    s[7] = conn->createStatement(query[7], tag[7], pooledConnection);
}

int OracleAPI::getCredits(oracle::occi::Connection* pooledConnection, oracle::occi::Statement** s, oracle::occi::ResultSet** r, const std::string & source_hostname, const std::string & destin_hostname)
{
    int nActiveSource = 0, nActiveDest = 0;
    double nFailedLastHour = 0, nFinishedLastHour = 0;
    int nActive = 0;
    double nFailedAll = 0, nFinishedAll = 0, throughput = 0;
    double avgThr = 0.0;

    s[7]->setString(1, source_hostname);
    s[7]->setString(2, destin_hostname);
    r[7] = conn->createResultset(s[7], pooledConnection);
    if (r[7]->next())
        {
            avgThr = r[7]->getDouble(1);
        }
    conn->destroyResultset(s[7], r[7]);
    r[7] = NULL;
<<<<<<< HEAD

    // get number of active for the source
    s[0]->setString(1, source_hostname);
    r[0] = conn->createResultset(s[0], pooledConnection);

    if (r[0]->next())
        {
            nActiveSource = r[0]->getInt(1);
        }

    conn->destroyResultset(s[0], r[0]);
    r[0] = NULL;

    // get number of active for the destination
    s[1]->setString(1, destin_hostname);
    r[1] = conn->createResultset(s[1], pooledConnection);

    if (r[1]->next())
        {
            nActiveDest = r[1]->getInt(1);
        }

    conn->destroyResultset(s[1], r[1]);
    r[1] = NULL;

    // get the throughput
    s[2]->setString(1, source_hostname);
    s[2]->setString(2, destin_hostname);
    r[2] = conn->createResultset(s[2], pooledConnection);

    if (r[2]->next())
        {
            throughput = r[2]->getInt(1);
        }

    conn->destroyResultset(s[2], r[2]);
    r[2] = NULL;

    // file state: FAILED and FINISHED (in last hour)
    s[3]->setString(1, source_hostname);
    s[3]->setString(2, destin_hostname);
    r[3] = conn->createResultset(s[3], pooledConnection);

    while (r[3]->next())
        {
            std::string state = r[3]->getString(1);
            if      (state.compare("FAILED") == 0)   nFailedLastHour+=1.0;
            else if (state.compare("FINISHED") == 0) ++nFinishedLastHour+=1.0;
        }

    conn->destroyResultset(s[3], r[3]);
    r[3] = NULL;

    // number of active for the pair
    s[4]->setString(1, source_hostname);
    s[4]->setString(2, destin_hostname);
    r[4]= conn->createResultset(s[4], pooledConnection);

    if (r[4]->next())
        {
            nActive = r[4]->getInt(1);
        }

    conn->destroyResultset(s[4], r[4]);
    r[4] = NULL;

    // all finished in total
    s[5]->setString(1, source_hostname);
    s[5]->setString(2, destin_hostname);
    r[5] = conn->createResultset(s[5], pooledConnection);

    if (r[5]->next())
        {
            nFinishedAll = r[5]->getInt(1);
        }

    conn->destroyResultset(s[5], r[5]);
    r[5] = NULL;

    // all failed in total
    s[6]->setString(1, source_hostname);
    s[6]->setString(2, destin_hostname);
    r[6] = conn->createResultset(s[6], pooledConnection);

    if (r[6]->next())
        {
            nFailedAll = r[6]->getInt(1);
        }

    conn->destroyResultset(s[6], r[6]);
    r[6] = NULL;

    double ratioSuccessFailure = 0;
    if(nFinishedLastHour > 0)
        {
            ratioSuccessFailure = nFinishedLastHour/(nFinishedLastHour + nFailedLastHour) * (100.0/1.0);
        }


    return optimizerObject.getFreeCredits((int) nFinishedLastHour, (int) nFailedLastHour,
                                          source_hostname, destin_hostname,
                                          nActive, nActiveSource, nActiveDest,
                                          ratioSuccessFailure,
                                          nFinishedAll, nFailedAll,throughput, avgThr);
}

void OracleAPI::setAllowedNoOptimize(const std::string & job_id, int file_id, const std::string & params)
{
    const std::string tag = "setAllowedNoOptimize";
    const std::string tag1 = "setAllowedNoOptimize1";
    std::string query_stmt = "update t_file set INTERNAL_FILE_PARAMS=:1 where file_id=:2 and job_id=:3";
    std::string query_stmt1 = "update t_file set INTERNAL_FILE_PARAMS=:1 where job_id=:2";
    oracle::occi::Statement* s = NULL;
    oracle::occi::Statement* s1 = NULL;
    oracle::occi::Connection* pooledConnection = NULL;

    try
        {

            pooledConnection = conn->getPooledConnection();
            if (!pooledConnection)
                return;

=======

    // get number of active for the source
    s[0]->setString(1, source_hostname);
    r[0] = conn->createResultset(s[0], pooledConnection);

    if (r[0]->next())
        {
            nActiveSource = r[0]->getInt(1);
        }

    conn->destroyResultset(s[0], r[0]);
    r[0] = NULL;

    // get number of active for the destination
    s[1]->setString(1, destin_hostname);
    r[1] = conn->createResultset(s[1], pooledConnection);

    if (r[1]->next())
        {
            nActiveDest = r[1]->getInt(1);
        }

    conn->destroyResultset(s[1], r[1]);
    r[1] = NULL;

    // get the throughput
    s[2]->setString(1, source_hostname);
    s[2]->setString(2, destin_hostname);
    r[2] = conn->createResultset(s[2], pooledConnection);

    if (r[2]->next())
        {
            throughput = r[2]->getInt(1);
        }

    conn->destroyResultset(s[2], r[2]);
    r[2] = NULL;

    // file state: FAILED and FINISHED (in last hour)
    s[3]->setString(1, source_hostname);
    s[3]->setString(2, destin_hostname);
    r[3] = conn->createResultset(s[3], pooledConnection);

    while (r[3]->next())
        {
            std::string state = r[3]->getString(1);
            if      (state.compare("FAILED") == 0)   nFailedLastHour+=1.0;
            else if (state.compare("FINISHED") == 0) ++nFinishedLastHour+=1.0;
        }

    conn->destroyResultset(s[3], r[3]);
    r[3] = NULL;

    // number of active for the pair
    s[4]->setString(1, source_hostname);
    s[4]->setString(2, destin_hostname);
    r[4]= conn->createResultset(s[4], pooledConnection);

    if (r[4]->next())
        {
            nActive = r[4]->getInt(1);
        }

    conn->destroyResultset(s[4], r[4]);
    r[4] = NULL;

    // all finished in total
    s[5]->setString(1, source_hostname);
    s[5]->setString(2, destin_hostname);
    r[5] = conn->createResultset(s[5], pooledConnection);

    if (r[5]->next())
        {
            nFinishedAll = r[5]->getInt(1);
        }

    conn->destroyResultset(s[5], r[5]);
    r[5] = NULL;

    // all failed in total
    s[6]->setString(1, source_hostname);
    s[6]->setString(2, destin_hostname);
    r[6] = conn->createResultset(s[6], pooledConnection);

    if (r[6]->next())
        {
            nFailedAll = r[6]->getInt(1);
        }

    conn->destroyResultset(s[6], r[6]);
    r[6] = NULL;

    double ratioSuccessFailure = 0;
    if(nFinishedLastHour > 0)
        {
            ratioSuccessFailure = nFinishedLastHour/(nFinishedLastHour + nFailedLastHour) * (100.0/1.0);
        }


    return optimizerObject.getFreeCredits((int) nFinishedLastHour, (int) nFailedLastHour,
                                          source_hostname, destin_hostname,
                                          nActive, nActiveSource, nActiveDest,
                                          ratioSuccessFailure,
                                          nFinishedAll, nFailedAll,throughput, avgThr);
}

void OracleAPI::setAllowedNoOptimize(const std::string & job_id, int file_id, const std::string & params)
{
    const std::string tag = "setAllowedNoOptimize";
    const std::string tag1 = "setAllowedNoOptimize1";
    std::string query_stmt = "update t_file set INTERNAL_FILE_PARAMS=:1 where file_id=:2 and job_id=:3";
    std::string query_stmt1 = "update t_file set INTERNAL_FILE_PARAMS=:1 where job_id=:2";
    oracle::occi::Statement* s = NULL;
    oracle::occi::Statement* s1 = NULL;
    oracle::occi::Connection* pooledConnection = NULL;

    try
        {

            pooledConnection = conn->getPooledConnection();
            if (!pooledConnection)
                return;

>>>>>>> aa056049
            if (file_id == 0)
                {
                    s1 = conn->createStatement(query_stmt1, tag1, pooledConnection);
                    s1->setString(1, params);
                    s1->setString(2, job_id);
                    if (s1->executeUpdate() != 0)
                        conn->commit(pooledConnection);
                    conn->destroyStatement(s1, tag1, pooledConnection);
                    s1 = NULL;
                }
            else
                {
                    s = conn->createStatement(query_stmt, tag, pooledConnection);
                    s->setString(1, params);
                    s->setInt(2, file_id);
                    s->setString(3, job_id);
                    if (s->executeUpdate() != 0)
                        conn->commit(pooledConnection);
                    conn->destroyStatement(s, tag, pooledConnection);
                    s = NULL;
                }
        }
    catch (oracle::occi::SQLException const &e)
        {
            conn->rollback(pooledConnection);

            if (s)
                conn->destroyStatement(s, tag, pooledConnection);

            if (s1)
                conn->destroyStatement(s1, tag1, pooledConnection);

            FTS3_COMMON_EXCEPTION_THROW(Err_Custom(e.what()));
        }
    catch (...)
        {

            conn->rollback(pooledConnection);

            if (s)
                conn->destroyStatement(s, tag, pooledConnection);

            if (s1)
                conn->destroyStatement(s1, tag1, pooledConnection);

            FTS3_COMMON_EXCEPTION_THROW(Err_Custom("Unknown exception"));
        }
    conn->releasePooledConnection(pooledConnection);
}


void OracleAPI::forceFailTransfers(std::map<int, std::string>& collectJobs)
{
    std::string tag = "forceFailTransfers";
    std::string tag1 = "forceFailTransfers1";

    std::string query = " select t_file.job_id, t_file.file_id, t_file.START_TIME ,t_file.PID, t_file.INTERNAL_FILE_PARAMS, t_file.TRANSFERHOST, t_job.REUSE_JOB from t_file, t_job "
                        " where t_job.job_id=t_file.job_id and t_file.file_state='ACTIVE' and t_file.pid is not null "
                        " and t_file.finish_time IS NULL AND t_file.job_finished IS NULL ";

    std::string query1 = "select count(*) from t_file where job_id=:1";

    oracle::occi::Statement* s = NULL;
    oracle::occi::ResultSet* r = NULL;
    oracle::occi::Statement* s1 = NULL;
    oracle::occi::ResultSet* r1 = NULL;
    std::string job_id("");
    int file_id = 0;
    time_t start_time;
    int pid = 0;
    std::string internalParams("");
    int timeout = 0;
    int terminateTime = 0;
    int countFiles = 0;
    std::string reuseFlag("");
    std::string vmHostname("");
    const std::string transfer_status = "FAILED";
    const std::string transfer_message = "Transfer has been forced-killed because it was stalled";
    const std::string status = "FAILED";
    double diff = 0;
    oracle::occi::Connection* pooledConnection = NULL;
    try
        {
            pooledConnection = conn->getPooledConnection();
            if (!pooledConnection)
                {
                    return;
                }

            s = conn->createStatement(query, tag, pooledConnection);
            r = conn->createResultset(s, pooledConnection);
            while (r->next())
                {
                    job_id = r->getString(1);
                    file_id = r->getInt(2);
                    start_time = conv->toTimeT(r->getTimestamp(3));
                    pid = r->getInt(4);
                    internalParams = r->getString(5);
                    timeout = extractTimeout(internalParams);
                    time_t lifetime = std::time(NULL);
                    vmHostname = r->getString(6);
                    reuseFlag = r->getString(7);
                    if (reuseFlag.compare("Y") == 0)
                        {
                            s1 = conn->createStatement(query1, tag1, pooledConnection);
                            s1->setString(1,job_id);
                            r1 = conn->createResultset(s1, pooledConnection);
                            if(r1->next())
                                {
                                    countFiles = r1->getInt(1);
                                }
                            conn->destroyResultset(s1, r1);
                            conn->destroyStatement(s1, tag1, pooledConnection);
                            s1 = NULL;
                            r1 = NULL;
                            terminateTime = 360 * countFiles;
                        }
                    else
                        {
                            terminateTime = (timeout + 3600);
                        }
                    diff = difftime(lifetime, start_time);
                    if (diff > terminateTime)
                        {
                            if(vmHostname.compare(ftsHostName)==0)
                                {
                                    FTS3_COMMON_LOGGER_NEWLOG(INFO) << "Killing pid:" << pid << ", jobid:" << job_id << ", fileid:" << file_id << " because it was stalled" << commit;
                                    kill(pid, SIGUSR1);
                                }
                            collectJobs.insert(std::make_pair<int, std::string > (file_id, job_id));
                            updateFileTransferStatus(0.0, job_id, file_id, transfer_status, transfer_message, pid, 0, 0);
                            updateJobTransferStatus(file_id, job_id, status);
                        }
                }
            conn->destroyResultset(s, r);
            conn->destroyStatement(s, tag, pooledConnection);
            s = NULL;
            r = NULL;

        }
    catch (oracle::occi::SQLException const &e)
        {

            conn->rollback(pooledConnection);

            if (s && r)
                conn->destroyResultset(s, r);
            if (s)
                conn->destroyStatement(s, tag, pooledConnection);
            if (s1 && r1)
                conn->destroyResultset(s1, r1);
            if (s1)
                conn->destroyStatement(s1, tag1, pooledConnection);

            FTS3_COMMON_EXCEPTION_THROW(Err_Custom(e.what()));
        }
    catch (...)
        {

            conn->rollback(pooledConnection);

            if (s && r)
                conn->destroyResultset(s, r);
            if (s)
                conn->destroyStatement(s, tag, pooledConnection);
            if (s1 && r1)
                conn->destroyResultset(s1, r1);
            if (s1)
                conn->destroyStatement(s1, tag1, pooledConnection);

            FTS3_COMMON_EXCEPTION_THROW(Err_Custom("Unknown exception"));
        }
    conn->releasePooledConnection(pooledConnection);
}

void OracleAPI::setAllowed(const std::string & job_id, int file_id, const std::string & source_se, const std::string & dest, int nostreams, int timeout, int buffersize)
{

    const std::string tag4 = "setAllowed";
    const std::string tag5 = "setAllowed111";
    const std::string tag6 = "setAllowed222";
    std::string query_stmt_throuput4 = "update t_optimize set file_id=1 where nostreams=:1 and buffer=:2 and timeout=:3 and source_se=:4 and dest_se=:5";
    std::string query_stmt_throuput5 = "update t_file set INTERNAL_FILE_PARAMS=:1 where file_id=:2 and job_id=:3";
    std::string query_stmt_throuput6 = "update t_file set INTERNAL_FILE_PARAMS=:1 where job_id=:2";
    oracle::occi::Statement* s4 = NULL;
    oracle::occi::Statement* s5 = NULL;
    oracle::occi::Statement* s6 = NULL;
    oracle::occi::Connection* pooledConnection = NULL;

    try
        {

            pooledConnection = conn->getPooledConnection();
            if (!pooledConnection)
                return;

            s4 = conn->createStatement(query_stmt_throuput4, tag4, pooledConnection);
            s4->setInt(1, nostreams);
            s4->setInt(2, buffersize);
            s4->setInt(3, timeout);
            s4->setString(4, source_se);
            s4->setString(5, dest);
            if (s4->executeUpdate() != 0)
                conn->commit(pooledConnection);
            conn->destroyStatement(s4, tag4, pooledConnection);
            s4 = NULL;

            std::stringstream params;
            params << "nostreams:" << nostreams << ",timeout:" << timeout << ",buffersize:" << buffersize;
            if (file_id != -1)
                {
                    s5 = conn->createStatement(query_stmt_throuput5, tag5, pooledConnection);
                    s5->setString(1, params.str());
                    s5->setInt(2, file_id);
                    s5->setString(3, job_id);
                    if (s5->executeUpdate() != 0)
                        conn->commit(pooledConnection);
                    conn->destroyStatement(s5, tag5, pooledConnection);
                    s5 = NULL;
                }
            else
                {
                    s6 = conn->createStatement(query_stmt_throuput6, tag6, pooledConnection);
                    s6->setString(1, params.str());
                    s6->setString(2, job_id);
                    if (s6->executeUpdate() != 0)
                        conn->commit(pooledConnection);
                    conn->destroyStatement(s6, tag6, pooledConnection);
                    s6 = NULL;
                }
        }
    catch (oracle::occi::SQLException const &e)
        {

            conn->rollback(pooledConnection);

            if (s4)
                conn->destroyStatement(s4, tag4, pooledConnection);
            if (s5)
                conn->destroyStatement(s5, tag5, pooledConnection);
            if (s6)
                conn->destroyStatement(s6, tag6, pooledConnection);


            FTS3_COMMON_EXCEPTION_THROW(Err_Custom(e.what()));
        }
    catch (...)
        {

            conn->rollback(pooledConnection);

            if (s4)
                conn->destroyStatement(s4, tag4, pooledConnection);
            if (s5)
                conn->destroyStatement(s5, tag5, pooledConnection);
            if (s6)
                conn->destroyStatement(s6, tag6, pooledConnection);

            FTS3_COMMON_EXCEPTION_THROW(Err_Custom("Unknown exception"));
        }
    conn->releasePooledConnection(pooledConnection);
}

bool OracleAPI::terminateReuseProcess(const std::string & jobId)
{
    const std::string tag = "terminateReuseProcess";
    const std::string tag1 = "terminateReuseProcess11";
    std::string query = "select REUSE_JOB from t_job where job_id=:1 and REUSE_JOB is not null";
    std::string update = "update t_file set file_state='FAILED' where job_id=:1 and file_state != 'FINISHED' ";
    oracle::occi::Statement* s = NULL;
    oracle::occi::Statement* s1 = NULL;
    oracle::occi::ResultSet* r = NULL;
    unsigned int updated = 0;
    bool ok = true;
    oracle::occi::Connection* pooledConnection = NULL;


    try
        {
            pooledConnection = conn->getPooledConnection();
            if (!pooledConnection)
                {
                    ok = false;
                    return ok;
                }

            s = conn->createStatement(query, tag, pooledConnection);
            s->setString(1, jobId);
            r = conn->createResultset(s, pooledConnection);
            if (r->next())
                {
                    s1 = conn->createStatement(update, tag1, pooledConnection);
                    s1->setString(1, jobId);
                    updated += s1->executeUpdate();
                    conn->destroyStatement(s1, tag1, pooledConnection);
                }
            if (updated != 0)
                conn->commit(pooledConnection);
            conn->destroyResultset(s, r);
            conn->destroyStatement(s, tag, pooledConnection);
            s = NULL;
            r = NULL;

        }
    catch (oracle::occi::SQLException const &e)
        {

            conn->rollback(pooledConnection);

            if (s && r)
                conn->destroyResultset(s, r);
            if (s)
                conn->destroyStatement(s, tag, pooledConnection);

            if (s1)
                conn->destroyStatement(s1, tag, pooledConnection);

            FTS3_COMMON_EXCEPTION_THROW(Err_Custom(e.what()));
            ok = false;
        }
    catch (...)
        {

            conn->rollback(pooledConnection);

            if (s && r)
                conn->destroyResultset(s, r);
            if (s)
                conn->destroyStatement(s, tag, pooledConnection);

            if (s1)
                conn->destroyStatement(s1, tag, pooledConnection);

            FTS3_COMMON_EXCEPTION_THROW(Err_Custom("Unknown exception"));
            ok = false;
        }
    conn->releasePooledConnection(pooledConnection);
    return ok;
}

void OracleAPI::setPid(const std::string & jobId, int fileId, int pid)
{
    const std::string tag = "setPid";
    std::string query = "update t_file set pid=:1 where job_id=:2 and file_id=:3";
    oracle::occi::Statement* s = NULL;
    oracle::occi::Connection* pooledConnection = NULL;


    try
        {
            pooledConnection = conn->getPooledConnection();
            if (!pooledConnection)
                return;

            s = conn->createStatement(query, tag, pooledConnection);
            s->setInt(1, pid);
            s->setString(2, jobId);
            s->setInt(3, fileId);
            if (s->executeUpdate() != 0)
                conn->commit(pooledConnection);
            conn->destroyStatement(s, tag, pooledConnection);
            s = NULL;

        }
    catch (oracle::occi::SQLException const &e)
        {

            conn->rollback(pooledConnection);

            if (s)
                conn->destroyStatement(s, tag, pooledConnection);

            FTS3_COMMON_EXCEPTION_THROW(Err_Custom(e.what()));
        }
    catch (...)
        {

            conn->rollback(pooledConnection);

            if (s)
                conn->destroyStatement(s, tag, pooledConnection);

            FTS3_COMMON_EXCEPTION_THROW(Err_Custom("Unknown exception"));
        }
    conn->releasePooledConnection(pooledConnection);
}

void OracleAPI::setPidV(int pid, std::map<int, std::string>& pids)
{
    const std::string tag = "setPidV";
    std::string query = "update t_file set pid=:1 where job_id=:2 and file_id=:3";
    oracle::occi::Statement* s = NULL;
    std::map<int, std::string>::const_iterator iter;
    unsigned int updated = 0;
    oracle::occi::Connection* pooledConnection = NULL;


    try
        {
            pooledConnection = conn->getPooledConnection();
            if (!pooledConnection)
                return;

            s = conn->createStatement(query, tag, pooledConnection);
            for (iter = pids.begin(); iter != pids.end(); ++iter)
                {
                    s->setInt(1, pid);
                    s->setString(2, (*iter).second);
                    s->setInt(3, (*iter).first);
                    updated += s->executeUpdate();
                }
            if (updated != 0)
                conn->commit(pooledConnection);
            conn->destroyStatement(s, tag, pooledConnection);
            s = NULL;

        }
    catch (oracle::occi::SQLException const &e)
        {

            conn->rollback(pooledConnection);
            if (s)
                conn->destroyStatement(s, tag, pooledConnection);


            FTS3_COMMON_EXCEPTION_THROW(Err_Custom(e.what()));
        }
    catch (...)
        {

            conn->rollback(pooledConnection);
            if (s)
                conn->destroyStatement(s, tag, pooledConnection);


            FTS3_COMMON_EXCEPTION_THROW(Err_Custom("Unknown exception"));
        }
    conn->releasePooledConnection(pooledConnection);
}

void OracleAPI::revertToSubmitted()
{
    const std::string tag1 = "revertToSubmitted1";
    const std::string tag2 = "revertToSubmitted2";
    const std::string tag3 = "revertToSubmitted3";
    const std::string tag4 = "revertToSubmitted4";

    std::string query1 = " update t_file set file_state='SUBMITTED', reason='' where file_state='READY' and FINISH_TIME is NULL and JOB_FINISHED is NULL and file_id=:1";

    std::string query2 = " select t_file.start_time, t_file.file_id, t_file.job_id, t_job.REUSE_JOB from t_file,t_job where t_file.file_state"
                         "='READY' and t_file.FINISH_TIME is NULL "
                         " and t_file.JOB_FINISHED is NULL and t_file.job_id=t_job.job_id";


    std::string query3 = " SELECT COUNT(*) FROM t_file WHERE job_id = :1";

    std::string query4 = " UPDATE t_job SET job_state = 'SUBMITTED' where job_id = :1";

    oracle::occi::Statement* s1 = NULL;
    oracle::occi::Statement* s2 = NULL;
    oracle::occi::ResultSet* r2 = NULL;
    oracle::occi::Statement* s3 = NULL;
    oracle::occi::ResultSet* r3 = NULL;
    oracle::occi::Statement* s4 = NULL;

    double diff = 0;
    int file_id = 0;
    std::string job_id("");
    std::string reuseFlag("");
    time_t start_time;
    oracle::occi::Connection* pooledConnection = NULL;

    try
        {
            pooledConnection = conn->getPooledConnection();
            if (!pooledConnection)
                return;

            s2 = conn->createStatement(query2, tag2, pooledConnection);
            r2 = conn->createResultset(s2, pooledConnection);
            while (r2->next())
                {
                    start_time = conv->toTimeT(r2->getTimestamp(1));
                    file_id = r2->getInt(2);
                    job_id = r2->getString(3);
                    reuseFlag = r2->getString(4);
                    time_t current_time = std::time(NULL);
                    diff = difftime(current_time, start_time);
                    if (diff > 100 && reuseFlag != "Y")
                        {
                            FTS3_COMMON_LOGGER_NEWLOG(INFO) << "The transfer with file id " << file_id << " seems to be stalled, restart it" << commit;
                            s1 = conn->createStatement(query1, tag1, pooledConnection);
                            s1->setInt(1, file_id);
                            s1->executeUpdate();
                            conn->commit(pooledConnection);
                            conn->destroyStatement(s1, tag1, pooledConnection);
                            s1 = NULL;
                        }
                    else
                        {
                            int count = 0;
                            int terminateTime = 0;
                            s3 = conn->createStatement(query3, tag3, pooledConnection);
                            s3->setString(1, job_id);
                            r3 = conn->createResultset(s3, pooledConnection);
                            while (r3->next())
                                {
                                    count = r3->getInt(1);
                                }
                            conn->destroyResultset(s3, r3);
                            conn->destroyStatement(s3, tag3, pooledConnection);
                            s3 = NULL;
                            r3 = NULL;

                            if(count > 0)
                                terminateTime = count * 360;

                            if (diff > terminateTime && reuseFlag == "Y")
                                {
                                    FTS3_COMMON_LOGGER_NEWLOG(INFO) << "The transfer with file id(reused) " << file_id << " seems to be stalled, restart it" << commit;
                                    s4 = conn->createStatement(query4, tag4, pooledConnection);
                                    s4->setString(1, job_id);
                                    s4->executeUpdate();
                                    conn->commit(pooledConnection);
                                    conn->destroyStatement(s4, tag4, pooledConnection);
                                    s4 = NULL;

                                    s1 = conn->createStatement(query1, tag1, pooledConnection);
                                    s1->setInt(1, file_id);
                                    s1->executeUpdate();
                                    conn->commit(pooledConnection);
                                    conn->destroyStatement(s1, tag1, pooledConnection);
                                    s1 = NULL;
                                }
                        }
                }
            conn->destroyResultset(s2, r2);
            conn->destroyStatement(s2, tag2, pooledConnection);
        }
    catch (oracle::occi::SQLException const &e)
        {

            conn->rollback(pooledConnection);

            if(s1)
                conn->destroyStatement(s1, tag1, pooledConnection);

            if(s2 && r2)
                conn->destroyResultset(s2, r2);
            if (s2)
                conn->destroyStatement(s2, tag2, pooledConnection);

            if(s3 && r3)
                conn->destroyResultset(s3, r3);
            if (s3)
                conn->destroyStatement(s3, tag3, pooledConnection);

            if(s4)
                conn->destroyStatement(s4, tag4, pooledConnection);

            FTS3_COMMON_EXCEPTION_THROW(Err_Custom(e.what()));
        }
    catch (...)
        {

            conn->rollback(pooledConnection);

            if(s1)
                conn->destroyStatement(s1, tag1, pooledConnection);

            if(s2 && r2)
                conn->destroyResultset(s2, r2);
            if (s2)
                conn->destroyStatement(s2, tag2, pooledConnection);

            if(s3 && r3)
                conn->destroyResultset(s3, r3);
            if (s3)
                conn->destroyStatement(s3, tag3, pooledConnection);

            if(s4)
                conn->destroyStatement(s4, tag4, pooledConnection);

            FTS3_COMMON_EXCEPTION_THROW(Err_Custom("Unknown exception"));
        }
    conn->releasePooledConnection(pooledConnection);
}

void OracleAPI::revertToSubmittedTerminate()
{
    const std::string tag1 = "revertToSubmittedTerminate1";
    const std::string tag2 = "revertToSubmittedTerminate2";
    std::string query1 = "update t_file set file_state='SUBMITTED' where file_state='READY' and FINISH_TIME is NULL and JOB_FINISHED is NULL";
    std::string query2 = "update t_job T1 set T1.job_state='SUBMITTED' where T1.job_state in('READY','ACTIVE') and "
                         " T1.FINISH_TIME is NULL and T1.JOB_FINISHED is NULL and T1.REUSE_JOB='Y' and T1.job_id "
                         " IN (SELECT T2.job_id FROM t_file T2 WHERE T2.job_id = T1.job_id and T2.file_state='READY') ";
    oracle::occi::Statement* s1 = NULL;
    oracle::occi::Statement* s2 = NULL;
    oracle::occi::Connection* pooledConnection = NULL;


    try
        {
            pooledConnection = conn->getPooledConnection();
            if (!pooledConnection)
                return;

            s1 = conn->createStatement(query1, tag1, pooledConnection);
            if (s1->executeUpdate() != 0)
                {
                    conn->commit(pooledConnection);
                }
            conn->destroyStatement(s1, tag1, pooledConnection);

            s2 = conn->createStatement(query2, tag2, pooledConnection);
            if (s2->executeUpdate() != 0)
                {
                    conn->commit(pooledConnection);
                }
            conn->destroyStatement(s2, tag2, pooledConnection);
        }
    catch (oracle::occi::SQLException const &e)
        {

            conn->rollback(pooledConnection);

            if(s1)
                conn->destroyStatement(s1, tag1, pooledConnection);
            if(s2)
                conn->destroyStatement(s2, tag2, pooledConnection);

            FTS3_COMMON_EXCEPTION_THROW(Err_Custom(e.what()));
        }
    catch (...)
        {

            conn->rollback(pooledConnection);

            if(s1)
                conn->destroyStatement(s1, tag1, pooledConnection);
            if(s2)
                conn->destroyStatement(s2, tag2, pooledConnection);

            FTS3_COMMON_EXCEPTION_THROW(Err_Custom("Unknown exception"));
        }
    conn->releasePooledConnection(pooledConnection);
}

void OracleAPI::backup()
{
    std::string query1 = "insert into t_job_backup select * from t_job where job_state IN ('FINISHED', 'FAILED', 'CANCELED', 'FINISHEDDIRTY') and job_finished < (systimestamp - interval '4' DAY )";
    std::string query2 = "insert into t_file_backup select * from t_file  where job_id IN (select job_id from t_job_backup)";
    std::string query3 = "delete from t_file where file_id in (select file_id from t_file_backup)";
    std::string query4 = "delete from t_job where job_id in (select job_id from t_job_backup)";
    oracle::occi::Statement* s1 = NULL;
    oracle::occi::Statement* s2 = NULL;
    oracle::occi::Statement* s3 = NULL;
    oracle::occi::Statement* s4 = NULL;
    oracle::occi::Connection* pooledConnection = NULL;
    try
        {
            pooledConnection = conn->getPooledConnection();
            if (!pooledConnection)
                return;

            s1 = conn->createStatement(query1, "", pooledConnection);
            s1->executeUpdate();
            conn->commit(pooledConnection);
            s2 = conn->createStatement(query2, "", pooledConnection);
            s2->executeUpdate();
            conn->commit(pooledConnection);
            s3 = conn->createStatement(query3, "", pooledConnection);
            s3->executeUpdate();
            conn->commit(pooledConnection);
            s4 = conn->createStatement(query4, "", pooledConnection);
            s4->executeUpdate();
            conn->commit(pooledConnection);

            conn->destroyStatement(s1, "", pooledConnection);
            conn->destroyStatement(s2, "", pooledConnection);
            conn->destroyStatement(s3, "", pooledConnection);
            conn->destroyStatement(s4, "", pooledConnection);

        }
    catch (oracle::occi::SQLException const &e)
        {

            conn->rollback(pooledConnection);

            if(s1)
                conn->destroyStatement(s1, "", pooledConnection);
            if(s2)
                conn->destroyStatement(s2, "", pooledConnection);
            if(s3)
                conn->destroyStatement(s3, "", pooledConnection);
            if(s4)
                conn->destroyStatement(s2, "", pooledConnection);

            FTS3_COMMON_EXCEPTION_THROW(Err_Custom(e.what()));
        }
    catch (...)
        {

            conn->rollback(pooledConnection);

            if(s1)
                conn->destroyStatement(s1, "", pooledConnection);
            if(s2)
                conn->destroyStatement(s2, "", pooledConnection);
            if(s3)
                conn->destroyStatement(s3, "", pooledConnection);
            if(s4)
                conn->destroyStatement(s2, "", pooledConnection);

            FTS3_COMMON_EXCEPTION_THROW(Err_Custom("Unknown exception"));
        }
    conn->releasePooledConnection(pooledConnection);
}

void OracleAPI::forkFailedRevertState(const std::string & jobId, int fileId)
{
    const std::string tag = "forkFailedRevertState";
    std::string query = "update t_file set file_state='SUBMITTED' where file_id=:1 and job_id=:2 and file_state not in ('FINISHED','FAILED','CANCELED')";
    oracle::occi::Statement* stmt = 0;
    oracle::occi::Connection* pooledConnection = NULL;

    try
        {
            pooledConnection = conn->getPooledConnection();
            if (!pooledConnection)
                return;

            stmt = conn->createStatement(query, tag, pooledConnection);
            stmt->setInt(1, fileId);
            stmt->setString(2, jobId);
            if (stmt->executeUpdate() != 0)
                {
                    conn->commit(pooledConnection);
                }
            conn->destroyStatement(stmt, tag, pooledConnection);

        }
    catch (oracle::occi::SQLException const &e)
        {

            conn->rollback(pooledConnection);
            if(stmt)
                conn->destroyStatement(stmt, tag, pooledConnection);

            FTS3_COMMON_EXCEPTION_THROW(Err_Custom(e.what()));
        }
    catch (...)
        {

            conn->rollback(pooledConnection);
            if(stmt)
                conn->destroyStatement(stmt, tag, pooledConnection);

            FTS3_COMMON_EXCEPTION_THROW(Err_Custom("Unknown exception"));
        }

    conn->releasePooledConnection(pooledConnection);
}

void OracleAPI::forkFailedRevertStateV(std::map<int, std::string>& pids)
{
    const std::string tag = "forkFailedRevertStateV";
    std::string query = "update t_file set file_state='SUBMITTED' where file_id=:1 and job_id=:2 and file_state not in ('FINISHED','FAILED','CANCELED')";
    oracle::occi::Statement* s = NULL;
    std::map<int, std::string>::const_iterator iter;
    unsigned int updated = 0;
    oracle::occi::Connection* pooledConnection = NULL;


    try
        {
            pooledConnection = conn->getPooledConnection();
            if (!pooledConnection)
                return;

            s = conn->createStatement(query, tag, pooledConnection);
            for (iter = pids.begin(); iter != pids.end(); ++iter)
                {
                    s->setInt(1, (*iter).first);
                    s->setString(2, (*iter).second);
                    updated += s->executeUpdate();
                }
            if (updated != 0)
                conn->commit(pooledConnection);
            conn->destroyStatement(s, tag, pooledConnection);
            s = NULL;

        }
    catch (oracle::occi::SQLException const &e)
        {

            conn->rollback(pooledConnection);
            if (s)
                conn->destroyStatement(s, tag, pooledConnection);

            FTS3_COMMON_EXCEPTION_THROW(Err_Custom(e.what()));
        }
    catch (...)
        {

            conn->rollback(pooledConnection);
            if (s)
                conn->destroyStatement(s, tag, pooledConnection);

            FTS3_COMMON_EXCEPTION_THROW(Err_Custom("Unknown exception"));
        }
    conn->releasePooledConnection(pooledConnection);
}

bool OracleAPI::retryFromDead(std::vector<struct message_updater>& messages)
{
    std::vector<struct message_updater>::const_iterator iter;
    bool isUpdated = true;
    const std::string transfer_status = "FAILED";
    const std::string transfer_message = "no FTS server had updated the transfer status the last 300 seconds, probably stalled in " + ftsHostName;
    const std::string status = "FAILED";
    oracle::occi::Statement* s = NULL;
    oracle::occi::ResultSet* r = NULL;
    std::string query = "select file_id from t_file where job_id=:1 and file_id=:2 and file_state='ACTIVE' and transferhost=:3 ";
    const std::string tag = "retryFormDead";
    oracle::occi::Connection* pooledConnection = NULL;
    try
        {
            pooledConnection = conn->getPooledConnection();
            if (!pooledConnection)
                {
                    return isUpdated;
                }

            s = conn->createStatement(query, tag, pooledConnection);
            for (iter = messages.begin(); iter != messages.end(); ++iter)
                {
                    s->setString(1, (*iter).job_id);
                    s->setInt(2, (*iter).file_id);
                    s->setString(3, ftsHostName);
                    r = conn->createResultset(s, pooledConnection);
                    if(r->next())
                        {
                            updateFileTransferStatus(0.0, (*iter).job_id, (*iter).file_id, transfer_status, transfer_message, (*iter).process_id, 0, 0);
                            updateJobTransferStatus((*iter).file_id, (*iter).job_id, status);
                        }
                    conn->destroyResultset(s, r);
                }

            conn->destroyStatement(s, tag, pooledConnection);
        }
    catch (oracle::occi::SQLException const &e)
        {
            isUpdated = false;

            conn->rollback(pooledConnection);

            if(s && r)
                conn->destroyResultset(s, r);
            if (s)
                conn->destroyStatement(s, tag, pooledConnection);

            FTS3_COMMON_EXCEPTION_THROW(Err_Custom(e.what()));
        }
    catch (...)
        {
            isUpdated = false;

            conn->rollback(pooledConnection);

            if(s && r)
                conn->destroyResultset(s, r);
            if (s)
                conn->destroyStatement(s, tag, pooledConnection);

            FTS3_COMMON_EXCEPTION_THROW(Err_Custom("Unknown exception"));
        }
    conn->releasePooledConnection(pooledConnection);
    return isUpdated;
}

void OracleAPI::blacklistSe(std::string se, std::string vo, std::string status, int timeout, std::string msg, std::string adm_dn)
{

    std::string select = "SELECT COUNT(*) FROM t_bad_ses WHERE se = :1";
    std::string insert = "INSERT INTO t_bad_ses (se, message, addition_time, admin_dn, vo, status, wait_timeout) VALUES (:1, :2, :3, :4, :5, :6, :7)";
    std::string update = "UPDATE t_bad_ses SET addition_time = :1, admin_dn = :2, vo = :3, status = :4, wait_timeout = :5 WHERE se = :6 ";

    std::string selectTag = "blacklistSeSelect";
    std::string updateTag = "blacklistSeUpdate";
    std::string insertTag = "blacklistSeInsert";

    oracle::occi::Statement* s1 = NULL;
    oracle::occi::ResultSet* r1 = NULL;
    oracle::occi::Statement* s2 = NULL;
    oracle::occi::Statement* s3 = NULL;
    oracle::occi::Connection* pooledConnection = NULL;

    try
        {

            pooledConnection = conn->getPooledConnection();
            if (!pooledConnection) return;

            time_t timed = time(NULL);

            s1 = conn->createStatement(select, selectTag, pooledConnection);
            s1->setString(1, se);
            r1 = conn->createResultset(s1, pooledConnection);

            int count = 0;
            while(r1->next())
                {
                    count = r1->getInt(1);
                }

            conn->destroyResultset(s1, r1);
            conn->destroyStatement(s1, selectTag, pooledConnection);

            if (count)
                {
                    s2 = conn->createStatement(update, updateTag, pooledConnection);
                    s2->setTimestamp(1, conv->toTimestamp(timed, conn->getEnv()));
                    s2->setString(2, adm_dn);
                    s2->setString(3, vo);
                    s2->setString(4, status);
                    s2->setInt(5, timeout);
                    s2->setString(6, se);
                    s2->executeUpdate();
                    conn->commit(pooledConnection);
                    conn->destroyStatement(s2, updateTag, pooledConnection);
                }
            else
                {
                    s3 = conn->createStatement(insert, insertTag, pooledConnection);
                    s3->setString(1, se);
                    s3->setString(2, msg);
                    s3->setTimestamp(3, conv->toTimestamp(timed, conn->getEnv()));
                    s3->setString(4, adm_dn);
                    s3->setString(5, vo);
                    s3->setString(6, status);
                    s3->setInt(7, timeout);
                    s3->executeUpdate();
                    conn->commit(pooledConnection);
                    conn->destroyStatement(s3, selectTag, pooledConnection);
                }

        }
    catch (oracle::occi::SQLException const &e)
        {

            conn->rollback(pooledConnection);

            if(s1 && r1)
                conn->destroyResultset(s1, r1);
            if (s1)
                conn->destroyStatement(s1, selectTag, pooledConnection);

            if (s2)
                conn->destroyStatement(s2, updateTag, pooledConnection);

            if (s3)
                conn->destroyStatement(s3, updateTag, pooledConnection);

            FTS3_COMMON_EXCEPTION_THROW(Err_Custom(e.what()));
        }
    catch (...)
        {

            conn->rollback(pooledConnection);

            if(s1 && r1)
                conn->destroyResultset(s1, r1);
            if (s1)
                conn->destroyStatement(s1, selectTag, pooledConnection);

            if (s2)
                conn->destroyStatement(s2, updateTag, pooledConnection);

            if (s3)
                conn->destroyStatement(s3, updateTag, pooledConnection);

            FTS3_COMMON_EXCEPTION_THROW(Err_Custom("Unknown exception"));
        }
    conn->releasePooledConnection(pooledConnection);
}

void OracleAPI::blacklistDn(std::string dn, std::string msg, std::string adm_dn)
{
    std::string insert = "INSERT INTO t_bad_dns (dn, message, addition_time, admin_dn) "
                         "  SELECT :1, :2, :3, :4 FROM DUAL "
                         "  WHERE NOT EXISTS (SELECT dn FROM t_bad_dns WHERE dn = :1";

    std::string insertTag = "blacklistDnInsert";

    oracle::occi::Statement* s1 = NULL;

    oracle::occi::Connection* pooledConnection = NULL;

    try
        {

            pooledConnection = conn->getPooledConnection();
            if (!pooledConnection) return;

            time_t timed = time(NULL);

            s1 = conn->createStatement(insert, insertTag, pooledConnection);
            s1->setString(1, dn);
            s1->setString(2, msg);
            s1->setTimestamp(3, conv->toTimestamp(timed, conn->getEnv()));
            s1->setString(4, adm_dn);
            s1->executeUpdate();
            conn->commit(pooledConnection);
            conn->destroyStatement(s1, insertTag, pooledConnection);

        }
    catch (oracle::occi::SQLException const &e)
        {

            conn->rollback(pooledConnection);

            if (s1)
                conn->destroyStatement(s1, insertTag, pooledConnection);

            FTS3_COMMON_EXCEPTION_THROW(Err_Custom(e.what()));
        }
    catch (...)
        {

            conn->rollback(pooledConnection);

            if (s1)
                conn->destroyStatement(s1, insertTag, pooledConnection);

            FTS3_COMMON_EXCEPTION_THROW(Err_Custom("Unknown exception"));
        }
    conn->releasePooledConnection(pooledConnection);
}

void OracleAPI::unblacklistSe(std::string se)
{

    std::string query = "DELETE FROM t_bad_ses WHERE se = :1";
    std::string tag = "unblacklistSe";

    std::string query2 =
        " UPDATE t_file f "
        " SET f.wait_timestamp = NULL, f.wait_timeout = NULL "
        " WHERE (f.source_se = :1 OR f.dest_se = :2) "
        "	AND f.file_state IN ('ACTIVE', 'READY', 'SUBMITTED') "
        "	AND NOT EXISTS ( "
        "		SELECT NULL "
        "		FROM t_bad_dns, t_job j "
        "		WHERE j.job_id = f.job_id "
        "			AND dn = j.user_dn AND status = 'WAIT' "
        "	) "
        "	AND NOT EXISTS ( "
        "		SELECT NULL "
        "		FROM t_bad_ses, t_job j "
        "		WHERE (se = f.source_se OR se = f.dest_se) AND (status = 'WAIT' OR status = 'WAIT_AS') "
        "	)"
        ;

    std::string tag2 = "unblacklistSeUpdate";

    oracle::occi::Statement* s = NULL;
    oracle::occi::Statement* s2 = NULL;
    oracle::occi::Connection* pooledConnection = NULL;

    try
        {

            pooledConnection = conn->getPooledConnection();
            if (!pooledConnection) return;

            s = conn->createStatement(query, tag, pooledConnection);
            s->setString(1, se);
            s->executeUpdate();
            conn->commit(pooledConnection);

            s2 = conn->createStatement(query2, tag2, pooledConnection);
            s2->setString(1, se);
            s2->setString(2, se);
            s2->executeUpdate();

            conn->commit(pooledConnection);

            conn->destroyStatement(s, tag, pooledConnection);
            conn->destroyStatement(s2, tag2, pooledConnection);

        }
    catch (oracle::occi::SQLException const &e)
        {

            conn->rollback(pooledConnection);

            if (s)
                conn->destroyStatement(s, tag, pooledConnection);
            if (s2)
                conn->destroyStatement(s2, tag2, pooledConnection);

            FTS3_COMMON_EXCEPTION_THROW(Err_Custom(e.what()));
        }
    catch (...)
        {

            conn->rollback(pooledConnection);

            if (s)
                conn->destroyStatement(s, tag, pooledConnection);
            if (s2)
                conn->destroyStatement(s2, tag2, pooledConnection);

            FTS3_COMMON_EXCEPTION_THROW(Err_Custom("Unknown exception"));
        }
    conn->releasePooledConnection(pooledConnection);
}

void OracleAPI::unblacklistDn(std::string dn)
{

    std::string query = "DELETE FROM t_bad_dns WHERE dn = :1";
    std::string tag = "unblacklistDn";

    std::string query2 =
        " UPDATE t_file f "
        " SET f.wait_timestamp = NULL, f.wait_timeout = NULL "
        " WHERE f.file_state IN ('ACTIVE', 'READY', 'SUBMITTED') "
        "	AND NOT EXISTS ( "
        "		SELECT NULL "
        "		FROM t_bad_ses, t_job j "
        "		WHERE (se = f.source_se OR se = f.dest_se) AND status = 'WAIT' "
        "	) "
        "	AND EXISTS ( "
        "		SELECT NULL "
        "		FROM t_job j "
        "		WHERE j.job_id = f.job_id "
        "			AND j.user_dn = :1 "
        "	)";

    std::string tag2 = "unblacklistDnUpdate";

    oracle::occi::Statement* s = NULL;
    oracle::occi::Statement* s2 = NULL;
    oracle::occi::Connection* pooledConnection = NULL;

    try
        {

            pooledConnection = conn->getPooledConnection();
            if (!pooledConnection) return;

            s = conn->createStatement(query, tag, pooledConnection);
            s->setString(1, dn);
            s->executeUpdate();

            s2 = conn->createStatement(query2, tag2, pooledConnection);
            s2->setString(1, dn);
            s2->executeUpdate();

            conn->commit(pooledConnection);

            conn->destroyStatement(s, tag, pooledConnection);
            conn->destroyStatement(s2, tag2, pooledConnection);

        }
    catch (oracle::occi::SQLException const &e)
        {

            conn->rollback(pooledConnection);

            if (s)
                conn->destroyStatement(s, tag, pooledConnection);

            if (s2)
                conn->destroyStatement(s2, tag2, pooledConnection);

            FTS3_COMMON_EXCEPTION_THROW(Err_Custom(e.what()));
        }
    catch (...)
        {

            conn->rollback(pooledConnection);

            if (s)
                conn->destroyStatement(s, tag, pooledConnection);

            if (s2)
                conn->destroyStatement(s2, tag2, pooledConnection);

            FTS3_COMMON_EXCEPTION_THROW(Err_Custom("Unknown exception"));
        }
    conn->releasePooledConnection(pooledConnection);
}

bool OracleAPI::isSeBlacklisted(std::string se, std::string vo)
{

    std::string tag = "isSeBlacklisted";
    std::string stmt = "SELECT * FROM t_bad_ses WHERE se = :1 AND (vo IS NULL OR vo='' OR vo = :2)";

    oracle::occi::Statement* s = 0;
    oracle::occi::ResultSet* r = 0;
    oracle::occi::Connection* pooledConnection = NULL;
    bool ret = false;


    try
        {

            pooledConnection = conn->getPooledConnection();
            if (!pooledConnection) return ret;

            s = conn->createStatement(stmt, tag, pooledConnection);
            s->setString(1, se);
            s->setString(2, vo);
            r = conn->createResultset(s, pooledConnection);

            ret = r->next();

            conn->destroyResultset(s, r);
            conn->destroyStatement(s, tag, pooledConnection);

        }
    catch (oracle::occi::SQLException const &e)
        {

            conn->rollback(pooledConnection);

            if(s && r)
                conn->destroyResultset(s, r);
            if (s)
                conn->destroyStatement(s, tag, pooledConnection);

            FTS3_COMMON_EXCEPTION_THROW(Err_Custom(e.what()));
        }
    catch (...)
        {

            conn->rollback(pooledConnection);

            if(s && r)
                conn->destroyResultset(s, r);
            if (s)
                conn->destroyStatement(s, tag, pooledConnection);

            FTS3_COMMON_EXCEPTION_THROW(Err_Custom("Unknown exception"));
        }
    conn->releasePooledConnection(pooledConnection);
    return ret;
}

bool OracleAPI::allowSubmitForBlacklistedSe(std::string se)
{
    std::string tag = "allowSubmitForBlacklistedSe";
    std::string stmt = "SELECT * FROM t_bad_ses WHERE se = :1 AND status = 'WAIT_AS'";

    oracle::occi::Statement* s = 0;
    oracle::occi::ResultSet* r = 0;
    oracle::occi::Connection* pooledConnection = NULL;
    bool ret = false;

    try
        {

            pooledConnection = conn->getPooledConnection();
            if (!pooledConnection) return ret;

            s = conn->createStatement(stmt, tag, pooledConnection);
            s->setString(1, se);
            r = conn->createResultset(s, pooledConnection);

            ret = r->next();

            conn->destroyResultset(s, r);
            conn->destroyStatement(s, tag, pooledConnection);

        }
    catch (oracle::occi::SQLException const &e)
        {

            conn->rollback(pooledConnection);

            if(s && r)
                conn->destroyResultset(s, r);
            if (s)
                conn->destroyStatement(s, tag, pooledConnection);

            FTS3_COMMON_EXCEPTION_THROW(Err_Custom(e.what()));
        }
    catch (...)
        {

            conn->rollback(pooledConnection);

            if(s && r)
                conn->destroyResultset(s, r);
            if (s)
                conn->destroyStatement(s, tag, pooledConnection);

            FTS3_COMMON_EXCEPTION_THROW(Err_Custom("Unknown exception"));
        }

    conn->releasePooledConnection(pooledConnection);

    return ret;
}

boost::optional<int> OracleAPI::getTimeoutForSe(std::string se)
{
    std::string tag = "getTimeoutForSe";
    std::string stmt = " SELECT wait_timeout FROM t_bad_ses WHERE se = :1 ";

    oracle::occi::Statement* s = 0;
    oracle::occi::ResultSet* r = 0;
    oracle::occi::Connection* pooledConnection = NULL;
    boost::optional<int> ret;

    try
        {

            pooledConnection = conn->getPooledConnection();
            if (!pooledConnection) return ret;

            s = conn->createStatement(stmt, tag, pooledConnection);
            s->setString(1, se);
            r = conn->createResultset(s, pooledConnection);

            if (r->next())
            	{
            		if (!r->isNull(1)) ret = r->getInt(1);
            	}

            conn->destroyResultset(s, r);
            conn->destroyStatement(s, tag, pooledConnection);

        }
    catch (oracle::occi::SQLException const &e)
        {

            conn->rollback(pooledConnection);

            if(s && r)
                conn->destroyResultset(s, r);
            if (s)
                conn->destroyStatement(s, tag, pooledConnection);

            FTS3_COMMON_EXCEPTION_THROW(Err_Custom(e.what()));
        }
    catch (...)
        {

            conn->rollback(pooledConnection);

            if(s && r)
                conn->destroyResultset(s, r);
            if (s)
                conn->destroyStatement(s, tag, pooledConnection);

            FTS3_COMMON_EXCEPTION_THROW(Err_Custom("Unknown exception"));
        }

    conn->releasePooledConnection(pooledConnection);

    return ret;
}

bool OracleAPI::isDnBlacklisted(std::string dn)
{

    std::string tag = "isDnBlacklisted";
    std::string stmt = "SELECT * FROM t_bad_dns WHERE dn = :1";

    oracle::occi::Statement* s = 0;
    oracle::occi::ResultSet* r = 0;
    oracle::occi::Connection* pooledConnection = NULL;
    bool ret = false;


    try
        {

            pooledConnection = conn->getPooledConnection();
            if (!pooledConnection) return ret;

            s = conn->createStatement(stmt, tag, pooledConnection);
            s->setString(1, dn);
            r = conn->createResultset(s, pooledConnection);

            ret = r->next();

            conn->destroyResultset(s, r);
            conn->destroyStatement(s, tag, pooledConnection);

        }
    catch (oracle::occi::SQLException const &e)
        {

            conn->rollback(pooledConnection);

            if(s && r)
                conn->destroyResultset(s, r);
            if (s)
                conn->destroyStatement(s, tag, pooledConnection);

            FTS3_COMMON_EXCEPTION_THROW(Err_Custom(e.what()));
        }
    catch (...)
        {


            conn->rollback(pooledConnection);

            if(s && r)
                conn->destroyResultset(s, r);
            if (s)
                conn->destroyStatement(s, tag, pooledConnection);


            FTS3_COMMON_EXCEPTION_THROW(Err_Custom("Unknoen exception"));
        }
    conn->releasePooledConnection(pooledConnection);
    return ret;
}

/********* section for the new config API **********/
bool OracleAPI::isFileReadyState(int fileID)
{
    const std::string tag = "isFileReadyState";
    bool ready = false;
    std::string query = "select file_state from t_file where file_id=:1";
    oracle::occi::Statement* s = NULL;
    oracle::occi::ResultSet* r = NULL;
    oracle::occi::Connection* pooledConnection = NULL;


    try
        {
            pooledConnection = conn->getPooledConnection();
            if (!pooledConnection)
                return false;

            s = conn->createStatement(query, tag, pooledConnection);
            s->setInt(1, fileID);
            r = conn->createResultset(s, pooledConnection);
            if (r->next())
                {
                    std::string state = r->getString(1);
                    if (state.compare("READY") == 0)
                        ready = true;
                }
            conn->destroyResultset(s, r);
            conn->destroyStatement(s, tag, pooledConnection);

        }
    catch (oracle::occi::SQLException const &e)
        {

            conn->rollback(pooledConnection);

            if(s && r)
                conn->destroyResultset(s, r);
            if (s)
                conn->destroyStatement(s, tag, pooledConnection);

            FTS3_COMMON_EXCEPTION_THROW(Err_Custom(e.what()));
        }
    catch (...)
        {

            conn->rollback(pooledConnection);

            if(s && r)
                conn->destroyResultset(s, r);
            if (s)
                conn->destroyStatement(s, tag, pooledConnection);

            FTS3_COMMON_EXCEPTION_THROW(Err_Custom("Unknown exception"));
        }
    conn->releasePooledConnection(pooledConnection);
    return ready;
}

bool OracleAPI::checkGroupExists(const std::string & groupName)
{
    const std::string tag = "checkGroupExists";
    std::string query = "select groupName from t_group_members where groupName=:1";
    oracle::occi::Statement* s = NULL;
    oracle::occi::ResultSet* r = NULL;
    bool groupExist = false;
    oracle::occi::Connection* pooledConnection = NULL;


    try
        {
            pooledConnection = conn->getPooledConnection();
            if (!pooledConnection)
                return false;

            s = conn->createStatement(query, tag, pooledConnection);
            s->setString(1, groupName);
            r = conn->createResultset(s, pooledConnection);
            if (r->next())
                {
                    groupExist = true;
                }
            conn->destroyResultset(s, r);
            conn->destroyStatement(s, tag, pooledConnection);
        }
    catch (oracle::occi::SQLException const &e)
        {

            conn->rollback(pooledConnection);

            if(s && r)
                conn->destroyResultset(s, r);
            if (s)
                conn->destroyStatement(s, tag, pooledConnection);

            FTS3_COMMON_EXCEPTION_THROW(Err_Custom(e.what()));
        }
    catch (...)
        {

            conn->rollback(pooledConnection);

            if(s && r)
                conn->destroyResultset(s, r);
            if (s)
                conn->destroyStatement(s, tag, pooledConnection);


            FTS3_COMMON_EXCEPTION_THROW(Err_Custom("Unknown exception"));
        }
    conn->releasePooledConnection(pooledConnection);
    return groupExist;
}

//t_group_members

void OracleAPI::getGroupMembers(const std::string & groupName, std::vector<std::string>& groupMembers)
{
    const std::string tag = "getGroupMembers";
    std::string query = "select member from t_group_members where groupName=:1";
    oracle::occi::Statement* s = NULL;
    oracle::occi::ResultSet* r = NULL;
    oracle::occi::Connection* pooledConnection = NULL;


    try
        {
            pooledConnection = conn->getPooledConnection();
            if (!pooledConnection)
                return;

            s = conn->createStatement(query, tag, pooledConnection);
            s->setString(1, groupName);
            r = conn->createResultset(s, pooledConnection);
            while (r->next())
                {
                    std::string member = r->getString(1);
                    groupMembers.push_back(member);
                }
            conn->destroyResultset(s, r);
            conn->destroyStatement(s, tag, pooledConnection);
        }
    catch (oracle::occi::SQLException const &e)
        {

            conn->rollback(pooledConnection);

            if(s && r)
                conn->destroyResultset(s, r);
            if (s)
                conn->destroyStatement(s, tag, pooledConnection);

            FTS3_COMMON_EXCEPTION_THROW(Err_Custom(e.what()));
        }
    catch (...)
        {
            if (conn)
                {
                    conn->rollback(pooledConnection);

                    if(s && r)
                        conn->destroyResultset(s, r);
                    if (s)
                        conn->destroyStatement(s, tag, pooledConnection);
                }

            FTS3_COMMON_EXCEPTION_THROW(Err_Custom("Unknown exception"));
        }
    conn->releasePooledConnection(pooledConnection);
}

std::string OracleAPI::getGroupForSe(const std::string se)
{
    const std::string tag = "getGroupForSe";
    std::string query = "select groupName from t_group_members where member=:1";
    oracle::occi::Statement* s = NULL;
    oracle::occi::ResultSet* r = NULL;
    oracle::occi::Connection* pooledConnection = NULL;


    std::string ret;

    try
        {
            pooledConnection = conn->getPooledConnection();
            if (!pooledConnection)
                return ret;

            s = conn->createStatement(query, tag, pooledConnection);
            s->setString(1, se);
            r = conn->createResultset(s, pooledConnection);
            if (r->next())
                {
                    ret = r->getString(1);
                }
            conn->destroyResultset(s, r);
            conn->destroyStatement(s, tag, pooledConnection);
        }
    catch (oracle::occi::SQLException const &e)
        {

            conn->rollback(pooledConnection);

            if(s && r)
                conn->destroyResultset(s, r);
            if (s)
                conn->destroyStatement(s, tag, pooledConnection);

            FTS3_COMMON_EXCEPTION_THROW(Err_Custom(e.what()));
        }
    catch (...)
        {

            conn->rollback(pooledConnection);

            if(s && r)
                conn->destroyResultset(s, r);
            if (s)
                conn->destroyStatement(s, tag, pooledConnection);


            FTS3_COMMON_EXCEPTION_THROW(Err_Custom("Unknown exception"));
        }
    conn->releasePooledConnection(pooledConnection);
    return ret;
}


void OracleAPI::addMemberToGroup(const std::string & groupName, std::vector<std::string>& groupMembers)
{
    std::string tag="addMemberToGroup";
    std::string query = "insert into t_group_members(member, groupName) values(:1, :2)";
    oracle::occi::Statement* s = NULL;
    std::vector<std::string>::const_iterator iter;
    oracle::occi::Connection* pooledConnection = NULL;


    try
        {
            pooledConnection = conn->getPooledConnection();
            if (!pooledConnection)
                return;

            s = conn->createStatement(query, tag, pooledConnection);
            for (iter = groupMembers.begin(); iter != groupMembers.end(); ++iter)
                {
                    s->setString(1, std::string(*iter));
                    s->setString(2, groupName);
                    s->executeUpdate();
                }
            conn->commit(pooledConnection);
            conn->destroyStatement(s, tag, pooledConnection);
        }
    catch (oracle::occi::SQLException const &e)
        {

            conn->rollback(pooledConnection);
            if(s)
                conn->destroyStatement(s, tag, pooledConnection);

            FTS3_COMMON_EXCEPTION_THROW(Err_Custom(e.what()));
        }
    catch (...)
        {

            conn->rollback(pooledConnection);
            if(s)
                conn->destroyStatement(s, tag, pooledConnection);

            FTS3_COMMON_EXCEPTION_THROW(Err_Custom("Unknown exception"));
        }
    conn->releasePooledConnection(pooledConnection);
}

void OracleAPI::deleteMembersFromGroup(const std::string & groupName, std::vector<std::string>& groupMembers)
{
    std::string tag = "deleteMembersFromGroup";
    std::string query = "delete from t_group_members where groupName=:1 and member=:2";
    oracle::occi::Statement* s = NULL;
    std::vector<std::string>::const_iterator iter;
    oracle::occi::Connection* pooledConnection = NULL;


    try
        {
            pooledConnection = conn->getPooledConnection();
            if (!pooledConnection)
                return;

            s = conn->createStatement(query, tag, pooledConnection);
            for (iter = groupMembers.begin(); iter != groupMembers.end(); ++iter)
                {
                    s->setString(1, groupName);
                    s->setString(2, std::string(*iter));
                    s->executeUpdate();
                }
            conn->commit(pooledConnection);
            conn->destroyStatement(s, tag, pooledConnection);
        }
    catch (oracle::occi::SQLException const &e)
        {

            conn->rollback(pooledConnection);
            if(s)
                conn->destroyStatement(s, tag, pooledConnection);

            FTS3_COMMON_EXCEPTION_THROW(Err_Custom(e.what()));
        }
    catch (...)
        {

            conn->rollback(pooledConnection);
            if(s)
                conn->destroyStatement(s, tag, pooledConnection);


            FTS3_COMMON_EXCEPTION_THROW(Err_Custom("Unknown exception"));
        }
    conn->releasePooledConnection(pooledConnection);
}

void OracleAPI::addLinkConfig(LinkConfig* cfg)
{
    const std::string tag = "addLinkConfig";
    std::string query =
        "insert into t_link_config("
        "	source,"
        "	destination,"
        "	state,"
        "	symbolicName,"
        "	NOSTREAMS,"
        "	tcp_buffer_size,"
        "	URLCOPY_TX_TO,"
        "	no_tx_activity_to,"
        "	auto_tuning"
        ") values(:1,:2,:3,:4,:5,:6,:7,:8,:9)";

    oracle::occi::Statement* s = NULL;
    oracle::occi::Connection* pooledConnection = NULL;
    try
        {

            pooledConnection = conn->getPooledConnection();
            if (!pooledConnection)
                return;

            s = conn->createStatement(query, tag, pooledConnection);
            s->setString(1, cfg->source);
            s->setString(2, cfg->destination);
            s->setString(3, cfg->state);
            s->setString(4, cfg->symbolic_name);
            s->setInt(5, cfg->NOSTREAMS);
            s->setInt(6, cfg->TCP_BUFFER_SIZE);
            s->setInt(7, cfg->URLCOPY_TX_TO);
            s->setInt(8, cfg->NO_TX_ACTIVITY_TO);
            s->setString(9, cfg->auto_tuning);
            if (s->executeUpdate() != 0)
                conn->commit(pooledConnection);
            conn->destroyStatement(s, tag, pooledConnection);

        }
    catch (oracle::occi::SQLException const &e)
        {

            conn->rollback(pooledConnection);
            if(s)
                conn->destroyStatement(s, tag, pooledConnection);

            conn->releasePooledConnection(pooledConnection);
            throw Err_Custom(e.what());
        }
    catch (...)
        {

            conn->rollback(pooledConnection);
            if(s)
                conn->destroyStatement(s, tag, pooledConnection);

            conn->releasePooledConnection(pooledConnection);
            throw Err_Custom("Unknown exception");
        }
    conn->releasePooledConnection(pooledConnection);
}

void OracleAPI::updateLinkConfig(LinkConfig* cfg)
{
    std::string tag = "updateLinkConfig";
    std::string query =
        "update t_link_config "
        "set state=:1,symbolicName=:2,NOSTREAMS=:3,tcp_buffer_size=:4,URLCOPY_TX_TO=:5,no_tx_activity_to=:6, auto_tuning=:7 "
        "where source=:8 and destination=:9";
    oracle::occi::Statement* s = NULL;
    oracle::occi::Connection* pooledConnection = NULL;


    try
        {
            pooledConnection = conn->getPooledConnection();
            if (!pooledConnection)
                return;

            s = conn->createStatement(query, tag, pooledConnection);
            s->setString(1, cfg->state);
            s->setString(2, cfg->symbolic_name);
            s->setInt(3, cfg->NOSTREAMS);
            s->setInt(4, cfg->TCP_BUFFER_SIZE);
            s->setInt(5, cfg->URLCOPY_TX_TO);
            s->setInt(6, cfg->NO_TX_ACTIVITY_TO);
            s->setString(7, cfg->auto_tuning);
            s->setString(8, cfg->source);
            s->setString(9, cfg->destination);
            s->executeUpdate();
            conn->commit(pooledConnection);
            conn->destroyStatement(s, tag, pooledConnection);
        }
    catch (oracle::occi::SQLException const &e)
        {

            conn->rollback(pooledConnection);
            if(s)
                conn->destroyStatement(s, tag, pooledConnection);

            conn->releasePooledConnection(pooledConnection);
            throw Err_Custom(e.what());
        }
    catch (...)
        {

            conn->rollback(pooledConnection);
            if(s)
                conn->destroyStatement(s, tag, pooledConnection);

            conn->releasePooledConnection(pooledConnection);
            throw Err_Custom("Unknown exception");
        }
    conn->releasePooledConnection(pooledConnection);
}

void OracleAPI::deleteLinkConfig(std::string source, std::string destination)
{
    const std::string tag = "deleteLinkConfig";
    std::string query = "delete from t_link_config where source=:1 and destination=:2";
    oracle::occi::Statement* s = NULL;
    oracle::occi::Connection* pooledConnection = NULL;


    try
        {
            pooledConnection = conn->getPooledConnection();
            if (!pooledConnection)
                return;

            s = conn->createStatement(query, tag, pooledConnection);
            s->setString(1, source);
            s->setString(2, destination);
            s->executeUpdate();
            conn->commit(pooledConnection);
            conn->destroyStatement(s, tag, pooledConnection);
        }
    catch (oracle::occi::SQLException const &e)
        {

            conn->rollback(pooledConnection);
            if(s)
                conn->destroyStatement(s, tag, pooledConnection);

            conn->releasePooledConnection(pooledConnection);
            throw Err_Custom(e.what());
        }
    catch (...)
        {

            conn->rollback(pooledConnection);
            if(s)
                conn->destroyStatement(s, tag, pooledConnection);

            conn->releasePooledConnection(pooledConnection);
            throw Err_Custom("Unknown exception");
        }
    conn->releasePooledConnection(pooledConnection);
}

LinkConfig* OracleAPI::getLinkConfig(std::string source, std::string destination)
{
    std::string tag = "getLinkConfig";
    std::string query =
        "select source, destination, state, symbolicName, nostreams, tcp_buffer_size, urlcopy_tx_to, no_tx_activity_to, auto_tuning "
        "from t_link_config where source=:1 and destination=:2";
    oracle::occi::Statement* s = NULL;
    oracle::occi::ResultSet* r = NULL;
    LinkConfig* cfg = NULL;
    oracle::occi::Connection* pooledConnection = NULL;


    try
        {
            pooledConnection = conn->getPooledConnection();
            if (!pooledConnection)
                return NULL;

            s = conn->createStatement(query, tag, pooledConnection);
            s->setString(1, source);
            s->setString(2, destination);
            r = conn->createResultset(s, pooledConnection);
            if (r->next())
                {
                    cfg = new LinkConfig();
                    cfg->source = r->getString(1);
                    cfg->destination = r->getString(2);
                    cfg->state = r->getString(3);
                    cfg->symbolic_name = r->getString(4);
                    cfg->NOSTREAMS = r->getInt(5);
                    cfg->TCP_BUFFER_SIZE = r->getInt(6);
                    cfg->URLCOPY_TX_TO = r->getInt(7);
                    cfg->NO_TX_ACTIVITY_TO = r->getInt(8);
                    cfg->auto_tuning = r->getString(9);
                }
            conn->destroyResultset(s, r);
            conn->destroyStatement(s, tag, pooledConnection);

        }
    catch (oracle::occi::SQLException const &e)
        {

            conn->rollback(pooledConnection);
            if(s && r)
                conn->destroyResultset(s, r);
            if (s)
                conn->destroyStatement(s, tag, pooledConnection);


            FTS3_COMMON_EXCEPTION_THROW(Err_Custom(e.what()));
        }
    catch (...)
        {

            conn->rollback(pooledConnection);
            if(s && r)
                conn->destroyResultset(s, r);
            if (s)
                conn->destroyStatement(s, tag, pooledConnection);

            FTS3_COMMON_EXCEPTION_THROW(Err_Custom("Unknown exception"));
        }
    conn->releasePooledConnection(pooledConnection);
    return cfg;
}

bool OracleAPI::isThereLinkConfig(std::string source, std::string destination)
{

    std::string tag = "isThereLinkConfig";
    std::string query =
        "select count(*) "
        "from t_link_config "
        "where state='on' and source=:1 and destination=:2 ";
    oracle::occi::Statement* s = NULL;
    oracle::occi::ResultSet* r = NULL;
    oracle::occi::Connection* pooledConnection = NULL;


    bool ret = false;

    try
        {
            pooledConnection = conn->getPooledConnection();
            if (!pooledConnection)
                return NULL;

            s = conn->createStatement(query, tag, pooledConnection);
            s->setString(1, source);
            s->setString(2, destination);
            r = conn->createResultset(s, pooledConnection);
            if (r->next())
                {
                    ret = r->getInt(1) > 0;
                }
            conn->destroyResultset(s, r);
            conn->destroyStatement(s, tag, pooledConnection);
        }
    catch (oracle::occi::SQLException const &e)
        {

            conn->rollback(pooledConnection);
            if(s && r)
                conn->destroyResultset(s, r);
            if (s)
                conn->destroyStatement(s, tag, pooledConnection);

            conn->releasePooledConnection(pooledConnection);
            throw Err_Custom(e.what());
        }
    catch (...)
        {

            conn->rollback(pooledConnection);
            if(s && r)
                conn->destroyResultset(s, r);
            if (s)
                conn->destroyStatement(s, tag, pooledConnection);

            conn->releasePooledConnection(pooledConnection);
            throw Err_Custom("Unknown exception");
        }
    conn->releasePooledConnection(pooledConnection);
    return ret;
}

std::pair<std::string, std::string>* OracleAPI::getSourceAndDestination(std::string symbolic_name)
{

    std::string tag = "getSourceAndDestination";
    std::string query =
        "select source,destination "
        "from t_link_config where symbolicName=:1";
    oracle::occi::Statement* s = NULL;
    oracle::occi::ResultSet* r = NULL;
    std::pair<std::string, std::string>* ret = 0;
    oracle::occi::Connection* pooledConnection = NULL;


    try
        {
            pooledConnection = conn->getPooledConnection();
            if (!pooledConnection)
                return NULL;

            s = conn->createStatement(query, tag, pooledConnection);
            s->setString(1, symbolic_name);
            r = conn->createResultset(s, pooledConnection);
            if (r->next())
                {
                    ret = new std::pair<std::string, std::string>();
                    ret->first = r->getString(1);
                    ret->second = r->getString(2);
                }
            conn->destroyResultset(s, r);
            conn->destroyStatement(s, tag, pooledConnection);

        }
    catch (oracle::occi::SQLException const &e)
        {

            conn->rollback(pooledConnection);
            if(s && r)
                conn->destroyResultset(s, r);
            if (s)
                conn->destroyStatement(s, tag, pooledConnection);

            conn->releasePooledConnection(pooledConnection);
            throw Err_Custom(e.what());
        }
    catch (...)
        {

            conn->rollback(pooledConnection);
            if(s && r)
                conn->destroyResultset(s, r);
            if (s)
                conn->destroyStatement(s, tag, pooledConnection);

            conn->releasePooledConnection(pooledConnection);
            throw Err_Custom("Unknown exception");
        }
    conn->releasePooledConnection(pooledConnection);
    return ret;
}

bool OracleAPI::isGrInPair(std::string group)
{

    std::string tag = "isGrInPair";
    std::string query =
        "select * from t_link_config "
        "where (source=:1 and destination<>'*') or (source<>'*' and destination=:1)";
    oracle::occi::Statement* s = NULL;
    oracle::occi::ResultSet* r = NULL;
    oracle::occi::Connection* pooledConnection = NULL;


    bool ret = false;

    try
        {
            pooledConnection = conn->getPooledConnection();
            if (!pooledConnection)
                return NULL;

            s = conn->createStatement(query, tag, pooledConnection);
            s->setString(1, group);
            r = conn->createResultset(s, pooledConnection);
            if (r->next())
                {
                    ret = true;
                }
            conn->destroyResultset(s, r);
            conn->destroyStatement(s, tag, pooledConnection);

        }
    catch (oracle::occi::SQLException const &e)
        {

            conn->rollback(pooledConnection);
            if(s && r)
                conn->destroyResultset(s, r);
            if (s)
                conn->destroyStatement(s, tag, pooledConnection);

            conn->releasePooledConnection(pooledConnection);
            throw Err_Custom(e.what());
        }
    catch (...)
        {

            conn->rollback(pooledConnection);
            if(s && r)
                conn->destroyResultset(s, r);
            if (s)
                conn->destroyStatement(s, tag, pooledConnection);

            conn->releasePooledConnection(pooledConnection);
            throw Err_Custom("Unknown exception");
        }
    conn->releasePooledConnection(pooledConnection);
    return ret;
}

bool OracleAPI::isShareOnly(std::string se)
{

    std::string tag = "isShareOnly";
    std::string query =
        "select * from t_link_config "
        "where source=:1 and destination = '*' and auto_tuning = 'all' ";
    oracle::occi::Statement* s = NULL;
    oracle::occi::ResultSet* r = NULL;
    oracle::occi::Connection* pooledConnection = NULL;


    bool ret = false;

    try
        {
            pooledConnection = conn->getPooledConnection();
            if (!pooledConnection)
                return NULL;

            s = conn->createStatement(query, tag, pooledConnection);
            s->setString(1, se);
            r = conn->createResultset(s, pooledConnection);
            if (r->next())
                {
                    ret = true;
                }
            conn->destroyResultset(s, r);
            conn->destroyStatement(s, tag, pooledConnection);

        }
    catch (oracle::occi::SQLException const &e)
        {

            conn->rollback(pooledConnection);
            if(s && r)
                conn->destroyResultset(s, r);
            if (s)
                conn->destroyStatement(s, tag, pooledConnection);

            conn->releasePooledConnection(pooledConnection);
            throw Err_Custom(e.what());
        }
    catch (...)
        {

            conn->rollback(pooledConnection);
            if(s && r)
                conn->destroyResultset(s, r);
            if (s)
                conn->destroyStatement(s, tag, pooledConnection);

            conn->releasePooledConnection(pooledConnection);
            throw Err_Custom("Unknown exception");
        }
    conn->releasePooledConnection(pooledConnection);
    return ret;
}

void OracleAPI::addShareConfig(ShareConfig* cfg)
{
    const std::string tag = "addShareConfig";
    std::string query =
        "insert into t_share_config("
        "	source,"
        "	destination,"
        "	vo,"
        "	active"
        ") values(:1,:2,:3,:4)";

    oracle::occi::Statement* s = NULL;
    oracle::occi::Connection* pooledConnection = NULL;
    try
        {

            pooledConnection = conn->getPooledConnection();
            if (!pooledConnection)
                return;

            s = conn->createStatement(query, tag, pooledConnection);
            s->setString(1, cfg->source);
            s->setString(2, cfg->destination);
            s->setString(3, cfg->vo);
            s->setInt(4, cfg->active_transfers);
            if (s->executeUpdate() != 0)
                conn->commit(pooledConnection);
            conn->destroyStatement(s, tag, pooledConnection);

        }
    catch (oracle::occi::SQLException const &e)
        {

            conn->rollback(pooledConnection);
            if(s)
                conn->destroyStatement(s, tag, pooledConnection);

            conn->releasePooledConnection(pooledConnection);
            throw Err_Custom(e.what());
        }
    catch (...)
        {

            conn->rollback(pooledConnection);
            if(s)
                conn->destroyStatement(s, tag, pooledConnection);

            conn->releasePooledConnection(pooledConnection);
            throw Err_Custom("Unknown exception");
        }
    conn->releasePooledConnection(pooledConnection);
}
void OracleAPI::updateShareConfig(ShareConfig* cfg)
{
    std::string tag = "updateShareConfig";
    std::string query =
        "update t_share_config "
        "set active=:1 "
        "where source=:2 and destination=:3 and vo=:4";
    oracle::occi::Statement* s = NULL;
    oracle::occi::Connection* pooledConnection = NULL;


    try
        {
            pooledConnection = conn->getPooledConnection();
            if (!pooledConnection)
                return;

            s = conn->createStatement(query, tag, pooledConnection);
            s->setInt(1, cfg->active_transfers);
            s->setString(2, cfg->source);
            s->setString(3, cfg->destination);
            s->setString(4, cfg->vo);
            s->executeUpdate();
            conn->commit(pooledConnection);
            conn->destroyStatement(s, tag, pooledConnection);
        }
    catch (oracle::occi::SQLException const &e)
        {

            conn->rollback(pooledConnection);
            if(s)
                conn->destroyStatement(s, tag, pooledConnection);

            conn->releasePooledConnection(pooledConnection);
            throw Err_Custom(e.what());
        }
    catch (...)
        {

            conn->rollback(pooledConnection);
            if(s)
                conn->destroyStatement(s, tag, pooledConnection);

            conn->releasePooledConnection(pooledConnection);
            throw Err_Custom("Unknown exception");
        }
    conn->releasePooledConnection(pooledConnection);
}

void OracleAPI::deleteShareConfig(std::string source, std::string destination, std::string vo)
{
    const std::string tag = "deleteShareConfig";
    std::string query = "delete from t_share_config where source=:1 and destination=:2 and vo=:3";
    oracle::occi::Statement* s = NULL;
    oracle::occi::Connection* pooledConnection = NULL;


    try
        {
            pooledConnection = conn->getPooledConnection();
            if (!pooledConnection)
                return;

            s = conn->createStatement(query, tag, pooledConnection);
            s->setString(1, source);
            s->setString(2, destination);
            s->setString(3, vo);
            s->executeUpdate();
            conn->commit(pooledConnection);
            conn->destroyStatement(s, tag, pooledConnection);
        }
    catch (oracle::occi::SQLException const &e)
        {

            conn->rollback(pooledConnection);
            if(s)
                conn->destroyStatement(s, tag, pooledConnection);

            conn->releasePooledConnection(pooledConnection);
            throw Err_Custom(e.what());
        }
    catch (...)
        {

            conn->rollback(pooledConnection);
            if(s)
                conn->destroyStatement(s, tag, pooledConnection);

            conn->releasePooledConnection(pooledConnection);
            throw Err_Custom("Unknown exception");
        }
    conn->releasePooledConnection(pooledConnection);
}

void OracleAPI::deleteShareConfig(std::string source, std::string destination)
{
    const std::string tag = "deleteShareConfig2";
    std::string query = "delete from t_share_config where source=:1 and destination=:2";
    oracle::occi::Statement* s = NULL;
    oracle::occi::Connection* pooledConnection = NULL;


    try
        {
            pooledConnection = conn->getPooledConnection();
            if (!pooledConnection)
                return;

            s = conn->createStatement(query, tag, pooledConnection);
            s->setString(1, source);
            s->setString(2, destination);
            s->executeUpdate();
            conn->commit(pooledConnection);
            conn->destroyStatement(s, tag, pooledConnection);
        }
    catch (oracle::occi::SQLException const &e)
        {

            conn->rollback(pooledConnection);
            if(s)
                conn->destroyStatement(s, tag, pooledConnection);

            conn->releasePooledConnection(pooledConnection);
            throw Err_Custom(e.what());
        }
    catch (...)
        {

            conn->rollback(pooledConnection);
            if(s)
                conn->destroyStatement(s, tag, pooledConnection);

            conn->releasePooledConnection(pooledConnection);
            throw Err_Custom("Unknown exception");
        }
    conn->releasePooledConnection(pooledConnection);
}

ShareConfig* OracleAPI::getShareConfig(std::string source, std::string destination, std::string vo)
{
    std::string tag = "getShareConfig";
    std::string query =
        "select source,destination,vo,active "
        "from t_share_config where source=:1 and destination=:2 and vo=:3";
    oracle::occi::Statement* s = NULL;
    oracle::occi::ResultSet* r = NULL;
    ShareConfig* cfg = NULL;
    oracle::occi::Connection* pooledConnection = NULL;


    try
        {
            pooledConnection = conn->getPooledConnection();
            if (!pooledConnection)
                return NULL;

            s = conn->createStatement(query, tag, pooledConnection);
            s->setString(1, source);
            s->setString(2, destination);
            s->setString(3, vo);
            r = conn->createResultset(s, pooledConnection);
            if (r->next())
                {
                    cfg = new ShareConfig();
                    cfg->source = r->getString(1);
                    cfg->destination = r->getString(2);
                    cfg->vo = r->getString(3);
                    cfg->active_transfers = r->getInt(4);
                }
            conn->destroyResultset(s, r);
            conn->destroyStatement(s, tag, pooledConnection);

        }
    catch (oracle::occi::SQLException const &e)
        {

            conn->rollback(pooledConnection);
            if(s && r)
                conn->destroyResultset(s, r);
            if (s)
                conn->destroyStatement(s, tag, pooledConnection);

            FTS3_COMMON_EXCEPTION_THROW(Err_Custom(e.what()));
        }
    catch (...)
        {

            conn->rollback(pooledConnection);
            if(s && r)
                conn->destroyResultset(s, r);
            if (s)
                conn->destroyStatement(s, tag, pooledConnection);

            FTS3_COMMON_EXCEPTION_THROW(Err_Custom("Unknown exception"));
        }
    conn->releasePooledConnection(pooledConnection);
    return cfg;
}

std::vector<ShareConfig*> OracleAPI::getShareConfig(std::string source, std::string destination)
{
    std::string tag = "getShareConfig2";
    std::string query =
        "select source,destination,vo,active "
        "from t_share_config where source=:1 and destination=:2";
    oracle::occi::Statement* s = NULL;
    oracle::occi::ResultSet* r = NULL;
    std::vector<ShareConfig*> ret;
    oracle::occi::Connection* pooledConnection = NULL;


    try
        {
            pooledConnection = conn->getPooledConnection();
            if (!pooledConnection)
                return ret;

            s = conn->createStatement(query, tag, pooledConnection);
            s->setString(1, source);
            s->setString(2, destination);
            r = conn->createResultset(s, pooledConnection);
            while (r->next())
                {
                    ShareConfig* cfg = new ShareConfig();
                    cfg->source = r->getString(1);
                    cfg->destination = r->getString(2);
                    cfg->vo = r->getString(3);
                    cfg->active_transfers = r->getInt(4);
                    ret.push_back(cfg);
                }
            conn->destroyResultset(s, r);
            conn->destroyStatement(s, tag, pooledConnection);

        }
    catch (oracle::occi::SQLException const &e)
        {

            conn->rollback(pooledConnection);
            if(s && r)
                conn->destroyResultset(s, r);
            if (s)
                conn->destroyStatement(s, tag, pooledConnection);

            conn->releasePooledConnection(pooledConnection);
            throw Err_Custom(e.what());
        }
    catch (...)
        {

            conn->rollback(pooledConnection);
            if(s && r)
                conn->destroyResultset(s, r);
            if (s)
                conn->destroyStatement(s, tag, pooledConnection);

            conn->releasePooledConnection(pooledConnection);
            throw Err_Custom("Unknown exception");
        }
    conn->releasePooledConnection(pooledConnection);
    return ret;
}

void OracleAPI::submitHost(const std::string & jobId)
{

    std::string tag = "submitHost";
    std::string query = "update t_job set submit_host=:1 where job_id=:2";
    oracle::occi::Statement* s = NULL;
    oracle::occi::Connection* pooledConnection = NULL;

    try
        {
            pooledConnection = conn->getPooledConnection();
            if (!pooledConnection)
                return;

            s = conn->createStatement(query, tag, pooledConnection);
            s->setString(1, ftsHostName);
            s->setString(2, jobId);
            s->executeUpdate();
            conn->commit(pooledConnection);
            conn->destroyStatement(s, tag, pooledConnection);
        }
    catch (oracle::occi::SQLException const &e)
        {

            conn->rollback(pooledConnection);
            if (s)
                conn->destroyStatement(s, tag, pooledConnection);

            FTS3_COMMON_EXCEPTION_THROW(Err_Custom(e.what()));
        }
    catch (...)
        {

            conn->rollback(pooledConnection);
            if (s)
                conn->destroyStatement(s, tag, pooledConnection);

            FTS3_COMMON_EXCEPTION_THROW(Err_Custom("Unknown exception"));
        }
    conn->releasePooledConnection(pooledConnection);
}

std::string OracleAPI::transferHost(int fileId)
{
    std::string hostname("");
    std::string tag = "transferHost";
    std::string query = "select transferHost from t_file where file_id=:1";
    oracle::occi::Statement* s = NULL;
    oracle::occi::ResultSet* r = NULL;
    oracle::occi::Connection* pooledConnection = NULL;


    try
        {
            pooledConnection = conn->getPooledConnection();
            if (!pooledConnection)
                return std::string("");

            s = conn->createStatement(query, tag, pooledConnection);
            s->setInt(1, fileId);
            r = conn->createResultset(s, pooledConnection);
            if (r->next())
                {
                    hostname = r->getString(1);
                }
            conn->destroyResultset(s, r);
            conn->destroyStatement(s, tag, pooledConnection);
        }
    catch (oracle::occi::SQLException const &e)
        {

            conn->rollback(pooledConnection);
            if(s && r)
                conn->destroyResultset(s, r);
            if (s)
                conn->destroyStatement(s, tag, pooledConnection);

            FTS3_COMMON_EXCEPTION_THROW(Err_Custom(e.what()));
        }
    catch (...)
        {

            conn->rollback(pooledConnection);
            if(s && r)
                conn->destroyResultset(s, r);
            if (s)
                conn->destroyStatement(s, tag, pooledConnection);

            FTS3_COMMON_EXCEPTION_THROW(Err_Custom("Unknown exception"));
        }
    conn->releasePooledConnection(pooledConnection);
    return hostname;
}

/*for session reuse check only*/
bool OracleAPI::isFileReadyStateV(std::map<int, std::string>& fileIds)
{
    const std::string tag = "isFileReadyStateV";
    std::string query = "select file_state from t_file where file_id=:1";
    oracle::occi::Statement* s = NULL;
    oracle::occi::ResultSet* r = NULL;
    std::string ready("");
    bool isReady = false;
    oracle::occi::Connection* pooledConnection = NULL;


    try
        {
            pooledConnection = conn->getPooledConnection();
            if (!pooledConnection)
                return false;

            s = conn->createStatement(query, tag, pooledConnection);
            s->setInt(1, fileIds.begin()->first);
            r = conn->createResultset(s, pooledConnection);
            if (r->next())
                {
                    ready = r->getString(1);
                    if (ready.compare("READY") == 0)
                        {
                            isReady = true;
                        }
                }
            conn->destroyResultset(s, r);
            conn->destroyStatement(s, tag, pooledConnection);
            s = NULL;
        }
    catch (oracle::occi::SQLException const &e)
        {

            conn->rollback(pooledConnection);
            if(s && r)
                conn->destroyResultset(s, r);
            if (s)
                conn->destroyStatement(s, tag, pooledConnection);

            FTS3_COMMON_EXCEPTION_THROW(Err_Custom(e.what()));
        }
    catch (...)
        {

            conn->rollback(pooledConnection);
            if(s && r)
                conn->destroyResultset(s, r);
            if (s)
                conn->destroyStatement(s, tag, pooledConnection);

            FTS3_COMMON_EXCEPTION_THROW(Err_Custom("Unknown exception"));
        }
    conn->releasePooledConnection(pooledConnection);
    return isReady;
}

std::string OracleAPI::transferHostV(std::map<int, std::string>& fileIds)
{
    const std::string tag = "transferHostV";
    std::string host("");
    std::string query = "select transferHost from t_file where file_id=:1";
    oracle::occi::Statement* s = NULL;
    oracle::occi::ResultSet* r = NULL;
    oracle::occi::Connection* pooledConnection = NULL;


    try
        {
            pooledConnection = conn->getPooledConnection();
            if (!pooledConnection)
                return std::string("");

            s = conn->createStatement(query, tag, pooledConnection);
            s->setInt(1, fileIds.begin()->first);
            r = conn->createResultset(s, pooledConnection);
            if(r->next())
                {
                    host = r->getString(1);
                }
            conn->destroyResultset(s, r);
            conn->destroyStatement(s, tag, pooledConnection);
            s = NULL;

        }
    catch (oracle::occi::SQLException const &e)
        {

            conn->rollback(pooledConnection);
            if(s && r)
                conn->destroyResultset(s, r);
            if (s)
                conn->destroyStatement(s, tag, pooledConnection);

            FTS3_COMMON_EXCEPTION_THROW(Err_Custom(e.what()));
        }
    catch (...)
        {

            conn->rollback(pooledConnection);
            if(s && r)
                conn->destroyResultset(s, r);
            if (s)
                conn->destroyStatement(s, tag, pooledConnection);

            FTS3_COMMON_EXCEPTION_THROW(Err_Custom("Unknown exception"));
        }
    conn->releasePooledConnection(pooledConnection);
    return host;
}


bool OracleAPI::checkIfSeIsMemberOfAnotherGroup(const std::string & member)
{
    std::string tag = "checkIfSeIsMemberOfAnotherGroup";
    std::string stmt = "select groupName from t_group_members where member=:1 ";

    oracle::occi::Statement* s = 0;
    oracle::occi::ResultSet* r = 0;
    bool ret = false;
    oracle::occi::Connection* pooledConnection = NULL;

    try
        {

            pooledConnection = conn->getPooledConnection();
            if (!pooledConnection) return ret;

            s = conn->createStatement(stmt, tag, pooledConnection);
            s->setString(1, member);
            r = conn->createResultset(s, pooledConnection);

            if (r->next())
                {
                    ret = true;
                }

            conn->destroyResultset(s, r);
            conn->destroyStatement(s, tag, pooledConnection);

        }
    catch (oracle::occi::SQLException const &e)
        {


            conn->rollback(pooledConnection);
            if(s && r)
                conn->destroyResultset(s, r);
            if (s)
                conn->destroyStatement(s, tag, pooledConnection);


            FTS3_COMMON_EXCEPTION_THROW(Err_Custom(e.what()));
        }
    catch (...)
        {


            conn->rollback(pooledConnection);
            if(s && r)
                conn->destroyResultset(s, r);
            if (s)
                conn->destroyStatement(s, tag, pooledConnection);

            FTS3_COMMON_EXCEPTION_THROW(Err_Custom("Unknown exception"));
        }
    conn->releasePooledConnection(pooledConnection);
    return ret;
}


void OracleAPI::addFileShareConfig(int file_id, std::string source, std::string destination, std::string vo)
{
    const std::string tag = "addJobShareConfig";

    std::string insert = " insert into t_file_share_config (file_id, source, destination, vo) "
                         " select :1, :2, :3, :4 from dual where not exists(select file_id, source, destination, vo "
                         " from t_file_share_config WHERE file_id = :1 AND source = :2 AND destination = :3 AND vo = :4)";

    oracle::occi::Statement* s = NULL;
    oracle::occi::Connection* pooledConnection = NULL;
    try
        {
            pooledConnection = conn->getPooledConnection();
            if (!pooledConnection)
                return;

            s = conn->createStatement(insert, tag, pooledConnection);
            s->setInt(1, file_id);
            s->setString(2, source);
            s->setString(3, destination);
            s->setString(4, vo);
            s->executeUpdate();
            conn->commit(pooledConnection);
            conn->destroyStatement(s, tag, pooledConnection);
        }
    catch (oracle::occi::SQLException const &e)
        {
            conn->rollback(pooledConnection);

            if (s)
                conn->destroyStatement(s, tag, pooledConnection);

            conn->releasePooledConnection(pooledConnection);
            throw Err_Custom(e.what());
        }
    catch (...)
        {
            conn->rollback(pooledConnection);

            if (s)
                conn->destroyStatement(s, tag, pooledConnection);

            conn->releasePooledConnection(pooledConnection);
            throw Err_Custom("Unknown exception");
        }
    conn->releasePooledConnection(pooledConnection);
}

//void OracleAPI::delJobShareConfig(std::string job_id) {
//
//    std::string query = "delete from t_job_share_config where job_id = :1";
//    std::string tag = "delJobShareConfig";
//
//    oracle::occi::Statement* s = NULL;
//    oracle::occi::Connection* pooledConnection = NULL;
//
//    try {
//	pooledConnection = conn->getPooledConnection();
//        if (!pooledConnection)
//		return;
//
//        s = conn->createStatement(query, tag, pooledConnection);
//        s->setString(1, job_id);
//        if(s->executeUpdate() != 0) conn->commit(pooledConnection);
//        conn->destroyStatement(s, tag, pooledConnection);
//
//    } catch (oracle::occi::SQLException const &e) {
//			conn->rollback(pooledConnection);
//			if(s)
//				conn->destroyStatement(s, tag, pooledConnection);
//
//		FTS3_COMMON_EXCEPTION_THROW(Err_Custom(e.what()));
//    }catch (...) {
//
//			conn->rollback(pooledConnection);
//			if(s)
//				conn->destroyStatement(s, tag, pooledConnection);
//
//		FTS3_COMMON_EXCEPTION_THROW(Err_Custom("Unknown exception"));
//    }
//    conn->releasePooledConnection(pooledConnection);
//}
//
//std::vector< boost::tuple<std::string, std::string, std::string> > OracleAPI::getJobShareConfig(std::string job_id) {
//
//    std::string tag = "getJobShareConfig";
//    std::string query = " select source, destination, vo from t_job_share_config where job_id=:1 ";
//
//    oracle::occi::Statement* s = 0;
//    oracle::occi::ResultSet* r = 0;
//    oracle::occi::Connection* pooledConnection = NULL;
//    std::vector< boost::tuple<std::string, std::string, std::string> > ret;
//
//
//    try {
//
//	pooledConnection = conn->getPooledConnection();
//        if (!pooledConnection) return ret;
//
//        s = conn->createStatement(query, tag, pooledConnection);
//        s->setString(1, job_id);
//        r = conn->createResultset(s, pooledConnection);
//
//        while (r->next()) {
//        	boost::tuple<std::string, std::string, std::string> tmp;
//        	boost::get<0>(tmp) = r->getString(1);
//        	boost::get<1>(tmp) = r->getString(2);
//        	boost::get<2>(tmp) = r->getString(3);
//        	ret.push_back(tmp);
//        }
//
//        conn->destroyResultset(s, r);
//        conn->destroyStatement(s, tag, pooledConnection);
//
//    } catch (oracle::occi::SQLException const &e) {
//
//            conn->rollback(pooledConnection);
//        	if(s && r)
//        		conn->destroyResultset(s, r);
//        	if (s)
//        		conn->destroyStatement(s, tag, pooledConnection);
//
//        FTS3_COMMON_EXCEPTION_THROW(Err_Custom(e.what()));
//    }catch (...) {
//
//
//            conn->rollback(pooledConnection);
//        	if(s && r)
//        		conn->destroyResultset(s, r);
//        	if (s)
//        		conn->destroyStatement(s, tag, pooledConnection);
//
//        FTS3_COMMON_EXCEPTION_THROW(Err_Custom("Unknown exception"));
//    }
//    conn->releasePooledConnection(pooledConnection);
//    return ret;
//}
//
//unsigned int OracleAPI::countJobShareConfig(std::string job_id) {
//
//    std::string tag = "isThereJobShareConfig";
//    std::string query = " select count(*) from t_job_share_config where job_id=:1 ";
//
//    oracle::occi::Statement* s = 0;
//    oracle::occi::ResultSet* r = 0;
//    oracle::occi::Connection* pooledConnection = NULL;
//    unsigned int ret = 0;
//
//
//    try {
//
//	pooledConnection = conn->getPooledConnection();
//        if (!pooledConnection) return ret;
//
//        s = conn->createStatement(query, tag, pooledConnection);
//        s->setString(1, job_id);
//        r = conn->createResultset(s, pooledConnection);
//
//        if (r->next()) {
//        	ret = r->getInt(1);
//        }
//
//        conn->destroyResultset(s, r);
//        conn->destroyStatement(s, tag, pooledConnection);
//
//    } catch (oracle::occi::SQLException const &e) {
//
//            conn->rollback(pooledConnection);
//        	if(s && r)
//        		conn->destroyResultset(s, r);
//        	if (s)
//        		conn->destroyStatement(s, tag, pooledConnection);
//
//        FTS3_COMMON_EXCEPTION_THROW(Err_Custom(e.what()));
//    }catch (...) {
//
//            conn->rollback(pooledConnection);
//        	if(s && r)
//        		conn->destroyResultset(s, r);
//        	if (s)
//        		conn->destroyStatement(s, tag, pooledConnection);
//
//        FTS3_COMMON_EXCEPTION_THROW(Err_Custom("Unknown exception"));
//    }
//    conn->releasePooledConnection(pooledConnection);
//    return ret;
//}

int OracleAPI::countActiveTransfers(std::string source, std::string destination, std::string vo)
{

    std::string tag = "countSeActiveTransfers";
    std::string query =
        "select count(*) "
        "from t_file f, t_file_share_config c "
        "where "
        "	(f.file_state = 'ACTIVE' or f.file_state = 'READY') and "
        "	f.file_id = c.file_id and "
        "	c.source = :1 and "
        "	c.destination = :2 and "
        "	c.vo = :3"
        ;

    oracle::occi::Statement* s = 0;
    oracle::occi::ResultSet* r = 0;
    oracle::occi::Connection* pooledConnection = NULL;
    int ret = 0;


    try
        {

            pooledConnection = conn->getPooledConnection();
            if (!pooledConnection) return ret;

            s = conn->createStatement(query, tag, pooledConnection);
            s->setString(1, source);
            s->setString(2, destination);
            s->setString(3, vo);
            r = conn->createResultset(s, pooledConnection);

            if (r->next())
                {
                    ret = r->getInt(1);
                }

            conn->destroyResultset(s, r);
            conn->destroyStatement(s, tag, pooledConnection);

        }
    catch (oracle::occi::SQLException const &e)
        {

            conn->rollback(pooledConnection);
            if(s && r)
                conn->destroyResultset(s, r);
            if (s)
                conn->destroyStatement(s, tag, pooledConnection);

            FTS3_COMMON_EXCEPTION_THROW(Err_Custom(e.what()));
        }
    catch (...)
        {


            conn->rollback(pooledConnection);
            if(s && r)
                conn->destroyResultset(s, r);
            if (s)
                conn->destroyStatement(s, tag, pooledConnection);

            FTS3_COMMON_EXCEPTION_THROW(Err_Custom("Unknown exception"));
        }
    conn->releasePooledConnection(pooledConnection);
    return ret;
}

int OracleAPI::countActiveOutboundTransfersUsingDefaultCfg(std::string se, std::string vo)
{

    std::string tag = "countActiveOutboundTransfersUsingDefaultCfg";
    std::string query =
        "select count(*) "
        "from t_file f, t_file_share_config c "
        "where "
        "	(f.file_state = 'ACTIVE'  or f.file_state = 'READY') and "
        "	f.source_se = :1 and "
        "	f.file_id = c.file_id and "
        "	c.source = '(*)' and "
        "	c.destination = '*' and "
        "	c.vo = :2"
        ;

    oracle::occi::Statement* s = 0;
    oracle::occi::ResultSet* r = 0;
    oracle::occi::Connection* pooledConnection = NULL;
    int ret = 0;


    try
        {

            pooledConnection = conn->getPooledConnection();
            if (!pooledConnection) return ret;

            s = conn->createStatement(query, tag, pooledConnection);
            s->setString(1, se);
            s->setString(2, vo);
            r = conn->createResultset(s, pooledConnection);

            if (r->next())
                {
                    ret = r->getInt(1);
                }

            conn->destroyResultset(s, r);
            conn->destroyStatement(s, tag, pooledConnection);

        }
    catch (oracle::occi::SQLException const &e)
        {

            conn->rollback(pooledConnection);
            if(s && r)
                conn->destroyResultset(s, r);
            if (s)
                conn->destroyStatement(s, tag, pooledConnection);

            FTS3_COMMON_EXCEPTION_THROW(Err_Custom(e.what()));
        }
    catch (...)
        {

            conn->rollback(pooledConnection);
            if(s && r)
                conn->destroyResultset(s, r);
            if (s)
                conn->destroyStatement(s, tag, pooledConnection);

            FTS3_COMMON_EXCEPTION_THROW(Err_Custom("Unknown exception"));
        }
    conn->releasePooledConnection(pooledConnection);
    return ret;
}

int OracleAPI::countActiveInboundTransfersUsingDefaultCfg(std::string se, std::string vo)
{

    std::string tag = "countActiveInboundTransfersUsingDefaultCfg";
    std::string query =
        "select count(*) "
        "from t_file f, t_file_share_config c "
        "where "
        "	(f.file_state = 'ACTIVE' or f.file_state = 'READY') and "
        "	f.dest_se = :1 and "
        "	f.file_id = c.file_id and "
        "	c.source = '*' and "
        "	c.destination = '(*)' and "
        "	c.vo = :2"
        ;

    oracle::occi::Statement* s = 0;
    oracle::occi::ResultSet* r = 0;
    oracle::occi::Connection* pooledConnection = NULL;
    int ret = 0;


    try
        {

            pooledConnection = conn->getPooledConnection();
            if (!pooledConnection) return ret;

            s = conn->createStatement(query, tag, pooledConnection);
            s->setString(1, se);
            s->setString(2, vo);
            r = conn->createResultset(s, pooledConnection);

            if (r->next())
                {
                    ret = r->getInt(1);
                }

            conn->destroyResultset(s, r);
            conn->destroyStatement(s, tag, pooledConnection);

        }
    catch (oracle::occi::SQLException const &e)
        {

            conn->rollback(pooledConnection);
            if(s && r)
                conn->destroyResultset(s, r);
            if (s)
                conn->destroyStatement(s, tag, pooledConnection);

            FTS3_COMMON_EXCEPTION_THROW(Err_Custom(e.what()));
        }
    catch (...)
        {

            conn->rollback(pooledConnection);
            if(s && r)
                conn->destroyResultset(s, r);
            if (s)
                conn->destroyStatement(s, tag, pooledConnection);

            FTS3_COMMON_EXCEPTION_THROW(Err_Custom("Unknown exception"));
        }
    conn->releasePooledConnection(pooledConnection);
    return ret;
}

int OracleAPI::sumUpVoShares (std::string source, std::string destination, std::set<std::string> vos)
{
	std::string tag1 = "sumUpVoShares1";
	std::string query1 =
            " SELECT vo "
            " FROM t_share_config "
            " WHERE source = :1 "
            "	AND destination = :2 "
            "	AND vo = :3 "
			;

	std::string tag2 = "sumUpVoShares2";
	std::string query2 =
            " SELECT SUM(active) "
            " FROM t_share_config "
            " WHERE source = :1 "
            "	AND destination = :2 "
            "	AND vo IN "
			;

    oracle::occi::Statement* s1 = NULL;
    oracle::occi::ResultSet* r1 = NULL;
    oracle::occi::Statement* s2 = NULL;
    oracle::occi::ResultSet* r2 = NULL;

    oracle::occi::Connection* pooledConnection = NULL;

    int sum = 0;

    try
        {
            pooledConnection = conn->getPooledConnection();
            if (!pooledConnection)
                return false;

            std::set<std::string>::iterator it = vos.begin();

            while (it != vos.end())
            	{
            		std::set<std::string>::iterator remove = it;
            		it++;

					s1 = conn->createStatement(query1, tag1, pooledConnection);
					s1->setString(1, source);
					s1->setString(2, destination);
					s1->setString(3, *remove);
					r1 = conn->createResultset(s1, pooledConnection);

					if (!r1->next() && *remove != "public") {
                        // if there is no configuration for this VO replace it with 'public'
                        vos.erase(remove);
                        vos.insert("public");
					}

					conn->destroyResultset(s1, r1);
					conn->destroyStatement(s1, tag1, pooledConnection);
					s1 = 0;
					r1 = 0;
            	}

            std::string vos_str = "(";

            for (it = vos.begin(); it != vos.end(); ++it)
                {

                    vos_str += "'" + *it + "'" + ",";
                }

            // replace the last ',' with closing ')'
            vos_str[vos_str.size() - 1] = ')';

            // append the VO list to the second query
            query2 += vos_str;
            tag2 += vos_str;

			s2 = conn->createStatement(query2, tag2, pooledConnection);
			s2->setString(1, source);
			s2->setString(2, destination);
			r2 = conn->createResultset(s2, pooledConnection);

			if (r2->next()) {
				sum = r2->getInt(1);
			}

			conn->destroyResultset(s2, r2);
			conn->destroyStatement(s2, tag2, pooledConnection);
			s2 = 0;
			r2 = 0;
        }
    catch (oracle::occi::SQLException const &e)
        {

            conn->rollback(pooledConnection);

            if (s1 && r1)
                conn->destroyResultset(s1, r1);
            if (s1)
                conn->destroyStatement(s1, tag1, pooledConnection);

            if (s2 && r2)
                conn->destroyResultset(s1, r1);
            if (s2)
                conn->destroyStatement(s1, tag1, pooledConnection);

            FTS3_COMMON_EXCEPTION_THROW(Err_Custom(e.what()));
        }
    catch (...)
        {

            conn->rollback(pooledConnection);

            if (s1 && r1)
                conn->destroyResultset(s1, r1);
            if (s1)
                conn->destroyStatement(s1, tag1, pooledConnection);
<<<<<<< HEAD

            if (s2 && r2)
                conn->destroyResultset(s1, r1);
            if (s2)
                conn->destroyStatement(s1, tag1, pooledConnection);

            FTS3_COMMON_EXCEPTION_THROW(Err_Custom("Unknown exception"));
        }

=======

            if (s2 && r2)
                conn->destroyResultset(s1, r1);
            if (s2)
                conn->destroyStatement(s1, tag1, pooledConnection);

            FTS3_COMMON_EXCEPTION_THROW(Err_Custom("Unknown exception"));
        }

>>>>>>> aa056049
    conn->releasePooledConnection(pooledConnection);

    return sum;
}

//boost::optional<unsigned int> OracleAPI::getJobConfigCount(std::string job_id) {
//
//    std::string tag = "getJobConfigCount";
//    std::string query =
//    		"select configuration_count "
//    		"from t_job "
//    		"where job_id = :1"
//    		;
//
//    oracle::occi::Statement* s = 0;
//    oracle::occi::ResultSet* r = 0;
//    oracle::occi::Connection* pooledConnection = NULL;
//    boost::optional<unsigned int> ret;
//
//
//    try {
//
//	pooledConnection = conn->getPooledConnection();
//        if (!pooledConnection) return ret;
//
//        s = conn->createStatement(query, tag, pooledConnection);
//        s->setString(1, job_id);
//        r = conn->createResultset(s, pooledConnection);
//
//        if (r->next()) {
//        	if (!r->isNull(1))
//        		ret = r->getInt(1);
//        }
//
//        conn->destroyResultset(s, r);
//        conn->destroyStatement(s, tag, pooledConnection);
//
//    } catch (oracle::occi::SQLException const &e) {
//
//            conn->rollback(pooledConnection);
//        	if(s && r)
//        		conn->destroyResultset(s, r);
//        	if (s)
//        		conn->destroyStatement(s, tag, pooledConnection);
//
//        FTS3_COMMON_EXCEPTION_THROW(Err_Custom(e.what()));
//    }catch (...) {
//
//            conn->rollback(pooledConnection);
//        	if(s && r)
//        		conn->destroyResultset(s, r);
//        	if (s)
//        		conn->destroyStatement(s, tag, pooledConnection);
//
//        FTS3_COMMON_EXCEPTION_THROW(Err_Custom("Unknown exception"));
//    }
//    conn->releasePooledConnection(pooledConnection);
//    return ret;
//}
//
//void OracleAPI::setJobConfigCount(std::string job_id, int count) {
//
//    const std::string tag = "setJobConfigCount";
//    std::string query =
//            "UPDATE t_job "
//            "SET configuration_count =:1 "
//            "WHERE job_id = :2 ";
//
//    oracle::occi::Statement* s = NULL;
//    oracle::occi::Connection* pooledConnection = NULL;
//
//
//    try {
//	pooledConnection = conn->getPooledConnection();
//        if (!pooledConnection)
//		return;
//
//        s = conn->createStatement(query, tag, pooledConnection);
//        s->setInt(1, count);
//        s->setString(2, job_id);
//        s->executeUpdate();
//        conn->commit(pooledConnection);
//        conn->destroyStatement(s, tag, pooledConnection);
//
//    } catch (oracle::occi::SQLException const &e) {
//
//			conn->rollback(pooledConnection);
//			if(s)
//				conn->destroyStatement(s, tag, pooledConnection);
//
//        FTS3_COMMON_EXCEPTION_THROW(Err_Custom(e.what()));
//    } catch (...) {
//
//			conn->rollback(pooledConnection);
//			if(s)
//				conn->destroyStatement(s, tag, pooledConnection);
//
//        FTS3_COMMON_EXCEPTION_THROW(Err_Custom("Oracle plug-in unknown exception"));
//    }
//    conn->releasePooledConnection(pooledConnection);
//}


void OracleAPI::setPriority(std::string job_id, int priority)
{

    const std::string tag = "setPriority";
    std::string query =
        "UPDATE t_job "
        "SET priority =:1 "
        "WHERE job_id = :2 ";

    oracle::occi::Statement* s = NULL;
    oracle::occi::Connection* pooledConnection = NULL;


    try
        {
            pooledConnection = conn->getPooledConnection();
            if (!pooledConnection)
                return;

            s = conn->createStatement(query, tag, pooledConnection);
            s->setInt(1, priority);
            s->setString(2, job_id);
            s->executeUpdate();
            conn->commit(pooledConnection);
            conn->destroyStatement(s, tag, pooledConnection);

        }
    catch (oracle::occi::SQLException const &e)
        {

            conn->rollback(pooledConnection);
            if(s)
                conn->destroyStatement(s, tag, pooledConnection);

            FTS3_COMMON_EXCEPTION_THROW(Err_Custom(e.what()));
        }
    catch (...)
        {

            conn->rollback(pooledConnection);
            if(s)
                conn->destroyStatement(s, tag, pooledConnection);

            FTS3_COMMON_EXCEPTION_THROW(Err_Custom("Oracle plug-in unknown exception"));
        }
    conn->releasePooledConnection(pooledConnection);
}

int OracleAPI::getRetry(const std::string & jobId)
{
    std::string tag = "getRetry";
    std::string tag1 = "getRetry1";
    std::string query =
        "select retry "
        "from t_server_config ";
    std::string query1 =
        "select retry "
        "from t_job where job_id=:1 ";

    oracle::occi::Statement* s = 0;
    oracle::occi::ResultSet* r = 0;
    oracle::occi::Statement* s1 = 0;
    oracle::occi::ResultSet* r1 = 0;
    unsigned int ret = 0;
    oracle::occi::Connection* pooledConnection = NULL;

    try
        {

            pooledConnection = conn->getPooledConnection();
            if (!pooledConnection) return ret;


            s1 = conn->createStatement(query1, tag1, pooledConnection);
            s1->setString(1, jobId);
            r1 = conn->createResultset(s1, pooledConnection);

            if (r1->next())
                {
                    ret = r1->getInt(1);
                }

            conn->destroyResultset(s1, r1);
            conn->destroyStatement(s1, tag1, pooledConnection);

            if(ret==0) //now check for global retry value
                {
                    s = conn->createStatement(query, tag, pooledConnection);
                    r = conn->createResultset(s, pooledConnection);

                    if (r->next())
                        {
                            ret = r->getInt(1);
                        }

                    conn->destroyResultset(s, r);
                    conn->destroyStatement(s, tag, pooledConnection);
                }

        }
    catch (oracle::occi::SQLException const &e)
        {

            conn->rollback(pooledConnection);
            if(s && r)
                conn->destroyResultset(s, r);
            if (s)
                conn->destroyStatement(s, tag, pooledConnection);
            if(s1 && r1)
                conn->destroyResultset(s1, r1);
            if (s1)
                conn->destroyStatement(s1, tag1, pooledConnection);

            FTS3_COMMON_EXCEPTION_THROW(Err_Custom(e.what()));
        }
    catch (...)
        {

            conn->rollback(pooledConnection);
            if(s && r)
                conn->destroyResultset(s, r);
            if (s)
                conn->destroyStatement(s, tag, pooledConnection);
            if(s1 && r1)
                conn->destroyResultset(s1, r1);
            if (s1)
                conn->destroyStatement(s1, tag1, pooledConnection);

            FTS3_COMMON_EXCEPTION_THROW(Err_Custom("Unknown exception"));
        }
    conn->releasePooledConnection(pooledConnection);
    return ret;
}

void OracleAPI::setRetry(int retry)
{
    const std::string tag = "setRetry";
    std::string query =
        "UPDATE t_server_config "
        "SET retry =:1 ";

    oracle::occi::Statement* s = NULL;
    oracle::occi::Connection* pooledConnection = NULL;


    try
        {
            pooledConnection = conn->getPooledConnection();
            if (!pooledConnection)
                return;

            s = conn->createStatement(query, tag, pooledConnection);
            s->setInt(1, retry);
            s->executeUpdate();
            conn->commit(pooledConnection);
            conn->destroyStatement(s, tag, pooledConnection);

        }
    catch (oracle::occi::SQLException const &e)
        {

            conn->rollback(pooledConnection);
            if(s)
                conn->destroyStatement(s, tag, pooledConnection);

            FTS3_COMMON_EXCEPTION_THROW(Err_Custom(e.what()));
        }
    catch (...)
        {

            conn->rollback(pooledConnection);
            if(s)
                conn->destroyStatement(s, tag, pooledConnection);

            FTS3_COMMON_EXCEPTION_THROW(Err_Custom("Oracle plug-in unknown exception"));
        }
    conn->releasePooledConnection(pooledConnection);
}


void OracleAPI::setRetryTimes(int retry, const std::string & jobId, int fileId)
{
    const std::string tag = "setRetryTimes";
    std::string query =
        "UPDATE t_file "
        "SET retry =:1 where job_id=:2 and file_id=:3 ";

    oracle::occi::Statement* s = NULL;
    oracle::occi::Connection* pooledConnection = NULL;


    try
        {
            pooledConnection = conn->getPooledConnection();
            if (!pooledConnection)
                return;

            s = conn->createStatement(query, tag, pooledConnection);
            s->setInt(1, retry);
            s->setString(2,jobId);
            s->setInt(3,fileId);
            s->executeUpdate();
            conn->commit(pooledConnection);
            conn->destroyStatement(s, tag, pooledConnection);

        }
    catch (oracle::occi::SQLException const &e)
        {

            conn->rollback(pooledConnection);
            if(s)
                conn->destroyStatement(s, tag, pooledConnection);

            FTS3_COMMON_EXCEPTION_THROW(Err_Custom(e.what()));
        }
    catch (...)
        {

            conn->rollback(pooledConnection);
            if(s)
                conn->destroyStatement(s, tag, pooledConnection);

            FTS3_COMMON_EXCEPTION_THROW(Err_Custom("Oracle plug-in unknown exception"));
        }
    conn->releasePooledConnection(pooledConnection);
}

int OracleAPI::getRetryTimes(const std::string & jobId, int fileId)
{
    std::string tag = "getRetryTimes";
    std::string query =
        "select retry from t_file where job_id=:1 and file_id=:2 ";

    oracle::occi::Statement* s = 0;
    oracle::occi::ResultSet* r = 0;
    oracle::occi::Connection* pooledConnection = NULL;
    int ret = 0;


    try
        {

            pooledConnection = conn->getPooledConnection();
            if (!pooledConnection) return ret;

            s = conn->createStatement(query, tag, pooledConnection);
            s->setString(1,jobId);
            s->setInt(2,fileId);
            r = conn->createResultset(s, pooledConnection);

            if (r->next())
                {
                    ret = r->getInt(1);
                }

            conn->destroyResultset(s, r);
            conn->destroyStatement(s, tag, pooledConnection);

        }
    catch (oracle::occi::SQLException const &e)
        {

            conn->rollback(pooledConnection);
            if(s && r)
                conn->destroyResultset(s, r);
            if (s)
                conn->destroyStatement(s, tag, pooledConnection);

            FTS3_COMMON_EXCEPTION_THROW(Err_Custom(e.what()));
        }
    catch (...)
        {

            conn->rollback(pooledConnection);
            if(s && r)
                conn->destroyResultset(s, r);
            if (s)
                conn->destroyStatement(s, tag, pooledConnection);

            FTS3_COMMON_EXCEPTION_THROW(Err_Custom("Unknown exception"));
        }
    conn->releasePooledConnection(pooledConnection);
    return ret;
}


void OracleAPI::setRetryTransfer(const std::string & jobId, int fileId)
{

    const std::string tag = "setRetryTransfer";
    const std::string tag1 = "setRetryTransfer1";
    const std::string tag2 = "setRetryTransfer2";

    std::string query =
        " UPDATE t_file set file_state='SUBMITTED' "
        "  where job_id=:1 and file_id=:2 and file_state not in ('FAILED','CANCELED') ";
    std::string query1= "select job_id from t_job where t_job.reuse_job='Y' and job_id=:1  and job_state not in ('FAILED','CANCELED') ";
    std::string query2= "update t_job set job_state='ACTIVE' where job_id=:1  and job_state not in ('FAILED','CANCELED') ";

    oracle::occi::Statement* s = NULL;
    oracle::occi::Statement* s1 = NULL;
    oracle::occi::Statement* s2 = NULL;
    oracle::occi::ResultSet* r = 0;
    oracle::occi::Connection* pooledConnection = NULL;


    try
        {
            pooledConnection = conn->getPooledConnection();
            if (!pooledConnection)
                return;

            s1 = conn->createStatement(query1, tag1, pooledConnection);
            s1->setString(1,jobId);
            r = conn->createResultset(s1, pooledConnection);

            if (r->next())
                {
                    s2 = conn->createStatement(query2, tag2, pooledConnection);
                    s2->setString(1, jobId);
                    s2->executeUpdate();
                    conn->destroyStatement(s2, tag2, pooledConnection);
                }

            conn->destroyResultset(s1, r);
            conn->destroyStatement(s1, tag1, pooledConnection);

            s = conn->createStatement(query, tag, pooledConnection);
            s->setString(1, jobId);
            s->setInt(2, fileId);
            s->executeUpdate();
            conn->commit(pooledConnection);
            conn->destroyStatement(s, tag, pooledConnection);

        }
    catch (oracle::occi::SQLException const &e)
        {
            conn->rollback(pooledConnection);
            if(s)
                conn->destroyStatement(s, tag, pooledConnection);
            if(s1 && r)
                conn->destroyResultset(s1, r);
            if (s1)
                conn->destroyStatement(s1, tag1, pooledConnection);

            FTS3_COMMON_EXCEPTION_THROW(Err_Custom(e.what()));
        }
    catch (...)
        {
            conn->rollback(pooledConnection);
            if(s)
                conn->destroyStatement(s, tag, pooledConnection);
            if(s1 && r)
                conn->destroyResultset(s1, r);
            if (s1)
                conn->destroyStatement(s1, tag1, pooledConnection);

            FTS3_COMMON_EXCEPTION_THROW(Err_Custom("Oracle plug-in unknown exception"));
        }
    conn->releasePooledConnection(pooledConnection);
}


int OracleAPI::getMaxTimeInQueue()
{
    std::string tag = "getMaxTimeInQueue";
    std::string query =
        "select max_time_queue "
        "from t_server_config ";

    oracle::occi::Statement* s = 0;
    oracle::occi::ResultSet* r = 0;
    int ret = 0;
    oracle::occi::Connection* pooledConnection = NULL;

    try
        {

            pooledConnection = conn->getPooledConnection();
            if (!pooledConnection) return ret;

            s = conn->createStatement(query, tag, pooledConnection);
            r = conn->createResultset(s, pooledConnection);

            if (r->next())
                {
                    ret = r->getInt(1);
                }

            conn->destroyResultset(s, r);
            conn->destroyStatement(s, tag, pooledConnection);

        }
    catch (oracle::occi::SQLException const &e)
        {

            conn->rollback(pooledConnection);
            if(s && r)
                conn->destroyResultset(s, r);
            if (s)
                conn->destroyStatement(s, tag, pooledConnection);

            FTS3_COMMON_EXCEPTION_THROW(Err_Custom(e.what()));
        }
    catch (...)
        {

            conn->rollback(pooledConnection);
            if(s && r)
                conn->destroyResultset(s, r);
            if (s)
                conn->destroyStatement(s, tag, pooledConnection);

            FTS3_COMMON_EXCEPTION_THROW(Err_Custom("Unknown exception"));
        }
    conn->releasePooledConnection(pooledConnection);
    return ret;

}

void OracleAPI::setMaxTimeInQueue(int afterXHours)
{
    const std::string tag = "setMaxTimeInQueue";
    std::string query = " UPDATE t_server_config set max_time_queue=:1 ";

    oracle::occi::Statement* s = NULL;

    oracle::occi::Connection* pooledConnection = NULL;
    try
        {
            pooledConnection = conn->getPooledConnection();
            if (!pooledConnection)
                return;

            s = conn->createStatement(query, tag, pooledConnection);
            s->setInt(1, afterXHours);
            s->executeUpdate();
            conn->commit(pooledConnection);
            conn->destroyStatement(s, tag, pooledConnection);

        }
    catch (oracle::occi::SQLException const &e)
        {
            conn->rollback(pooledConnection);
            if(s)
                conn->destroyStatement(s, tag, pooledConnection);

            FTS3_COMMON_EXCEPTION_THROW(Err_Custom(e.what()));
        }
    catch (...)
        {
            conn->rollback(pooledConnection);
            if(s)
                conn->destroyStatement(s, tag, pooledConnection);

            FTS3_COMMON_EXCEPTION_THROW(Err_Custom("Oracle plug-in unknown exception"));
        }
    conn->releasePooledConnection(pooledConnection);
}


bool OracleAPI::checkConnectionStatus()
{
    oracle::occi::Connection* pooledConnection = NULL;

    bool alive = false;
    try
        {
            pooledConnection = conn->getPooledConnection();
            if (!pooledConnection)
                alive = false;
            else
                alive = true;
        }
    catch(...)
        {
            alive = false;
        }
    conn->releasePooledConnection(pooledConnection);
    return alive;
}


void OracleAPI::setToFailOldQueuedJobs(std::vector<std::string>& jobs)
{

    /*in hours*/
    int maxTime = getMaxTimeInQueue();
    if(maxTime==0)
        return;


    const std::string tag1 = "setToFailOldQueuedJobs111";
    const std::string tag2 = "setToFailOldQueuedJobs222";
    const std::string tag3 = "setToFailOldQueuedJobs333";

    std::string query1 = " UPDATE t_file set file_state='CANCELED', reason=:1 where job_id=:2 and file_state in ('SUBMITTED','READY') ";
    std::string query2 = " UPDATE t_job set job_state='CANCELED', reason=:1 where job_id=:2  and job_state in ('SUBMITTED','READY') ";
    std::string message = "Job has been canceled because it stayed in the queue for too long";
    std::stringstream query3;

    oracle::occi::Statement* s1 = NULL;
    oracle::occi::Statement* s2 = NULL;
    oracle::occi::Statement* s3 = NULL;
    oracle::occi::ResultSet* r = 0;
    std::vector<std::string> jobId;
    std::vector<std::string>::const_iterator iter;
    oracle::occi::Connection* pooledConnection = NULL;

    query3 << " select job_id from t_job where (SUBMIT_TIME < (CURRENT_TIMESTAMP - interval '";
    query3 << maxTime;
    query3 << "' hour(5))) and job_state in ('SUBMITTED','READY')  ";

    try
        {
            pooledConnection = conn->getPooledConnection();
            if (!pooledConnection)
                return;

            s3 = conn->createStatement(query3.str(), tag3, pooledConnection);
            r = conn->createResultset(s3, pooledConnection);
            while (r->next())
                {
                    jobId.push_back(r->getString(1));
                    jobs.push_back(r->getString(1));
                }
            conn->destroyResultset(s3, r);
            conn->destroyStatement(s3, tag3, pooledConnection);

            if(!jobId.empty())
                {
                    s1 = conn->createStatement(query1, tag1, pooledConnection);
                    s2 = conn->createStatement(query2, tag2, pooledConnection);
                    for (iter = jobId.begin(); iter != jobId.end(); ++iter)
                        {
                            s1->setString(1,message);
                            s1->setString(2,*iter);
                            s1->executeUpdate();
                            s2->setString(1,message);
                            s2->setString(2,*iter);
                            s2->executeUpdate();
                        }
                    conn->commit(pooledConnection);
                    conn->destroyStatement(s1, tag1, pooledConnection);
                    conn->destroyStatement(s2, tag2, pooledConnection);
                }
        }
    catch (oracle::occi::SQLException const &e)
        {

            conn->rollback(pooledConnection);
            if(s3 && r)
                conn->destroyResultset(s3, r);
            if (s3)
                conn->destroyStatement(s3, tag3, pooledConnection);
            if (s2)
                conn->destroyStatement(s2, tag2, pooledConnection);
            if (s1)
                conn->destroyStatement(s1, tag1, pooledConnection);

            FTS3_COMMON_EXCEPTION_THROW(Err_Custom(e.what()));
        }
    catch (...)
        {

            conn->rollback(pooledConnection);
            if(s3 && r)
                conn->destroyResultset(s3, r);
            if (s3)
                conn->destroyStatement(s3, tag3, pooledConnection);
            if (s2)
                conn->destroyStatement(s2, tag2, pooledConnection);
            if (s1)
                conn->destroyStatement(s1, tag1, pooledConnection);


            FTS3_COMMON_EXCEPTION_THROW(Err_Custom("Unknown exception"));
        }
    conn->releasePooledConnection(pooledConnection);
}

std::vector< std::pair<std::string, std::string> > OracleAPI::getPairsForSe(std::string se)
{
    std::vector< std::pair<std::string, std::string> > ret;

    std::string tag = "getPairsForSe";
    std::string query =
        " select source, destination "
        " from t_link_config "
        " where (source = :1 and destination <> '*') "
        "	or (source <> '*' and destination = :2) ";

    oracle::occi::Statement* s = 0;
    oracle::occi::ResultSet* r = 0;
    oracle::occi::Connection* pooledConnection = NULL;

    try
        {

            pooledConnection = conn->getPooledConnection();
            if (!pooledConnection) return ret;

            s = conn->createStatement(query, tag, pooledConnection);
            s->setString(1, se);
            s->setString(2, se);
            r = conn->createResultset(s, pooledConnection);

            while (r->next())
                {
                    ret.push_back(std::make_pair(r->getString(1), r->getString(2)));
                }

            conn->destroyResultset(s, r);
            conn->destroyStatement(s, tag, pooledConnection);

        }
    catch (oracle::occi::SQLException const &e)
        {
            conn->rollback(pooledConnection);
            if(s && r)
                conn->destroyResultset(s, r);
            if (s)
                conn->destroyStatement(s, tag, pooledConnection);

            FTS3_COMMON_EXCEPTION_THROW(Err_Custom(e.what()));
        }
    catch (...)
        {
            conn->rollback(pooledConnection);
            if(s && r)
                conn->destroyResultset(s, r);
            if (s)
                conn->destroyStatement(s, tag, pooledConnection);
            FTS3_COMMON_EXCEPTION_THROW(Err_Custom("Unknown exception"));
        }
    conn->releasePooledConnection(pooledConnection);
    return ret;
}

std::vector<std::string> OracleAPI::getAllStandAlloneCfgs()
{

    std::vector<std::string> ret;

    std::string tag = "getAllStandAlloneCfgs";
    std::string query =
        " select SOURCE "
        " from T_LINK_CONFIG "
        " where DESTINATION = '*' "
        "	and auto_tuning <> 'all' ";

    oracle::occi::Statement* s = 0;
    oracle::occi::ResultSet* r = 0;
    oracle::occi::Connection* pooledConnection = NULL;

    try
        {

            pooledConnection = conn->getPooledConnection();
            if (!pooledConnection) return ret;

            s = conn->createStatement(query, tag, pooledConnection);
            r = conn->createResultset(s, pooledConnection);

            while (r->next())
                {
                    ret.push_back(r->getString(1));
                }

            conn->destroyResultset(s, r);
            conn->destroyStatement(s, tag, pooledConnection);

        }
    catch (oracle::occi::SQLException const &e)
        {
            conn->rollback(pooledConnection);
            if(s && r)
                conn->destroyResultset(s, r);
            if (s)
                conn->destroyStatement(s, tag, pooledConnection);

            FTS3_COMMON_EXCEPTION_THROW(Err_Custom(e.what()));
        }
    catch (...)
        {
            conn->rollback(pooledConnection);
            if(s && r)
                conn->destroyResultset(s, r);
            if (s)
                conn->destroyStatement(s, tag, pooledConnection);
            FTS3_COMMON_EXCEPTION_THROW(Err_Custom("Unknown exception"));
        }
    conn->releasePooledConnection(pooledConnection);
    return ret;
}

std::vector<std::string> OracleAPI::getAllShareOnlyCfgs()
{

    std::vector<std::string> ret;

    std::string tag = "getAllShareOnlyCfgs";
    std::string query =
        " select SOURCE "
        " from T_LINK_CONFIG "
        " where DESTINATION = '*' "
        "	and auto_tuning = 'all' ";

    oracle::occi::Statement* s = 0;
    oracle::occi::ResultSet* r = 0;
    oracle::occi::Connection* pooledConnection = NULL;

    try
        {

            pooledConnection = conn->getPooledConnection();
            if (!pooledConnection) return ret;

            s = conn->createStatement(query, tag, pooledConnection);
            r = conn->createResultset(s, pooledConnection);

            while (r->next())
                {
                    ret.push_back(r->getString(1));
                }

            conn->destroyResultset(s, r);
            conn->destroyStatement(s, tag, pooledConnection);

        }
    catch (oracle::occi::SQLException const &e)
        {
            conn->rollback(pooledConnection);
            if(s && r)
                conn->destroyResultset(s, r);
            if (s)
                conn->destroyStatement(s, tag, pooledConnection);

            FTS3_COMMON_EXCEPTION_THROW(Err_Custom(e.what()));
        }
    catch (...)
        {
            conn->rollback(pooledConnection);
            if(s && r)
                conn->destroyResultset(s, r);
            if (s)
                conn->destroyStatement(s, tag, pooledConnection);
            FTS3_COMMON_EXCEPTION_THROW(Err_Custom("Unknown exception"));
        }
    conn->releasePooledConnection(pooledConnection);
    return ret;
}

std::vector< std::pair<std::string, std::string> > OracleAPI::getAllPairCfgs()
{


    std::vector< std::pair<std::string, std::string> > ret;
    std::string tag = "getAllPairCfgs";
    std::string query = "select SOURCE, DESTINATION from T_LINK_CONFIG where SOURCE <> '*' and DESTINATION <> '*'";

    oracle::occi::Statement* s = 0;
    oracle::occi::ResultSet* r = 0;
    oracle::occi::Connection* pooledConnection = NULL;

    try
        {

            pooledConnection = conn->getPooledConnection();
            if (!pooledConnection) return ret;

            s = conn->createStatement(query, tag, pooledConnection);
            r = conn->createResultset(s, pooledConnection);

            while (r->next())
                {
                    ret.push_back(
                        std::make_pair(r->getString(1), r->getString(2))
                    );
                }

            conn->destroyResultset(s, r);
            conn->destroyStatement(s, tag, pooledConnection);

        }
    catch (oracle::occi::SQLException const &e)
        {
            conn->rollback(pooledConnection);
            if(s && r)
                conn->destroyResultset(s, r);
            if (s)
                conn->destroyStatement(s, tag, pooledConnection);
            FTS3_COMMON_EXCEPTION_THROW(Err_Custom(e.what()));
        }
    catch (...)
        {
            conn->rollback(pooledConnection);
            if(s && r)
                conn->destroyResultset(s, r);
            if (s)
                conn->destroyStatement(s, tag, pooledConnection);

            FTS3_COMMON_EXCEPTION_THROW(Err_Custom("Unknown exception"));
        }
    conn->releasePooledConnection(pooledConnection);
    return ret;
}

int OracleAPI::activeProcessesForThisHost()
{
    std::string tag = "activeProcessesForThisHost";
    std::string query = "select count(*) from t_file where file_state in ('READY','ACTIVE') and TRANSFERHOST=:1";

    oracle::occi::Statement* s = 0;
    oracle::occi::ResultSet* r = 0;
    int ret = 0;
    oracle::occi::Connection* pooledConnection = NULL;

    try
        {

            pooledConnection = conn->getPooledConnection();
            if (!pooledConnection) return ret;

            s = conn->createStatement(query, tag, pooledConnection);
            s->setString(1, ftsHostName);
            r = conn->createResultset(s, pooledConnection);

            if (r->next())
                {
                    ret = r->getInt(1);
                }

            conn->destroyResultset(s, r);
            conn->destroyStatement(s, tag, pooledConnection);

        }
    catch (oracle::occi::SQLException const &e)
        {

            conn->rollback(pooledConnection);
            if(s && r)
                conn->destroyResultset(s, r);
            if (s)
                conn->destroyStatement(s, tag, pooledConnection);

            FTS3_COMMON_EXCEPTION_THROW(Err_Custom(e.what()));
        }
    catch (...)
        {

            conn->rollback(pooledConnection);
            if(s && r)
                conn->destroyResultset(s, r);
            if (s)
                conn->destroyStatement(s, tag, pooledConnection);

            FTS3_COMMON_EXCEPTION_THROW(Err_Custom("Unknown exception"));
        }
    conn->releasePooledConnection(pooledConnection);
    return ret;

}



std::vector< boost::tuple<std::string, std::string, int> >  OracleAPI::getVOBringonlimeMax()
{
    std::string tag = "getVOBringonlimeMax";
    std::string query = " select vo_name, host, concurrent_ops from t_stage_req";

    oracle::occi::Statement* s = 0;
    oracle::occi::ResultSet* r = 0;
    oracle::occi::Connection* pooledConnection = NULL;
    std::vector< boost::tuple<std::string, std::string, int> > ret;


    try
        {
            pooledConnection = conn->getPooledConnection();
            if (!pooledConnection) return ret;

            s = conn->createStatement(query, tag, pooledConnection);
            r = conn->createResultset(s, pooledConnection);

            while (r->next())
                {
                    boost::tuple<std::string, std::string, int> tmp;
                    boost::get<0>(tmp) = r->getString(1);
                    boost::get<1>(tmp) = r->getString(2);
                    boost::get<2>(tmp) = r->getInt(3);
                    ret.push_back(tmp);
                }

            conn->destroyResultset(s, r);
            conn->destroyStatement(s, tag, pooledConnection);

        }
    catch (oracle::occi::SQLException const &e)
        {

            conn->rollback(pooledConnection);
            if(s && r)
                conn->destroyResultset(s, r);
            if (s)
                conn->destroyStatement(s, tag, pooledConnection);

            FTS3_COMMON_EXCEPTION_THROW(Err_Custom(e.what()));
        }
    catch (...)
        {


            conn->rollback(pooledConnection);
            if(s && r)
                conn->destroyResultset(s, r);
            if (s)
                conn->destroyStatement(s, tag, pooledConnection);

            FTS3_COMMON_EXCEPTION_THROW(Err_Custom("Unknown exception"));
        }
    conn->releasePooledConnection(pooledConnection);
    return ret;
}


std::vector<struct message_bringonline> OracleAPI::getBringOnlineFiles(std::string voName, std::string hostName, int maxValue)
{
    std::string tag1 = "getBringOnlineFiles1";
    std::string tag2 = "getBringOnlineFiles2";
    std::string tag3 = "getBringOnlineFiles3";
    std::string tag4 = "getBringOnlineFiles4";
    std::string tag5 = "getBringOnlineFiles5";

    std::string query1 =
        " select distinct(t_file.SOURCE_SE) from t_file, t_job where t_job.job_id = t_file.job_id "
        " and (t_job.BRING_ONLINE > 0 OR t_job.COPY_PIN_LIFETIME > 0) and t_file.file_state = 'STAGING' and t_file.STAGING_START is null and t_file.SOURCE_SURL like 'srm%' ";
    std::string query2 =
        " select SOURCE_SURL, job_id, file_id, COPY_PIN_LIFETIME, BRING_ONLINE from (select t_file.SOURCE_SURL, t_file.job_id, t_file.file_id, t_job.COPY_PIN_LIFETIME, t_job.BRING_ONLINE from t_file, t_job where t_job.job_id = t_file.job_id "
        " and (t_job.BRING_ONLINE > 0 OR t_job.COPY_PIN_LIFETIME > 0) and t_file.STAGING_START is null and t_file.file_state = 'STAGING' "
        " and t_file.source_se=:1 and t_job.vo_name=:2  and t_file.SOURCE_SURL like 'srm%' and SUBMIT_HOST=:3 ORDER BY t_file.file_id ) WHERE rownum<=:4 ";
    std::string query3 =
        " select SOURCE_SURL, job_id, file_id, COPY_PIN_LIFETIME, BRING_ONLINE from (select t_file.SOURCE_SURL, t_file.job_id, t_file.file_id, t_job.COPY_PIN_LIFETIME, t_job.BRING_ONLINE from t_file, t_job where t_job.job_id = t_file.job_id "
        " and (t_job.BRING_ONLINE > 0 OR t_job.COPY_PIN_LIFETIME > 0) and t_file.STAGING_START is null and t_file.file_state = 'STAGING' and t_file.source_se=:1 "
        " and t_file.SOURCE_SURL like 'srm%' and SUBMIT_HOST=:2  ORDER BY t_file.file_id) WHERE rownum<=:3 ";
    std::string query4 =
        " select count(*) from t_file, t_job where t_job.job_id = t_file.job_id "
        " and (t_job.BRING_ONLINE > 0 OR t_job.COPY_PIN_LIFETIME > 0) and t_file.file_state = 'STAGING' and t_file.STAGING_START is not null "
        " and t_job.vo_name=:1 and t_file.source_se=:2  and t_file.SOURCE_SURL like 'srm%' ";
    std::string query5 =
        " select count(*) from t_file, t_job where t_job.job_id = t_file.job_id "
        " and (t_job.BRING_ONLINE > 0 OR t_job.COPY_PIN_LIFETIME > 0) and t_file.file_state = 'STAGING' and t_file.STAGING_START is not null and t_file.source_se=:1 "
        " and t_file.SOURCE_SURL like 'srm%' ";


    oracle::occi::Statement* s1 = NULL;
    oracle::occi::ResultSet* r1 = NULL;
    oracle::occi::Statement* s2 = NULL;
    oracle::occi::ResultSet* r2 = NULL;
    oracle::occi::Statement* s3 = NULL;
    oracle::occi::ResultSet* r3 = NULL;
    oracle::occi::Statement* s4 = NULL;
    oracle::occi::ResultSet* r4 = NULL;
    oracle::occi::Statement* s5 = NULL;
    oracle::occi::ResultSet* r5 = NULL;

    std::vector<struct message_bringonline> ret;
    oracle::occi::Connection* pooledConnection = NULL;
    unsigned int currentStagingFilesConfig = 0;
    unsigned int currentStagingFilesNoConfig = 0;
    unsigned int maxConfig = 0;
    unsigned int maxNoConfig = 0;

    try
        {
            pooledConnection = conn->getPooledConnection();
            if (!pooledConnection)
                return ret;

            if(voName.length() > 0)
                {
                    s4 = conn->createStatement(query4, tag4, pooledConnection);
                    s4->setString(1, voName);
                    s4->setString(2, hostName);
                    r4 = conn->createResultset(s4, pooledConnection);
                    if(r4->next())
                        {
                            currentStagingFilesConfig = r4->getInt(1);
                        }
                    conn->destroyResultset(s4, r4);
                    conn->destroyStatement(s4, tag4, pooledConnection);
                    s4=NULL;
                    r4=NULL;

                    if(currentStagingFilesConfig > 0 )
                        {
                            maxConfig = maxValue - currentStagingFilesConfig;
                        }
                    else
                        {
                            maxConfig = maxValue;
                        }

                    s2 = conn->createStatement(query2, tag2, pooledConnection);
                    s2->setString(1, hostName);
                    s2->setString(2, voName);
                    s2->setString(3,ftsHostName);
                    s2->setInt(4, maxConfig);
                    r2 = conn->createResultset(s2, pooledConnection);
                    while (r2->next())
                        {
                            struct message_bringonline msg;
                            msg.url = r2->getString(1);
                            msg.job_id = r2->getString(2);
                            msg.file_id = r2->getInt(3);
                            msg.pinlifetime = r2->getInt(4);
                            msg.bringonlineTimeout = r2->getInt(5);
                            ret.push_back(msg);
                            bringOnlineReportStatus("STARTED", "", msg);
                        }
                    conn->destroyResultset(s2, r2);
                    conn->destroyStatement(s2, tag2, pooledConnection);
                    s2=NULL;
                    r2=NULL;
                }
            else
                {
                    s1 = conn->createStatement(query1, tag1, pooledConnection);
                    r1 = conn->createResultset(s1, pooledConnection);
                    s5 = conn->createStatement(query5, tag5, pooledConnection);
                    s3 = conn->createStatement(query3, tag3, pooledConnection);
                    while (r1->next())
                        {
                            std::string hostV = r1->getString(1);
                            s5->setString(1, hostV);
                            r5 = conn->createResultset(s5, pooledConnection);
                            if(r5->next())
                                {
                                    currentStagingFilesNoConfig = r5->getInt(1);
                                }
                            conn->destroyResultset(s5, r5);

                            if(currentStagingFilesNoConfig > 0 )
                                {
                                    maxNoConfig = maxValue - currentStagingFilesNoConfig;
                                }
                            else
                                {
                                    maxNoConfig = maxValue;
                                }

                            s3->setString(1, hostV);
                            s3->setString(2,ftsHostName);
                            s3->setInt(3, maxNoConfig);
                            r3 = conn->createResultset(s3, pooledConnection);
                            while (r3->next())
                                {
                                    struct message_bringonline msg;
                                    msg.url = r3->getString(1);
                                    msg.job_id = r3->getString(2);
                                    msg.file_id = r3->getInt(3);
                                    msg.pinlifetime = r3->getInt(4);
                                    msg.bringonlineTimeout = r3->getInt(5);
                                    ret.push_back(msg);
                                    bringOnlineReportStatus("STARTED", "", msg);
                                }
                            conn->destroyResultset(s3, r3);
                        }
                    conn->destroyStatement(s5, tag5, pooledConnection);
                    s5=NULL;
                    conn->destroyResultset(s1, r1);
                    conn->destroyStatement(s1, tag1, pooledConnection);
                    s1=NULL;
                    r1=NULL;
                    conn->destroyStatement(s3, tag3, pooledConnection);
                    s3=NULL;
                }
        }
    catch (oracle::occi::SQLException const &e)
        {

            conn->rollback(pooledConnection);
            if(s1 && r1)
                conn->destroyResultset(s1, r1);
            if (s1)
                conn->destroyStatement(s1, tag1, pooledConnection);
            if (s2)
                conn->destroyStatement(s2, tag2, pooledConnection);
            if (s3)
                conn->destroyStatement(s3, tag3, pooledConnection);
            if(s4 && r4)
                conn->destroyResultset(s4, r4);
            if (s4)
                conn->destroyStatement(s4, tag4, pooledConnection);
            if(s5 && r5)
                conn->destroyResultset(s5, r5);
            if (s5)
                conn->destroyStatement(s5, tag5, pooledConnection);

            conn->releasePooledConnection(pooledConnection);
            throw Err_Custom(e.what());
        }
    catch (...)
        {

            conn->rollback(pooledConnection);
            if(s1 && r1)
                conn->destroyResultset(s1, r1);
            if (s1)
                conn->destroyStatement(s1, tag1, pooledConnection);
            if (s2)
                conn->destroyStatement(s2, tag2, pooledConnection);
            if (s3)
                conn->destroyStatement(s3, tag3, pooledConnection);
            if(s4 && r4)
                conn->destroyResultset(s4, r4);
            if (s4)
                conn->destroyStatement(s4, tag4, pooledConnection);
            if(s5 && r5)
                conn->destroyResultset(s5, r5);
            if (s5)
                conn->destroyStatement(s5, tag5, pooledConnection);

            conn->releasePooledConnection(pooledConnection);
            throw Err_Custom("Unknown exception");
        }
    conn->releasePooledConnection(pooledConnection);
    return ret;
}


void OracleAPI::bringOnlineReportStatus(const std::string & state, const std::string & message, struct message_bringonline msg)
{

    const std::string tag1 = "bringOnlineReportStatus1";
    const std::string tag2 = "bringOnlineReportStatus2";
    const std::string tag3 = "bringOnlineReportStatus3";
    const std::string tag4 = "bringOnlineReportStatus4";

    std::string query1 = " UPDATE t_file set STAGING_START=:1, transferhost=:2 where job_id=:3 and file_id=:4 and file_state='STAGING' ";
    std::string query2 = " UPDATE t_file set STAGING_FINISHED=:1, reason=:2, file_state=:3 where job_id=:4 and file_id=:5 and file_state='STAGING'";
    std::string query3 = " select reuse_job from t_job where job_id=:1 ";
    std::string query4 = " select count(*) from t_file where job_id=:1 and file_state='STAGING' ";

    oracle::occi::Statement* s1 = NULL;
    oracle::occi::Statement* s2 = NULL;

    oracle::occi::Statement* s3 = 0;
    oracle::occi::ResultSet* r3 = 0;
    oracle::occi::Statement* s4 = 0;
    oracle::occi::ResultSet* r4 = 0;

    time_t timed = time(NULL);
    std::string reuse("");
    int countTr = 0;

    oracle::occi::Connection* pooledConnection = NULL;
    try
        {
            pooledConnection = conn->getPooledConnection();
            if (!pooledConnection)
                return;

            s3 = conn->createStatement(query3, tag3, pooledConnection);
            s3->setString(1, msg.job_id);
            r3 = conn->createResultset(s3, pooledConnection);
            if (r3->next())
                {
                    reuse = r3->getString(1);
                }
            conn->destroyResultset(s3, r3);
            conn->destroyStatement(s3, tag3, pooledConnection);

            if(state=="STARTED")
                {
                    s1 = conn->createStatement(query1, tag1, pooledConnection);
                    s1->setTimestamp(1, conv->toTimestamp(timed, conn->getEnv()));
                    s1->setString(2, ftsHostName);
                    s1->setString(3, msg.job_id);
                    s1->setInt(4, msg.file_id);
                    s1->executeUpdate();
                    conn->commit(pooledConnection);
                    conn->destroyStatement(s1, tag1, pooledConnection);
                    conn->releasePooledConnection(pooledConnection);
                }
            else if(state=="FINISHED")
                {
                    s2 = conn->createStatement(query2, tag2, pooledConnection);
                    s2->setTimestamp(1, conv->toTimestamp(timed, conn->getEnv()));
                    s2->setString(2, "");
                    s2->setString(3, "SUBMITTED");
                    s2->setString(4, msg.job_id);
                    s2->setInt(5, msg.file_id);
                    s2->executeUpdate();
                    conn->commit(pooledConnection);
                    conn->destroyStatement(s2, tag2, pooledConnection);

                    if(reuse == "Y")
                        {
                            s4 = conn->createStatement(query4, tag4, pooledConnection);
                            s4->setString(1, msg.job_id);
                            r4 = conn->createResultset(s4, pooledConnection);
                            if (r4->next())
                                {
                                    countTr = r4->getInt(1);
                                }
                            conn->destroyResultset(s4, r4);
                            conn->destroyStatement(s4, tag4, pooledConnection);

                            if(countTr == 0)
                                {
                                    conn->releasePooledConnection(pooledConnection);
                                    updateJobTransferStatus(0, msg.job_id, "SUBMITTED");
                                }
                            else
                                {
                                    conn->releasePooledConnection(pooledConnection);
                                }
                        }
                    else
                        {
                            conn->releasePooledConnection(pooledConnection);
                            updateJobTransferStatus(0, msg.job_id, "SUBMITTED");
                        }
                }
            else if(state=="FAILED")
                {
                    s2 = conn->createStatement(query2, tag2, pooledConnection);
                    s2->setTimestamp(1, conv->toTimestamp(timed, conn->getEnv()));
                    s2->setString(2, message);
                    s2->setString(3, "FAILED");
                    s2->setString(4, msg.job_id);
                    s2->setInt(5, msg.file_id);
                    s2->executeUpdate();
                    conn->commit(pooledConnection);
                    conn->destroyStatement(s2, tag2, pooledConnection);

                    if(reuse == "Y")
                        {
                            s4 = conn->createStatement(query4, tag4, pooledConnection);
                            s4->setString(1, msg.job_id);
                            r4 = conn->createResultset(s4, pooledConnection);
                            if (r4->next())
                                {
                                    countTr = r4->getInt(1);
                                }
                            conn->destroyResultset(s4, r4);
                            conn->destroyStatement(s4, tag4, pooledConnection);

                            if(countTr == 0)
                                {
                                    conn->releasePooledConnection(pooledConnection);
                                    updateJobTransferStatus(0, msg.job_id, "FAILED");
                                }
                            else
                                {
                                    conn->releasePooledConnection(pooledConnection);
                                }
                        }
                    else
                        {
                            conn->releasePooledConnection(pooledConnection);
                            updateJobTransferStatus(0, msg.job_id, "FAILED");
                        }

                }
            else
                {
                    conn->releasePooledConnection(pooledConnection);
                }

        }
    catch (oracle::occi::SQLException const &e)
        {
            conn->rollback(pooledConnection);
            if(s1)
                conn->destroyStatement(s1, tag1, pooledConnection);
            if(s2)
                conn->destroyStatement(s2, tag2, pooledConnection);

            if(s3 && r3)
                conn->destroyResultset(s3, r3);
            if (s3)
                conn->destroyStatement(s3, tag3, pooledConnection);

            if(s4 && r4)
                conn->destroyResultset(s4, r4);
            if (s4)
                conn->destroyStatement(s4, tag4, pooledConnection);

            FTS3_COMMON_EXCEPTION_THROW(Err_Custom(e.what()));
            conn->releasePooledConnection(pooledConnection);
        }
    catch (...)
        {
            conn->rollback(pooledConnection);
            if(s1)
                conn->destroyStatement(s1, tag1, pooledConnection);
            if(s2)
                conn->destroyStatement(s2, tag2, pooledConnection);

            if(s3 && r3)
                conn->destroyResultset(s3, r3);
            if (s3)
                conn->destroyStatement(s3, tag3, pooledConnection);

            if(s4 && r4)
                conn->destroyResultset(s4, r4);
            if (s4)
                conn->destroyStatement(s4, tag4, pooledConnection);

            FTS3_COMMON_EXCEPTION_THROW(Err_Custom("Oracle plug-in unknown exception"));
            conn->releasePooledConnection(pooledConnection);
        }

}


void OracleAPI::addToken(const std::string & job_id, int file_id, const std::string & token)
{
    const std::string tag = "addToken";
    std::string query = " UPDATE t_file set bringonline_token=:1 where job_id=:2 and file_id=:3 and file_state='STAGING' ";

    oracle::occi::Statement* s = NULL;
    oracle::occi::Connection* pooledConnection = NULL;

    try
        {
            pooledConnection = conn->getPooledConnection();
            if (!pooledConnection)
                return;

            s = conn->createStatement(query, tag, pooledConnection);
            s->setString(1, token);
            s->setString(2, job_id);
            s->setInt(3, file_id);
            s->executeUpdate();
            conn->commit(pooledConnection);
            conn->destroyStatement(s, tag, pooledConnection);

        }
    catch (oracle::occi::SQLException const &e)
        {
            conn->rollback(pooledConnection);
            if(s)
                conn->destroyStatement(s, tag, pooledConnection);

            FTS3_COMMON_EXCEPTION_THROW(Err_Custom(e.what()));
        }
    catch (...)
        {
            conn->rollback(pooledConnection);
            if(s)
                conn->destroyStatement(s, tag, pooledConnection);

            FTS3_COMMON_EXCEPTION_THROW(Err_Custom("Oracle plug-in unknown exception"));
        }
    conn->releasePooledConnection(pooledConnection);
}

void OracleAPI::getCredentials(std::string & vo_name, const std::string & job_id, int, std::string & dn, std::string & dlg_id)
{
    std::string tag = "getCredentials";
    std::string query = "select USER_DN, CRED_ID, VO_NAME  from t_job where job_id=:1";

    oracle::occi::Statement* s = 0;
    oracle::occi::ResultSet* r = 0;
    oracle::occi::Connection* pooledConnection = NULL;

    try
        {

            pooledConnection = conn->getPooledConnection();
            if (!pooledConnection) return;

            s = conn->createStatement(query, tag, pooledConnection);
            s->setString(1, job_id);
            r = conn->createResultset(s, pooledConnection);

            if (r->next())
                {
                    dn = r->getString(1);
                    dlg_id = r->getString(2);
                    vo_name = r->getString(3);
                }

            conn->destroyResultset(s, r);
            conn->destroyStatement(s, tag, pooledConnection);

        }
    catch (oracle::occi::SQLException const &e)
        {

            conn->rollback(pooledConnection);
            if(s && r)
                conn->destroyResultset(s, r);
            if (s)
                conn->destroyStatement(s, tag, pooledConnection);

            FTS3_COMMON_EXCEPTION_THROW(Err_Custom(e.what()));
        }
    catch (...)
        {

            conn->rollback(pooledConnection);
            if(s && r)
                conn->destroyResultset(s, r);
            if (s)
                conn->destroyStatement(s, tag, pooledConnection);

            FTS3_COMMON_EXCEPTION_THROW(Err_Custom("Unknown exception"));
        }
    conn->releasePooledConnection(pooledConnection);
}

void OracleAPI::setMaxStageOp(const std::string& se, const std::string& vo, int val)
{

    std::string selectTag = "setMaxStageOp";
    std::string updateTag = "setMaxStageOpUpdate";
    std::string insertTag = "setMaxStageOpInsert";

    std::string select =
        " SELECT COUNT(*) "
        " FROM t_stage_req "
        " WHERE vo_name = :1 AND host = :2 "
        ;

    oracle::occi::Statement* s1 = 0, *s2 = 0, *s3 = 0;
    oracle::occi::ResultSet* r1 = 0;
    oracle::occi::Connection* pooledConnection = NULL;

    try
        {

            pooledConnection = conn->getPooledConnection();
            if (!pooledConnection) return;

            s1 = conn->createStatement(select, selectTag, pooledConnection);
            s1->setString(1, vo);
            s1->setString(2, se);
            r1 = conn->createResultset(s1, pooledConnection);

            int exist = 0;

            if (r1->next())
                {
                    exist = r1->getInt(1);
                }

            conn->destroyResultset(s1, r1);
            conn->destroyStatement(s1, selectTag, pooledConnection);

            // if the record already exist ...
            if (exist)
                {
                    // update
                    std::string update =
                        " UPDATE t_stage_req "
                        " SET concurrent_ops = :1 "
                        " WHERE vo_name = :2 AND host = :3 "
                        ;

                    s2 = conn->createStatement(update, updateTag, pooledConnection);
                    s2->setInt(1, val);
                    s2->setString(2, vo);
                    s2->setString(3, se);
                    s2->executeUpdate();
                    conn->commit(pooledConnection);
                    conn->destroyStatement(s2, updateTag, pooledConnection);

                }
            else
                {
                    // otherwise insert
                    std::string insert =
                        " INSERT "
                        " INTO t_stage_req (host, vo_name, concurrent_ops) "
                        " VALUES (:1, :2, :3)"
                        ;

                    s3 = conn->createStatement(insert, insertTag, pooledConnection);
                    s3->setString(1, se);
                    s3->setString(2, vo);
                    s3->setInt(3, val);
                    s3->executeUpdate();
                    conn->commit(pooledConnection);
                    conn->destroyStatement(s3, insertTag, pooledConnection);
                }

        }
    catch (oracle::occi::SQLException const &e)
        {

            conn->rollback(pooledConnection);
            if(s1 && r1)
                conn->destroyResultset(s1, r1);
            if (s1)
                conn->destroyStatement(s1, selectTag, pooledConnection);
            if (s2)
                conn->destroyStatement(s2, updateTag, pooledConnection);
            if (s3)
                conn->destroyStatement(s3, insertTag, pooledConnection);

            throw Err_Custom(e.what());

        }
    catch (...)
        {


            conn->rollback(pooledConnection);
            if(s1 && r1)
                conn->destroyResultset(s1, r1);
            if (s1)
                conn->destroyStatement(s1, selectTag, pooledConnection);
            if (s2)
                conn->destroyStatement(s2, updateTag, pooledConnection);
            if (s3)
                conn->destroyStatement(s3, insertTag, pooledConnection);

            throw Err_Custom("Unknown exception");
        }
    conn->releasePooledConnection(pooledConnection);
}


void OracleAPI::setRetryTimestamp(const std::string& jobId, int fileId)
{
    std::string tag = "setRetryTimestamp";
    std::string tag1 = "setRetryTimestamp1";
    std::string query = "select RETRY_DELAY from t_job where job_id=:1";
    std::string query1 = "update t_file set retry_timestamp=:1 where job_id=:2 and file_id=:3";

    oracle::occi::Statement* s = 0;
    oracle::occi::Statement* s1 = 0;
    oracle::occi::ResultSet* r = 0;
    oracle::occi::Connection* pooledConnection = NULL;
    //expressed in secs
    int retry_delay = 0;

    try
        {

            pooledConnection = conn->getPooledConnection();
            if (!pooledConnection) return;

            s = conn->createStatement(query, tag, pooledConnection);
            s->setString(1, jobId);
            r = conn->createResultset(s, pooledConnection);

            if (r->next())
                {
                    retry_delay = r->getInt(1);
                }

            conn->destroyResultset(s, r);
            conn->destroyStatement(s, tag, pooledConnection);

            if(retry_delay > 0)
                {
                    time_t now = time(0);
                    time_t now_plus_seconds = now + retry_delay;
                    s1 = conn->createStatement(query1, tag1, pooledConnection);
                    s1->setTimestamp(1, conv->toTimestamp(now_plus_seconds, conn->getEnv()));
                    s1->setString(2, jobId);
                    s1->setInt(3, fileId);
                    s1->executeUpdate();
                    conn->commit(pooledConnection);
                    conn->destroyStatement(s1, tag1, pooledConnection);
                }
        }
    catch (oracle::occi::SQLException const &e)
        {

            conn->rollback(pooledConnection);
            if(s && r)
                conn->destroyResultset(s, r);
            if (s)
                conn->destroyStatement(s, tag, pooledConnection);
            if (s1)
                conn->destroyStatement(s1, tag1, pooledConnection);

            FTS3_COMMON_EXCEPTION_THROW(Err_Custom(e.what()));
        }
    catch (...)
        {

            conn->rollback(pooledConnection);
            if(s && r)
                conn->destroyResultset(s, r);
            if (s)
                conn->destroyStatement(s, tag, pooledConnection);
            if (s1)
                conn->destroyStatement(s1, tag1, pooledConnection);

            FTS3_COMMON_EXCEPTION_THROW(Err_Custom("Unknown exception"));
        }
    conn->releasePooledConnection(pooledConnection);
}

double OracleAPI::getSuccessRate(std::string source, std::string destination)
{
    const std::string tag = "getSuccessRate";
    std::string query =
    		"SELECT file_state "
            "FROM t_file "
            "WHERE "
            "      t_file.source_se = :1 AND t_file.dest_se = :2 AND "
            "      file_state IN ('FAILED','FINISHED') AND "
            "      (t_file.FINISH_TIME > (CURRENT_TIMESTAMP - interval '1' hour))"
            ;

    oracle::occi::Statement* s = NULL;
    oracle::occi::ResultSet* r = NULL;
    oracle::occi::Connection* pooledConnection = NULL;

    double nFailedLastHour = 0, nFinishedLastHour = 0;
    double ratioSuccessFailure = 0;

    try
        {
        	pooledConnection = conn->getPooledConnection();
        	if (!pooledConnection)
        		return ratioSuccessFailure;
<<<<<<< HEAD

			s = conn->createStatement(query, tag, pooledConnection);

			// file state: FAILED and FINISHED (in last hour)
			s->setString(1, source);
			s->setString(2, destination);
			r = conn->createResultset(s, pooledConnection);

			while (r->next())
				{
					std::string state = r->getString(1);
					if      (state.compare("FAILED") == 0)   ++nFailedLastHour;
					else if (state.compare("FINISHED") == 0) ++nFinishedLastHour;
				}

			conn->destroyResultset(s, r);
			r = NULL;

			conn->destroyStatement(s, tag, pooledConnection);
			s = NULL;

=======

			s = conn->createStatement(query, tag, pooledConnection);

			// file state: FAILED and FINISHED (in last hour)
			s->setString(1, source);
			s->setString(2, destination);
			r = conn->createResultset(s, pooledConnection);

			while (r->next())
				{
					std::string state = r->getString(1);
					if      (state.compare("FAILED") == 0)   ++nFailedLastHour;
					else if (state.compare("FINISHED") == 0) ++nFinishedLastHour;
				}

			conn->destroyResultset(s, r);
			r = NULL;

			conn->destroyStatement(s, tag, pooledConnection);
			s = NULL;

>>>>>>> aa056049
			if(nFinishedLastHour > 0)
            {
                ratioSuccessFailure = nFinishedLastHour/(nFinishedLastHour + nFailedLastHour) * (100.0/1.0);
            }
        }
    catch (oracle::occi::SQLException const &e)
        {
            conn->rollback(pooledConnection);
            if(s && r)
                conn->destroyResultset(s, r);
            if (s)
                conn->destroyStatement(s, tag, pooledConnection);

            FTS3_COMMON_EXCEPTION_THROW(Err_Custom(e.what()));
        }
    catch(...)
        {
            conn->rollback(pooledConnection);
            if(s && r)
                conn->destroyResultset(s, r);
            if (s)
                conn->destroyStatement(s, tag, pooledConnection);

            FTS3_COMMON_EXCEPTION_THROW(Err_Custom("Oracle plug-in unknown exception"));
        }

    conn->releasePooledConnection(pooledConnection);

    return ratioSuccessFailure;
}

double OracleAPI::getAvgThroughput(std::string source, std::string destination)
{
    const std::string tag = "getAvgThroughput";
    std::string query =
    		" select ROUND(AVG(throughput),2) AS Average  from t_file where source_se = :1 and dest_se = :2 "
    		" and file_state = 'FINISHED' and throughput is not NULL and throughput != 0 "
    		" and (t_file.FINISH_TIME > (CURRENT_TIMESTAMP - interval '1' hour))"
    		;


    oracle::occi::Statement* s = NULL;
    oracle::occi::ResultSet* r = NULL;
    oracle::occi::Connection* pooledConnection = NULL;

    double avgThr = 0;

    try
        {
            pooledConnection = conn->getPooledConnection();
            if (!pooledConnection)
                return avgThr;

            s = conn->createStatement(query, tag, pooledConnection);
            s->setString(1, source);
            s->setString(2, destination);
            r = conn->createResultset(s, pooledConnection);
            if (r->next())
                {
                    avgThr = r->getDouble(1);
                }
            conn->destroyResultset(s, r);
            r = NULL;
            conn->destroyStatement(s, tag, pooledConnection);
            s = NULL;
        }
    catch (oracle::occi::SQLException const &e)
        {
            conn->rollback(pooledConnection);
            if(s && r)
                conn->destroyResultset(s, r);
            if (s)
                conn->destroyStatement(s, tag, pooledConnection);

            FTS3_COMMON_EXCEPTION_THROW(Err_Custom(e.what()));
        }
    catch(...)
        {
            conn->rollback(pooledConnection);
            if(s && r)
                conn->destroyResultset(s, r);
            if (s)
                conn->destroyStatement(s, tag, pooledConnection);

            FTS3_COMMON_EXCEPTION_THROW(Err_Custom("Oracle plug-in unknown exception"));
        }

    conn->releasePooledConnection(pooledConnection);

    return avgThr;
}


void OracleAPI::updateProtocol(const std::string& jobId, int fileId, int nostreams, int timeout, int buffersize, double filesize)
{
    const std::string tag = "updateProtocol1";
    std::string query = " UPDATE t_file set INTERNAL_FILE_PARAMS=:1, FILESIZE=:2 where job_id=:3 and file_id=:4 ";

    oracle::occi::Statement* s = NULL;
    oracle::occi::Connection* pooledConnection = NULL;
    std::stringstream internalParams;

    try
        {
            pooledConnection = conn->getPooledConnection();
            if (!pooledConnection)
                return;

            internalParams << "nostreams:" << nostreams << ",timeout:" << timeout << ",buffersize:" << buffersize;
            s = conn->createStatement(query, tag, pooledConnection);
            s->setString(1, internalParams.str());
            s->setDouble(2, filesize);
            s->setString(3, jobId);
            s->setInt(4, fileId);
            s->executeUpdate();
            conn->commit(pooledConnection);
            conn->destroyStatement(s, tag, pooledConnection);

        }
    catch (oracle::occi::SQLException const &e)
        {
            conn->rollback(pooledConnection);
            if(s)
                conn->destroyStatement(s, tag, pooledConnection);

            FTS3_COMMON_EXCEPTION_THROW(Err_Custom(e.what()));
        }
    catch (...)
        {
            conn->rollback(pooledConnection);
            if(s)
                conn->destroyStatement(s, tag, pooledConnection);

            FTS3_COMMON_EXCEPTION_THROW(Err_Custom("Oracle plug-in unknown exception"));
        }
    conn->releasePooledConnection(pooledConnection);
}


void OracleAPI::cancelFilesInTheQueue(const std::string& se, const std::string& vo, std::set<std::string>& jobs)
{

    std::string tag1 = "cancelJobsInTheQueue11";
    std::string tag2 = "cancelJobsInTheQueue12";
    std::string tag3 = "cancelJobsInTheQueue13";
    std::string tag4 = "cancelJobsInTheQueue14";

    std::string query1 =
        " SELECT file_id, job_id, file_index "
        " FROM t_file "
        " WHERE (source_se = :1 OR dest_se = :2) "
        "	AND file_state IN ('ACTIVE', 'READY', 'SUBMITTED', 'NOT_USED') "
        ;
    std::string query2 =
        " SELECT f.file_id, f.job_id, f.file_index "
        " FROM t_file f, t_job j "
        " WHERE (f.source_se = :1 OR f.dest_se = :2) "
        "	AND j.vo_name = :3 "
        " 	AND f.file_state IN ('ACTIVE', 'READY', 'SUBMITTED', 'NOT_USED') "
        "	AND f.job_id = j.job_id "
        ;

    std::string query3 =
        " UPDATE t_file "
        " SET file_state = 'CANCELED' "
        " WHERE file_id = :1"
        ;

    std::string query4 =
        " UPDATE t_file "
        " SET file_state = 'SUBMITTED' "
        " WHERE file_state = 'NOT_USED' "
        "	AND job_id = :1 "
        "	AND file_index = :2 "
        "	AND NOT EXISTS ( "
        "		SELECT NULL "
        "		FROM t_file "
        "		WHERE job_id = :3 "
        "			AND file_index = :4 "
        "			AND file_state <> 'NOT_USED' "
        "			AND file_state <> 'FAILED' "
        "			AND file_state <> 'CANCELED' "
        "	) "
        ;

    oracle::occi::Statement* s1 = NULL;
    oracle::occi::ResultSet* r1 = NULL;
    oracle::occi::Statement* s2 = NULL;
    oracle::occi::ResultSet* r2 = NULL;
    oracle::occi::Statement* s3 = NULL;
    oracle::occi::Statement* s4 = NULL;
    oracle::occi::Connection* pooledConnection = NULL;

    try
        {
            pooledConnection = conn->getPooledConnection();
            if (!pooledConnection) return;

            if (vo.empty())
                {

                    s1 = conn->createStatement(query1, tag1, pooledConnection);
                    s1->setString(1, se);
                    s1->setString(2, se);
                    r1 = conn->createResultset(s1, pooledConnection);

                    while (r1->next())
                        {

                            int fileId = r1->getInt(1);
                            std::string jobId = r1->getString(2);
                            int fileIndex = r1->getInt(3);

                            jobs.insert(
                                jobId
                            );

                            s3 = conn->createStatement(query3, tag3, pooledConnection);
                            s3->setInt(1, fileId);
                            s3->executeUpdate();
                            conn->destroyStatement(s3, tag3, pooledConnection);

                            s4 = conn->createStatement(query4, tag4, pooledConnection);
                            s4->setString(1, jobId);
                            s4->setInt(2, fileIndex);
                            s4->setString(3, jobId);
                            s4->setInt(4, fileIndex);
                            s4->executeUpdate();
                            conn->destroyStatement(s4, tag4, pooledConnection);
                        }

                    conn->commit(pooledConnection);
                    conn->destroyResultset(s1, r1);
                    conn->destroyStatement(s1, tag1, pooledConnection);

                }
            else
                {

                    s2 = conn->createStatement(query2, tag2, pooledConnection);
                    s2->setString(1, se);
                    s2->setString(2, se);
                    s2->setString(3, vo);
                    r2 = conn->createResultset(s2, pooledConnection);

                    while (r2->next())
                        {

                            int fileId = r2->getInt(1);
                            std::string jobId = r2->getString(2);
                            int fileIndex = r2->getInt(3);

                            jobs.insert(
                                jobId
                            );

                            s3 = conn->createStatement(query3, tag3, pooledConnection);
                            s3->setInt(1, fileId);
                            s3->executeUpdate();
                            conn->destroyStatement(s3, tag3, pooledConnection);

                            s4 = conn->createStatement(query4, tag4, pooledConnection);
                            s4->setString(1, jobId);
                            s4->setInt(2, fileIndex);
                            s4->setString(3, jobId);
                            s4->setInt(4, fileIndex);
                            s4->executeUpdate();
                            conn->destroyStatement(s4, tag4, pooledConnection);
                        }

                    conn->commit(pooledConnection);
                    conn->destroyResultset(s2, r2);
                    conn->destroyStatement(s2, tag2, pooledConnection);
                }

            conn->releasePooledConnection(pooledConnection);

        }
    catch (oracle::occi::SQLException const &e)
        {

            conn->rollback(pooledConnection);
            if(s1 && r1)
                conn->destroyResultset(s1, r1);
            if (s1)
                conn->destroyStatement(s1, tag1, pooledConnection);

            if(s2 && r2)
                conn->destroyResultset(s2, r2);
            if (s2)
                conn->destroyStatement(s2, tag2, pooledConnection);

            if (s3)
                conn->destroyStatement(s3, tag3, pooledConnection);

            if (s4)
                conn->destroyStatement(s3, tag3, pooledConnection);

            conn->releasePooledConnection(pooledConnection);
            FTS3_COMMON_EXCEPTION_THROW(Err_Custom(e.what()));

        }
    catch (...)
        {

            conn->rollback(pooledConnection);
            if(s1 && r1)
                conn->destroyResultset(s1, r1);
            if (s1)
                conn->destroyStatement(s1, tag1, pooledConnection);

            if(s2 && r2)
                conn->destroyResultset(s2, r2);
            if (s2)
                conn->destroyStatement(s2, tag2, pooledConnection);

            if (s3)
                conn->destroyStatement(s3, tag3, pooledConnection);

            if (s4)
                conn->destroyStatement(s3, tag3, pooledConnection);

            conn->releasePooledConnection(pooledConnection);
            FTS3_COMMON_EXCEPTION_THROW(Err_Custom("Unknown exception"));
        }

    std::set<std::string>::iterator job_it;
    for (job_it = jobs.begin(); job_it != jobs.end(); job_it++)
        {
            updateJobTransferStatus(int(), *job_it, string());
        }
}

void OracleAPI::cancelJobsInTheQueue(const std::string& dn, std::vector<std::string>& jobs)
{

    std::string tag = "cancelJobsInTheQueue2";
    std::string query =
        " SELECT job_id "
        " FROM t_job "
        " WHERE user_dn = :dn "
        "	AND job_state IN ('ACTIVE', 'READY', 'SUBMITTED')"
        ;


    oracle::occi::Statement* s = 0;
    oracle::occi::ResultSet* r = 0;
    oracle::occi::Connection* pooledConnection = NULL;

    try
        {

            pooledConnection = conn->getPooledConnection();
            if (!pooledConnection) return;

            s = conn->createStatement(query, tag, pooledConnection);
            s->setString(1, dn);
            r = conn->createResultset(s, pooledConnection);

            while (r->next())
                {
                    jobs.push_back(
                        r->getString(1)
                    );
                }

            conn->destroyResultset(s, r);
            conn->destroyStatement(s, tag, pooledConnection);

            conn->releasePooledConnection(pooledConnection);
            cancelJob(jobs);

        }
    catch (oracle::occi::SQLException const &e)
        {

            conn->rollback(pooledConnection);
            if(s && r)
                conn->destroyResultset(s, r);
            if (s)
                conn->destroyStatement(s, tag, pooledConnection);

            conn->releasePooledConnection(pooledConnection);

            FTS3_COMMON_EXCEPTION_THROW(Err_Custom(e.what()));

        }
    catch (...)
        {

            conn->rollback(pooledConnection);
            if(s && r)
                conn->destroyResultset(s, r);
            if (s)
                conn->destroyStatement(s, tag, pooledConnection);

            conn->releasePooledConnection(pooledConnection);

            FTS3_COMMON_EXCEPTION_THROW(Err_Custom("Unknown exception"));
        }

}


void OracleAPI::transferLogFile(const std::string& filePath, const std::string& jobId, int fileId, bool debug)
{
    std::string tag = "transferLogFile";
    std::string query = "update t_file set T_LOG_FILE=:1, T_LOG_FILE_DEBUG=:2 where job_id=:3 and file_id=:4";
    oracle::occi::Statement* s = NULL;
    oracle::occi::Connection* pooledConnection = NULL;

    try
        {
            pooledConnection = conn->getPooledConnection();
            if (!pooledConnection)
                return;

            s = conn->createStatement(query, tag, pooledConnection);
            s->setString(1, filePath);
            s->setInt(2, debug);
            s->setString(3, jobId);
            s->setInt(4, fileId);
            s->executeUpdate();
            conn->commit(pooledConnection);
            conn->destroyStatement(s, tag, pooledConnection);
        }
    catch (oracle::occi::SQLException const &e)
        {

            conn->rollback(pooledConnection);
            if (s)
                conn->destroyStatement(s, tag, pooledConnection);

            FTS3_COMMON_EXCEPTION_THROW(Err_Custom(e.what()));
        }
    catch (...)
        {

            conn->rollback(pooledConnection);
            if (s)
                conn->destroyStatement(s, tag, pooledConnection);

            FTS3_COMMON_EXCEPTION_THROW(Err_Custom("Unknown exception"));
        }
    conn->releasePooledConnection(pooledConnection);
}


struct message_state OracleAPI::getStateOfTransfer(const std::string& jobId, int fileId)
{
    std::string tag = "getStateOfTransfer";
    std::string tag1 = "getStateOfTransfer1";

    std::string query =
        " select t_job.job_id, t_job.job_state, t_job.vo_name, t_job.job_metadata, t_job.retry, t_file.file_id, t_file.file_state, t_file.retry, "
        " t_file.file_metadata, t_file.source_se, t_file.dest_se "
        " from t_file, t_job "
        " where t_job.job_id = t_file.job_id "
        " and t_job.job_id=:1 and t_file.file_id=:2 ";

    std::string query1 = "select retry from t_server_config";


    oracle::occi::Statement* s = 0;
    oracle::occi::ResultSet* r = 0;
    oracle::occi::Statement* s1 = 0;
    oracle::occi::ResultSet* r1 = 0;
    oracle::occi::Connection* pooledConnection = NULL;
    struct message_state ret;

    try
        {

            pooledConnection = conn->getPooledConnection();
            if (!pooledConnection) return ret;

            s = conn->createStatement(query, tag, pooledConnection);
            s->setString(1, jobId);
            s->setInt(2, fileId);
            r = conn->createResultset(s, pooledConnection);

            if (r->next())
                {
                    ret.job_id = r->getString(1);
                    ret.job_state = r->getString(2);
                    ret.vo_name = r->getString(3);
                    ret.job_metadata = r->getString(4);
                    ret.retry_max = r->getInt(5);
                    ret.file_id = r->getInt(6);
                    ret.file_state = r->getString(7);
                    ret.retry_counter = r->getInt(8);
                    ret.file_metadata = r->getString(9);
                    ret.source_se = r->getString(10);
                    ret.dest_se = r->getString(11);
                    ret.timestamp = _getTrTimestampUTC();
                }
            conn->destroyResultset(s, r);
            conn->destroyStatement(s, tag, pooledConnection);

            if(ret.retry_max == 0)
                {
                    s1 = conn->createStatement(query1, tag1, pooledConnection);
                    r1 = conn->createResultset(s1, pooledConnection);

                    if (r1->next())
                        {
                            ret.retry_max = r1->getInt(1);
                        }
                    conn->destroyResultset(s1, r1);
                    conn->destroyStatement(s1, tag1, pooledConnection);
                }

        }
    catch (oracle::occi::SQLException const &e)
        {

            conn->rollback(pooledConnection);
            if(s && r)
                conn->destroyResultset(s, r);
            if (s)
                conn->destroyStatement(s, tag, pooledConnection);

            if(s1 && r1)
                conn->destroyResultset(s1, r1);
            if (s1)
                conn->destroyStatement(s1, tag1, pooledConnection);

            FTS3_COMMON_EXCEPTION_THROW(Err_Custom(e.what()));
        }
    catch (...)
        {
            conn->rollback(pooledConnection);
            if(s && r)
                conn->destroyResultset(s, r);
            if (s)
                conn->destroyStatement(s, tag, pooledConnection);

            if(s1 && r1)
                conn->destroyResultset(s1, r1);
            if (s1)
                conn->destroyStatement(s1, tag1, pooledConnection);

            FTS3_COMMON_EXCEPTION_THROW(Err_Custom("Unknown exception"));
        }
    conn->releasePooledConnection(pooledConnection);
    return ret;
}


void OracleAPI::getFilesForJob(const std::string& jobId, std::vector<int>& files)
{
    std::string tag = "getFilesForJob";
    std::string query = " select file_id from t_file where job_id=:1 ";

    oracle::occi::Statement* s = 0;
    oracle::occi::ResultSet* r = 0;
    oracle::occi::Connection* pooledConnection = NULL;

    try
        {
            pooledConnection = conn->getPooledConnection();
            if (!pooledConnection) return;

            s = conn->createStatement(query, tag, pooledConnection);
            s->setString(1, jobId);
            r = conn->createResultset(s, pooledConnection);

            while (r->next())
                {
                    files.push_back(r->getInt(1));
                }

            conn->destroyResultset(s, r);
            conn->destroyStatement(s, tag, pooledConnection);

        }
    catch (oracle::occi::SQLException const &e)
        {

            conn->rollback(pooledConnection);
            if(s && r)
                conn->destroyResultset(s, r);
            if (s)
                conn->destroyStatement(s, tag, pooledConnection);

            FTS3_COMMON_EXCEPTION_THROW(Err_Custom(e.what()));
        }
    catch (...)
        {


            conn->rollback(pooledConnection);
            if(s && r)
                conn->destroyResultset(s, r);
            if (s)
                conn->destroyStatement(s, tag, pooledConnection);

            FTS3_COMMON_EXCEPTION_THROW(Err_Custom("Unknown exception"));
        }
    conn->releasePooledConnection(pooledConnection);
}


void OracleAPI::getFilesForJobInCancelState(const std::string& jobId, std::vector<int>& files)
{
    std::string tag = "getFilesForJobInCancelState";
    std::string query = " select file_id from t_file where job_id=:1 and file_state='CANCELED' ";

    oracle::occi::Statement* s = 0;
    oracle::occi::ResultSet* r = 0;
    oracle::occi::Connection* pooledConnection = NULL;

    try
        {
            pooledConnection = conn->getPooledConnection();
            if (!pooledConnection) return;

            s = conn->createStatement(query, tag, pooledConnection);
            s->setString(1, jobId);
            r = conn->createResultset(s, pooledConnection);

            while (r->next())
                {
                    files.push_back(r->getInt(1));
                }

            conn->destroyResultset(s, r);
            conn->destroyStatement(s, tag, pooledConnection);

        }
    catch (oracle::occi::SQLException const &e)
        {

            conn->rollback(pooledConnection);
            if(s && r)
                conn->destroyResultset(s, r);
            if (s)
                conn->destroyStatement(s, tag, pooledConnection);

            FTS3_COMMON_EXCEPTION_THROW(Err_Custom(e.what()));
        }
    catch (...)
        {


            conn->rollback(pooledConnection);
            if(s && r)
                conn->destroyResultset(s, r);
            if (s)
                conn->destroyStatement(s, tag, pooledConnection);

            FTS3_COMMON_EXCEPTION_THROW(Err_Custom("Unknown exception"));
        }
    conn->releasePooledConnection(pooledConnection);
}

void OracleAPI::setFilesToWaiting(const std::string& se, const std::string& vo, int timeout)
{

    std::string tag1 = "setFilesToWaiting";
    std::string tag2 = "setFilesToWaitingWithVo";

    std::string query1 =
        " UPDATE t_file "
        " SET wait_timestamp = :1, wait_timeout = :2 "
        " WHERE (source_se = :3 OR dest_se = :4) "
        "	AND file_state IN ('ACTIVE', 'READY', 'SUBMITTED', 'NOT_USED') "
        "	AND (wait_timestamp IS NULL OR wait_timeout IS NULL) "
        ;

    std::string query2 =
        " UPDATE t_file f "
        " SET f.wait_timestamp = :1, f.wait_timeout = :2 "
        " WHERE (f.source_se = :3 OR f.dest_se = :4) "
        "	AND f.file_state IN ('ACTIVE', 'READY', 'SUBMITTED', 'NOT_USED') "
        "	AND (f.wait_timestamp IS NULL OR f.wait_timeout IS NULL) "
        "	AND EXISTS ( "
        "		SELECT NULL "
        "		FROM t_job j "
        "		WHERE j.job_id = f.job_id "
        "			AND j.vo_name = :5 "
        "	) "
        ;

    oracle::occi::Statement* s1 = NULL;
    oracle::occi::Statement* s2 = NULL;
    oracle::occi::Connection* pooledConnection = NULL;

    try
        {
            pooledConnection = conn->getPooledConnection();
            if (!pooledConnection)
                return;

            time_t timestamp = time(0);

            if (vo.empty())
                {

                    s1 = conn->createStatement(query1, tag1, pooledConnection);
                    s1->setTimestamp(1, conv->toTimestamp(timestamp, conn->getEnv()));
                    s1->setInt(2, timeout);
                    s1->setString(3, se);
                    s1->setString(4, se);
                    s1->executeUpdate();
                    conn->commit(pooledConnection);
                    conn->destroyStatement(s1, tag1, pooledConnection);

                }
            else
                {

                    s2 = conn->createStatement(query2, tag2, pooledConnection);
                    s2->setTimestamp(1, conv->toTimestamp(timestamp, conn->getEnv()));
                    s2->setInt(2, timeout);
                    s2->setString(3, se);
                    s2->setString(4, se);
                    s2->setString(5, vo);
                    s2->executeUpdate();
                    conn->commit(pooledConnection);
                    conn->destroyStatement(s2, tag2, pooledConnection);
                }


        }
    catch (oracle::occi::SQLException const &e)
        {

            conn->rollback(pooledConnection);
            if (s1)
                conn->destroyStatement(s1, tag1, pooledConnection);

            if (s2)
                conn->destroyStatement(s2, tag2, pooledConnection);

            FTS3_COMMON_EXCEPTION_THROW(Err_Custom(e.what()));
        }
    catch (...)
        {

            conn->rollback(pooledConnection);
            if (s1)
                conn->destroyStatement(s1, tag1, pooledConnection);

            if (s2)
                conn->destroyStatement(s2, tag2, pooledConnection);

            FTS3_COMMON_EXCEPTION_THROW(Err_Custom("Unknown exception"));
        }
    conn->releasePooledConnection(pooledConnection);

}

void OracleAPI::setFilesToWaiting(const std::string& dn, int timeout)
{

    std::string tag = "setFilesToWaitingDn";

    std::string query =
        " UPDATE t_file f "
        " SET f.wait_timestamp = :1, f.wait_timeout = :2 "
        " WHERE f.file_state IN ('ACTIVE', 'READY', 'SUBMITTED', 'NOT_USED') "
        "	AND (f.wait_timestamp IS NULL OR f.wait_timeout IS NULL) "
        "	AND EXISTS( "
        "		SELECT NULL "
        "		FROM t_job j "
        "		WHERE j.job_id = f.job_id "
        "			AND j.user_dn = :3 "
        "	)"
        ;

    oracle::occi::Statement* s = NULL;
    oracle::occi::Connection* pooledConnection = NULL;

    try
        {
            pooledConnection = conn->getPooledConnection();
            if (!pooledConnection)
                return;

            time_t timestamp = time(0);

            s = conn->createStatement(query, tag, pooledConnection);
            s->setTimestamp(1, conv->toTimestamp(timestamp, conn->getEnv()));
            s->setInt(2, timeout);
            s->setString(3, dn);
            s->executeUpdate();
            conn->commit(pooledConnection);
            conn->destroyStatement(s, tag, pooledConnection);

        }
    catch (oracle::occi::SQLException const &e)
        {

            conn->rollback(pooledConnection);
            if (s)
                conn->destroyStatement(s, tag, pooledConnection);

            FTS3_COMMON_EXCEPTION_THROW(Err_Custom(e.what()));

        }
    catch (...)
        {

            conn->rollback(pooledConnection);
            if (s)
                conn->destroyStatement(s, tag, pooledConnection);

            FTS3_COMMON_EXCEPTION_THROW(Err_Custom("Unknown exception"));
        }
    conn->releasePooledConnection(pooledConnection);
}

void OracleAPI::cancelWaitingFiles(std::set<std::string>& jobs)
{

    std::string tag = "cancelWaitingFiles";
    std::string query =
        " SELECT file_id, job_id "
        " FROM t_file "
        " WHERE wait_timeout <> 0 "
        "	AND (CAST(CURRENT_TIMESTAMP(3) AS DATE) - CAST(wait_timestamp AS DATE)) * 86400 > wait_timeout "
        "	AND file_state IN ('ACTIVE', 'READY', 'SUBMITTED', 'NOT_USED') "
        ;

    std::string tag2 = "cancelWaitingFilesUpdate";
    std::string update =
        " UPDATE t_file "
        " SET file_state = 'CANCELED' "
        " WHERE file_id = :1 "
        ;

    oracle::occi::Statement* s = 0;
    oracle::occi::ResultSet* r = 0;
    oracle::occi::Statement* s2 = 0;
    oracle::occi::Connection* pooledConnection = NULL;

    try
        {
            pooledConnection = conn->getPooledConnection();
            if (!pooledConnection) return;

            s = conn->createStatement(query, tag, pooledConnection);
            r = conn->createResultset(s, pooledConnection);

            while (r->next())
                {

                    jobs.insert(r->getString(2));

                    s2 = conn->createStatement(update, tag2, pooledConnection);
                    s2->setInt(1, r->getInt(1));
                    s2->executeUpdate();
                }

            conn->commit(pooledConnection);

            conn->destroyResultset(s, r);
            conn->destroyStatement(s, tag, pooledConnection);
            conn->destroyStatement(s2, tag2, pooledConnection);

        }
    catch (oracle::occi::SQLException const &e)
        {

            conn->rollback(pooledConnection);
            if(s && r)
                conn->destroyResultset(s, r);
            if (s)
                conn->destroyStatement(s, tag, pooledConnection);

            if (s2)
                conn->destroyStatement(s, tag, pooledConnection);

            FTS3_COMMON_EXCEPTION_THROW(Err_Custom(e.what()));
        }
    catch (...)
        {
            conn->rollback(pooledConnection);
            if(s && r)
                conn->destroyResultset(s, r);
            if (s)
                conn->destroyStatement(s, tag, pooledConnection);

            if (s2)
                conn->destroyStatement(s, tag, pooledConnection);

            FTS3_COMMON_EXCEPTION_THROW(Err_Custom("Unknown exception"));
        }
    conn->releasePooledConnection(pooledConnection);

    std::set<std::string>::iterator job_it;
    for (job_it = jobs.begin(); job_it != jobs.end(); job_it++)
        {
            updateJobTransferStatus(int(), *job_it, string());
        }
}

void OracleAPI::revertNotUsedFiles()
{
    std::string tag = "revertNotUsedFiles";
    std::string update =
        " UPDATE t_file f1 "
        " SET file_state = 'SUBMITTED' "
        " WHERE file_state = 'NOT_USED' "
        "	AND NOT EXISTS ( "
        "		SELECT NULL "
        "		FROM t_file f2 "
        "		WHERE f2.job_id = f1.job_id "
        "			and f2.file_index = f1.file_index "
        "			and f2.file_state <> 'NOT_USED' "
        "			and f2.file_state <> 'CANCELED' "
        "			and f2.file_state <> 'FAILED' "
        "	) "
        ;

    oracle::occi::Statement* s = 0;
    oracle::occi::Connection* pooledConnection = NULL;

    try
        {
            pooledConnection = conn->getPooledConnection();
            if (!pooledConnection) return;

            s = conn->createStatement(update, tag, pooledConnection);
            s->executeUpdate();

            conn->commit(pooledConnection);

            conn->destroyStatement(s, tag, pooledConnection);

        }
    catch (oracle::occi::SQLException const &e)
        {

            conn->rollback(pooledConnection);
            if (s)
                conn->destroyStatement(s, tag, pooledConnection);

            FTS3_COMMON_EXCEPTION_THROW(Err_Custom(e.what()));
        }
    catch (...)
        {

            conn->rollback(pooledConnection);
            if (s)
                conn->destroyStatement(s, tag, pooledConnection);

            FTS3_COMMON_EXCEPTION_THROW(Err_Custom("Unknown exception"));
        }
    conn->releasePooledConnection(pooledConnection);
}

void OracleAPI::checkSanityState()
{
    std::string tag[] = {"sanity1", "sanity2", "sanity3", "sanity4", "sanity5", "sanity6", "sanity7", "sanity8", "sanity9", "sanity10", "sanity11", "sanity12","sanity13","sanity14"};
    oracle::occi::Statement* s[9] = {NULL};
    oracle::occi::ResultSet* r[9] = {NULL};
    oracle::occi::Connection* pooledConnection = NULL;
    std::string sql[] =
    {
        "SELECT job_id from t_job where job_state in ('ACTIVE','READY','SUBMITTED','STAGING') ",
        "SELECT COUNT(DISTINCT file_index) FROM t_file where job_id=:1 ",
        "UPDATE t_job SET job_state = 'CANCELED', job_finished = :1, finish_time = :2, reason = :3 WHERE job_id = :4 ",
        "UPDATE t_job SET job_state = 'FINISHED', job_finished = :1, finish_time = :2 WHERE job_id = :3",
        "UPDATE t_job SET job_state = 'FAILED', job_finished = :1, finish_time = :2, reason = :3 WHERE job_id = :4",
        "UPDATE t_job SET job_state = 'FINISHEDDIRTY', job_finished = :1, finish_time = :2, reason = :3 WHERE job_id = :4",
        "SELECT job_id from t_job where job_state in ('FINISHED','FAILED','FINISHEDDIRTY') ",
        "SELECT COUNT(*) FROM t_file where job_id=:1 AND file_state in ('ACTIVE','READY','SUBMITTED','STAGING')",
        "UPDATE t_job SET job_state = 'ACTIVE', job_finished = NULL, finish_time = NULL, reason = NULL WHERE job_id = :1"
    };

    std::vector<std::string> ret;
    std::vector<std::string> retRevert;
    unsigned int numberOfFiles = 0;
    unsigned int terminalState = 0;
    unsigned int allFinished = 0;
    unsigned int allFailed = 0;
    unsigned int allCanceled = 0;
    unsigned int numberOfFilesRevert = 0;
    std::string canceledMessage = "Transfer canceled by the user";
    std::string failed = "One or more files failed. Please have a look at the details for more information";
    time_t timed = time(NULL);

    try
        {
            pooledConnection = conn->getPooledConnection();
            if (!pooledConnection) return;

            s[0] = conn->createStatement(sql[0], tag[0], pooledConnection);
            r[0] = conn->createResultset(s[0], pooledConnection);
            while (r[0]->next())
                {
                    ret.push_back(r[0]->getString(1));
                }
            conn->destroyResultset(s[0], r[0]);
            conn->destroyStatement(s[0], tag[0], pooledConnection);
            s[0] = NULL;
            r[0] = NULL;

            s[1] = conn->createStatement(sql[1], tag[1], pooledConnection);
            s[2] = conn->createStatement(sql[2], tag[2], pooledConnection);
            s[3] = conn->createStatement(sql[3], tag[3], pooledConnection);
            s[4] = conn->createStatement(sql[4], tag[4], pooledConnection);
            s[5] = conn->createStatement(sql[5], tag[5], pooledConnection);

            vector< std::string >::const_iterator it;
            for (it = ret.begin(); it != ret.end(); ++it)
                {

                    s[1]->setString(1, *it);
                    r[1] = conn->createResultset(s[1], pooledConnection);
                    while (r[1]->next())
                        {
                            numberOfFiles = r[1]->getInt(1);
                        }
                    conn->destroyResultset(s[1], r[1]);
                    r[1]=NULL;

                    if(numberOfFiles > 0)
                        {
                            countFileInTerminalStates(pooledConnection, *it, allFinished, allCanceled, allFailed);
                            terminalState = allFinished + allCanceled + allFailed;

                            if(numberOfFiles == terminalState)  /* all files terminal state but job in ('ACTIVE','READY','SUBMITTED','STAGING') */
                                {
                                    if(allCanceled > 0)
                                        {
                                            s[2]->setTimestamp(1, conv->toTimestamp(timed, conn->getEnv()));
                                            s[2]->setTimestamp(2, conv->toTimestamp(timed, conn->getEnv()));
                                            s[2]->setString(3,canceledMessage);
                                            s[2]->setString(4, *it);
                                            s[2]->executeUpdate();
                                            conn->commit(pooledConnection);
                                        }
                                    else
                                        {
                                            if(numberOfFiles == allFinished)  /*all files finished*/
                                                {
                                                    s[3]->setTimestamp(1, conv->toTimestamp(timed, conn->getEnv()));
                                                    s[3]->setTimestamp(2, conv->toTimestamp(timed, conn->getEnv()));
                                                    s[3]->setString(3, *it);
                                                    s[3]->executeUpdate();
                                                    conn->commit(pooledConnection);
                                                }
                                            else
                                                {
                                                    if(numberOfFiles == allFailed)
                                                        {
                                                            s[4]->setTimestamp(1, conv->toTimestamp(timed, conn->getEnv()));
                                                            s[4]->setTimestamp(2, conv->toTimestamp(timed, conn->getEnv()));
                                                            s[4]->setString(3,canceledMessage);
                                                            s[4]->setString(4, *it);
                                                            s[4]->executeUpdate();
                                                            conn->commit(pooledConnection);
                                                        }
                                                    else
                                                        {
                                                            s[5]->setTimestamp(1, conv->toTimestamp(timed, conn->getEnv()));
                                                            s[5]->setTimestamp(2, conv->toTimestamp(timed, conn->getEnv()));
                                                            s[5]->setString(3,failed);
                                                            s[5]->setString(4, *it);
                                                            s[5]->executeUpdate();
                                                            conn->commit(pooledConnection);
                                                        }
                                                }
                                        }
                                }

                        }
                    //reset
                    numberOfFiles = 0;
                }

            conn->destroyStatement(s[1], tag[1], pooledConnection);
            s[1] = NULL;
            conn->destroyStatement(s[2], tag[2], pooledConnection);
            s[2] = NULL;
            conn->destroyStatement(s[3], tag[3], pooledConnection);
            s[3] = NULL;
            conn->destroyStatement(s[4], tag[4], pooledConnection);
            s[4] = NULL;
            conn->destroyStatement(s[5], tag[5], pooledConnection);
            s[5] = NULL;

            s[6] = conn->createStatement(sql[6], tag[6], pooledConnection);
            r[6] = conn->createResultset(s[6], pooledConnection);
            while (r[6]->next())
                {
                    retRevert.push_back(r[6]->getString(1));
                }
            conn->destroyResultset(s[6], r[6]);
            conn->destroyStatement(s[6], tag[6], pooledConnection);
            s[6] = NULL;
            r[6] = NULL;

            s[7] = conn->createStatement(sql[7], tag[7], pooledConnection);
            s[8] = conn->createStatement(sql[8], tag[8], pooledConnection);

            vector< std::string >::const_iterator itRevert;
            for (itRevert = retRevert.begin(); itRevert != retRevert.end(); ++itRevert)
                {
                    s[7]->setString(1, *itRevert);
                    r[7] = conn->createResultset(s[7], pooledConnection);
                    while (r[7]->next())
                        {
                            numberOfFilesRevert = r[7]->getInt(1);
                        }
                    conn->destroyResultset(s[7], r[7]);
                    r[7] = NULL;

                    if(numberOfFilesRevert > 0)
                        {
                            s[8]->setString(1, *itRevert);
                            s[8]->executeUpdate();
                            conn->commit(pooledConnection);
                        }

                    //reset
                    numberOfFilesRevert = 0;
                }

            conn->destroyStatement(s[7], tag[7], pooledConnection);
            conn->destroyStatement(s[8], tag[8], pooledConnection);
            s[7] = NULL;
            s[8] = NULL;
        }
    catch (oracle::occi::SQLException const &e)
        {
            conn->rollback(pooledConnection);
            for(int index=0; index<9; index++)
                {
                    if(r[index] && s[index])
                        conn->destroyResultset(s[index], r[index]);
                }
            for(int index2=0; index2<9; index2++)
                {
                    if (s[index2])
                        conn->destroyStatement(s[index2], tag[index2], pooledConnection);
                }
            FTS3_COMMON_EXCEPTION_THROW(Err_Custom(e.what()));
        }
    catch (...)
        {
            conn->rollback(pooledConnection);

            for(int index=0; index<9; index++)
                {
                    if(r[index] && s[index])
                        conn->destroyResultset(s[index], r[index]);
                }
            for(int index2=0; index2<9; index2++)
                {
                    if (s[index2])
                        conn->destroyStatement(s[index2], tag[index2], pooledConnection);
                }
            FTS3_COMMON_EXCEPTION_THROW(Err_Custom("Unknown exception"));
        }

    ret.clear();
    retRevert.clear();
    conn->releasePooledConnection(pooledConnection);
}

void OracleAPI::countFileInTerminalStates(oracle::occi::Connection* pooledConnection, std::string jobId,
        unsigned int& finished, unsigned int& canceled, unsigned int& failed)
{
    if (!pooledConnection) return;

    std::string queryFinished =
        " select count(*)  "
        " from t_file "
        " where job_id = :1 "
        "	and  file_state = 'FINISHED' "
        ;

    std::string tagFinished = "countFileInTerminalStatesFinished";

    std::string queryFailed =
        " select count(distinct f1.file_index) "
        " from t_file f1 "
        " where job_id = :1 "
        "	and f1.file_state = 'FAILED' "
        "	and NOT EXISTS ( "
        "		select null "
        "		from t_file f2 "
        "		where job_id = :2 "
        "			and f2.file_index = f1.file_index "
        "			and f2.file_state NOT IN ('CANCELED', 'FAILED') "
        " 	) "
        ;

    std::string tagFailed = "countFileInTerminalStatesFailed";

    std::string queryCanceled =
        " select count(distinct f1.file_index) "
        " from t_file f1 "
        " where job_id = :1 "
        "	and NOT EXISTS ( "
        "		select null "
        "		from t_file f2 "
        "		where job_id = :2 "
        "			and f2.file_index = f1.file_index "
        "			and f2.file_state <> 'CANCELED' "
        " 	) "
        ;

    std::string tagCanceled = "countFileInTerminalStatesCanceled";

    oracle::occi::Statement* s1 = 0;
    oracle::occi::ResultSet* r1 = 0;
    oracle::occi::Statement* s2 = 0;
    oracle::occi::ResultSet* r2 = 0;
    oracle::occi::Statement* s3 = 0;
    oracle::occi::ResultSet* r3 = 0;

    try
        {
            s1 = conn->createStatement(queryFinished, tagFinished, pooledConnection);
            s1->setString(1, jobId);
            r1 = conn->createResultset(s1, pooledConnection);

            if (r1->next())
                {
                    finished = r1->getInt(1);
                }

            conn->destroyResultset(s1, r1);
            conn->destroyStatement(s1, tagFinished, pooledConnection);


            s2 = conn->createStatement(queryFailed, tagFailed, pooledConnection);
            s2->setString(1, jobId);
            s2->setString(2, jobId);
            r2 = conn->createResultset(s2, pooledConnection);

            if (r2->next())
                {
                    failed = r2->getInt(1);
                }

            conn->destroyResultset(s2, r2);
            conn->destroyStatement(s2, tagFailed, pooledConnection);


            s3 = conn->createStatement(queryCanceled, tagCanceled, pooledConnection);
            s3->setString(1, jobId);
            s3->setString(2, jobId);
            r3 = conn->createResultset(s3, pooledConnection);

            if (r3->next())
                {
                    canceled = r3->getInt(1);
                }

            conn->destroyResultset(s3, r3);
            conn->destroyStatement(s3, tagCanceled, pooledConnection);


        }
    catch (oracle::occi::SQLException const &e)
        {

            conn->rollback(pooledConnection);
            if(s1 && r1)
                conn->destroyResultset(s1, r1);
            if (s1)
                conn->destroyStatement(s1, tagFinished, pooledConnection);

            if(s2 && r2)
                conn->destroyResultset(s2, r2);
            if (s2)
                conn->destroyStatement(s2, tagFailed, pooledConnection);

            if(s3 && r3)
                conn->destroyResultset(s3, r3);
            if (s3)
                conn->destroyStatement(s3, tagCanceled, pooledConnection);

            FTS3_COMMON_EXCEPTION_THROW(Err_Custom(e.what()));
        }
    catch (...)
        {
            conn->rollback(pooledConnection);
            if(s1 && r1)
                conn->destroyResultset(s1, r1);
            if (s1)
                conn->destroyStatement(s1, tagFinished, pooledConnection);

            if(s2 && r2)
                conn->destroyResultset(s2, r2);
            if (s2)
                conn->destroyStatement(s2, tagFailed, pooledConnection);

            if(s3 && r3)
                conn->destroyResultset(s3, r3);
            if (s3)
                conn->destroyStatement(s3, tagCanceled, pooledConnection);

            FTS3_COMMON_EXCEPTION_THROW(Err_Custom("Unknown exception"));
        }
}

void OracleAPI::getFilesForNewSeCfg(std::string source, std::string destination, std::string vo, std::vector<int>& out)
{
    std::string tag = "getFilesForNewSeCfg";
    std::string query =
        " select file_id "
        " from t_file, t_job "
        " where t_file.source_se like :1 "
        "	and t_file.dest_se like :2 "
        "	and t_file.job_id = t_job.job_id "
        "	and t_job.vo_name = :3 "
        "	and t_file.file_state in ('READY', 'ACTIVE') "
        ;

    oracle::occi::Statement* s = 0;
    oracle::occi::ResultSet* r = 0;
    oracle::occi::Connection* pooledConnection = NULL;

    try
        {
            pooledConnection = conn->getPooledConnection();
            if (!pooledConnection) return;

            s = conn->createStatement(query, tag, pooledConnection);
            s->setString(1, source == "*" ? "%" : source);
            s->setString(2, destination == "*" ? "%" : destination);
            s->setString(3, vo);
            r = conn->createResultset(s, pooledConnection);

            while (r->next())
                {
                    out.push_back(r->getInt(1));
                }

            conn->destroyResultset(s, r);
            conn->destroyStatement(s, tag, pooledConnection);

        }
    catch (oracle::occi::SQLException const &e)
        {

            conn->rollback(pooledConnection);
            if(s && r)
                conn->destroyResultset(s, r);
            if (s)
                conn->destroyStatement(s, tag, pooledConnection);

            FTS3_COMMON_EXCEPTION_THROW(Err_Custom(e.what()));
        }
    catch (...)
        {


            conn->rollback(pooledConnection);
            if(s && r)
                conn->destroyResultset(s, r);
            if (s)
                conn->destroyStatement(s, tag, pooledConnection);

            FTS3_COMMON_EXCEPTION_THROW(Err_Custom("Unknown exception"));
        }
    conn->releasePooledConnection(pooledConnection);
}

void OracleAPI::getFilesForNewGrCfg(std::string source, std::string destination, std::string vo, std::vector<int>& out)
{
    std::string tag = "getFilesForNewGrCfg";
    std::string query;
    query +=
        " select file_id "
        " from t_file, t_job "
        " where t_file.job_id = t_job.job_id "
        "	and t_job.vo_name = :1 "
        "	and t_file.file_state in ('READY', 'ACTIVE')";
    if (source != "*")
        {
            query +=
                "	and t_file.source_se in ( "
                "		select member "
                "		from t_group_members "
                "		where groupName = :2 "
                "	) ";
            tag += "1";
        }
    if (destination != "*")
        {
            query +=
                "	and t_file.dest_se in ( "
                "		select member "
                "		from t_group_members "
                "		where groupName = :3 "
                "	) ";
            tag += "2";
        }

    oracle::occi::Statement* s = 0;
    oracle::occi::ResultSet* r = 0;
    oracle::occi::Connection* pooledConnection = NULL;

    try
        {
            pooledConnection = conn->getPooledConnection();
            if (!pooledConnection) return;

            s = conn->createStatement(query, tag, pooledConnection);

            int index = 1;

            s->setString(index++, vo);
            if (source != "*") s->setString(index++, source);
            if (destination != "*") s->setString(index, destination);
            r = conn->createResultset(s, pooledConnection);

            while (r->next())
                {
                    out.push_back(r->getInt(1));
                }

            conn->destroyResultset(s, r);
            conn->destroyStatement(s, tag, pooledConnection);

        }
    catch (oracle::occi::SQLException const &e)
        {

            conn->rollback(pooledConnection);
            if(s && r)
                conn->destroyResultset(s, r);
            if (s)
                conn->destroyStatement(s, tag, pooledConnection);

            FTS3_COMMON_EXCEPTION_THROW(Err_Custom(e.what()));
        }
    catch (...)
        {


            conn->rollback(pooledConnection);
            if(s && r)
                conn->destroyResultset(s, r);
            if (s)
                conn->destroyStatement(s, tag, pooledConnection);

            FTS3_COMMON_EXCEPTION_THROW(Err_Custom("Unknown exception"));
        }
    conn->releasePooledConnection(pooledConnection);
}

void OracleAPI::delFileShareConfig(int file_id, std::string source, std::string destination, std::string vo)
{

    const std::string tag = "delFileShareConfig";
    std::string query =
        " delete from t_file_share_config  "
        " where file_id = :1 "
        "	and source = :2 "
        "	and destination = :3 "
        "	and vo = :4 "
        ;

    oracle::occi::Statement* s = NULL;
    oracle::occi::Connection* pooledConnection = NULL;

    try
        {
            pooledConnection = conn->getPooledConnection();
            if (!pooledConnection)
                return;

            s = conn->createStatement(query, tag, pooledConnection);
            s->setInt(1, file_id);
            s->setString(2, source);
            s->setString(3, destination);
            s->setString(4, vo);
            if (s->executeUpdate() != 0)
                conn->commit(pooledConnection);
            conn->destroyStatement(s, tag, pooledConnection);
            s = NULL;
        }
    catch (oracle::occi::SQLException const &e)
        {

            conn->rollback(pooledConnection);
            if(s)
                conn->destroyStatement(s, tag, pooledConnection);

            conn->releasePooledConnection(pooledConnection);
            throw Err_Custom(e.what());
        }
    catch (...)
        {

            conn->rollback(pooledConnection);
            if(s)
                conn->destroyStatement(s, tag, pooledConnection);

            conn->releasePooledConnection(pooledConnection);
            throw Err_Custom("Unknown exception");
        }
    conn->releasePooledConnection(pooledConnection);
}

void OracleAPI::delFileShareConfig(std::string group, std::string se)
{

    const std::string tag = "delFileShareConfig2";
    std::string query =
        " delete from t_file_share_config  "
        " where (source = :1 or destination = :2) "
        "	and file_id IN ( "
        "		select file_id "
        "		from t_file "
        "		where (source_se = :3 or dest_se = :4) "
        "			and file_state in ('READY', 'ACTIVE')"
        "	) "
        ;

    oracle::occi::Statement* s = NULL;
    oracle::occi::Connection* pooledConnection = NULL;

    try
        {
            pooledConnection = conn->getPooledConnection();
            if (!pooledConnection)
                return;

            s = conn->createStatement(query, tag, pooledConnection);
            s->setString(1, group);
            s->setString(2, group);
            s->setString(3, se);
            s->setString(4, se);
            if (s->executeUpdate() != 0)
                conn->commit(pooledConnection);
            conn->destroyStatement(s, tag, pooledConnection);
            s = NULL;
        }
    catch (oracle::occi::SQLException const &e)
        {

            conn->rollback(pooledConnection);
            if(s)
                conn->destroyStatement(s, tag, pooledConnection);

            conn->releasePooledConnection(pooledConnection);
            throw Err_Custom(e.what());
        }
    catch (...)
        {

            conn->rollback(pooledConnection);
            if(s)
                conn->destroyStatement(s, tag, pooledConnection);

            conn->releasePooledConnection(pooledConnection);
            throw Err_Custom("Unknown exception");
        }
    conn->releasePooledConnection(pooledConnection);
}

bool OracleAPI::hasStandAloneSeCfgAssigned(int file_id, std::string vo)
{
    std::string tag = "hasStandAloneSeCfgAssigned";
    std::string query =
        " select count(*) "
        " from t_file_share_config fc "
        " where fc.file_id = :1 "
        "	and fc.vo = :2 "
        "	and ((fc.source <> '(*)' and fc.destination = '*') or (fc.source = '*' and fc.destination <> '(*)')) "
        "	and not exists ( "
        "		select null "
        "		from t_group_members g "
        "		where g.groupName = fc.source or g.groupName = fc.destination "
        "	) "
        ;

    oracle::occi::Statement* s = 0;
    oracle::occi::ResultSet* r = 0;
    oracle::occi::Connection* pooledConnection = NULL;

    int count = 0;

    try
        {
            pooledConnection = conn->getPooledConnection();
            if (!pooledConnection) return count > 0;

            s = conn->createStatement(query, tag, pooledConnection);
            s->setInt(1, file_id);
            s->setString(2, vo);
            r = conn->createResultset(s, pooledConnection);

            if (r->next())
                {
                    count = r->getInt(1);
                }

            conn->destroyResultset(s, r);
            conn->destroyStatement(s, tag, pooledConnection);

        }
    catch (oracle::occi::SQLException const &e)
        {
            conn->rollback(pooledConnection);
            if(s && r)
                conn->destroyResultset(s, r);
            if (s)
                conn->destroyStatement(s, tag, pooledConnection);

            FTS3_COMMON_EXCEPTION_THROW(Err_Custom(e.what()));
        }
    catch (...)
        {
            conn->rollback(pooledConnection);
            if(s && r)
                conn->destroyResultset(s, r);
            if (s)
                conn->destroyStatement(s, tag, pooledConnection);

            FTS3_COMMON_EXCEPTION_THROW(Err_Custom("Unknown exception"));
        }
    conn->releasePooledConnection(pooledConnection);

    return count > 0;
}

bool OracleAPI::hasPairSeCfgAssigned(int file_id, std::string vo)
{
    std::string tag = "hasPairSeCfgAssigned";
    std::string query =
        " select count(*) "
        " from t_file_share_config fc "
        " where fc.file_id = :1 "
        "	and fc.vo = :2 "
        "	and (fc.source <> '(*)' and fc.source <> '*' and fc.destination <> '*' and fc.destination <> '(*)') "
        "	and not exists ( "
        "		select null "
        "		from t_group_members g "
        "		where g.groupName = fc.source or g.groupName = fc.destination "
        "	) "
        ;

    oracle::occi::Statement* s = 0;
    oracle::occi::ResultSet* r = 0;
    oracle::occi::Connection* pooledConnection = NULL;

    int count = 0;

    try
        {
            pooledConnection = conn->getPooledConnection();
            if (!pooledConnection) return count > 0;

            s = conn->createStatement(query, tag, pooledConnection);
            s->setInt(1, file_id);
            s->setString(2, vo);
            r = conn->createResultset(s, pooledConnection);

            if (r->next())
                {
                    count = r->getInt(1);
                }

            conn->destroyResultset(s, r);
            conn->destroyStatement(s, tag, pooledConnection);

        }
    catch (oracle::occi::SQLException const &e)
        {
            conn->rollback(pooledConnection);
            if(s && r)
                conn->destroyResultset(s, r);
            if (s)
                conn->destroyStatement(s, tag, pooledConnection);

            FTS3_COMMON_EXCEPTION_THROW(Err_Custom(e.what()));
        }
    catch (...)
        {
            conn->rollback(pooledConnection);
            if(s && r)
                conn->destroyResultset(s, r);
            if (s)
                conn->destroyStatement(s, tag, pooledConnection);

            FTS3_COMMON_EXCEPTION_THROW(Err_Custom("Unknown exception"));
        }
    conn->releasePooledConnection(pooledConnection);

    return count > 0;
}

bool OracleAPI::hasStandAloneGrCfgAssigned(int file_id, std::string vo)
{
    std::string tag = "hasStandAloneGrCfgAssigned";
    std::string query =
        " select count(*) "
        " from t_file_share_config fc "
        " where fc.file_id = :1 "
        "	and fc.vo = :2 "
        "	and ((fc.source <> '(*)' and fc.destination = '*') or (fc.source = '*' and fc.destination <> '(*)')) "
        "	and exists ( "
        "		select null "
        "		from t_group_members g "
        "		where g.groupName = fc.source or g.groupName = fc.destination "
        "	) "
        ;

    oracle::occi::Statement* s = 0;
    oracle::occi::ResultSet* r = 0;
    oracle::occi::Connection* pooledConnection = NULL;

    int count = 0;

    try
        {
            pooledConnection = conn->getPooledConnection();
            if (!pooledConnection) return count > 0;

            s = conn->createStatement(query, tag, pooledConnection);
            s->setInt(1, file_id);
            s->setString(2, vo);
            r = conn->createResultset(s, pooledConnection);

            if (r->next())
                {
                    count = r->getInt(1);
                }

            conn->destroyResultset(s, r);
            conn->destroyStatement(s, tag, pooledConnection);

        }
    catch (oracle::occi::SQLException const &e)
        {
            conn->rollback(pooledConnection);
            if(s && r)
                conn->destroyResultset(s, r);
            if (s)
                conn->destroyStatement(s, tag, pooledConnection);

            FTS3_COMMON_EXCEPTION_THROW(Err_Custom(e.what()));
        }
    catch (...)
        {
            conn->rollback(pooledConnection);
            if(s && r)
                conn->destroyResultset(s, r);
            if (s)
                conn->destroyStatement(s, tag, pooledConnection);

            FTS3_COMMON_EXCEPTION_THROW(Err_Custom("Unknown exception"));
        }
    conn->releasePooledConnection(pooledConnection);

    return count > 0;
}

bool OracleAPI::hasPairGrCfgAssigned(int file_id, std::string vo)
{
    std::string tag = "hasPairGrCfgAssigned";
    std::string query =
        " select count(*) "
        " from t_file_share_config fc "
        " where fc.file_id = :1 "
        "	and fc.vo = :2 "
        "	and (fc.source <> '(*)' and fc.source <> '*' and fc.destination <> '*' and fc.destination <> '(*)') "
        "	and exists ( "
        "		select null "
        "		from t_group_members g "
        "		where g.groupName = fc.source or g.groupName = fc.destination "
        "	) "
        ;

    oracle::occi::Statement* s = 0;
    oracle::occi::ResultSet* r = 0;
    oracle::occi::Connection* pooledConnection = NULL;

    int count = 0;

    try
        {
            pooledConnection = conn->getPooledConnection();
            if (!pooledConnection) return count > 0;

            s = conn->createStatement(query, tag, pooledConnection);
            s->setInt(1, file_id);
            s->setString(2, vo);
            r = conn->createResultset(s, pooledConnection);

            if (r->next())
                {
                    count = r->getInt(1);
                }

            conn->destroyResultset(s, r);
            conn->destroyStatement(s, tag, pooledConnection);

        }
    catch (oracle::occi::SQLException const &e)
        {
            conn->rollback(pooledConnection);
            if(s && r)
                conn->destroyResultset(s, r);
            if (s)
                conn->destroyStatement(s, tag, pooledConnection);

            FTS3_COMMON_EXCEPTION_THROW(Err_Custom(e.what()));
        }
    catch (...)
        {
            conn->rollback(pooledConnection);
            if(s && r)
                conn->destroyResultset(s, r);
            if (s)
                conn->destroyStatement(s, tag, pooledConnection);

            FTS3_COMMON_EXCEPTION_THROW(Err_Custom("Unknown exception"));
        }
    conn->releasePooledConnection(pooledConnection);

    return count > 0;
}


void OracleAPI::checkSchemaLoaded()
{
    std::string tag = "checkSchemaLoaded";
    std::string query =
        " select count(*) "
        " from t_debug ";

    oracle::occi::Statement* s = 0;
    oracle::occi::ResultSet* r = 0;
    oracle::occi::Connection* pooledConnection = NULL;

    int count = 0;

    try
        {
            pooledConnection = conn->getPooledConnection();
            if (!pooledConnection) return;

            s = conn->createStatement(query, tag, pooledConnection);
            r = conn->createResultset(s, pooledConnection);

            if (r->next())
                {
                    count = r->getInt(1);
                }

            conn->destroyResultset(s, r);
            conn->destroyStatement(s, tag, pooledConnection);

        }
    catch (oracle::occi::SQLException const &e)
        {
            conn->rollback(pooledConnection);
            if(s && r)
                conn->destroyResultset(s, r);
            if (s)
                conn->destroyStatement(s, tag, pooledConnection);

            conn->releasePooledConnection(pooledConnection);

            throw Err_Custom(std::string(__func__) + ": Caught exception " + e.what());
        }
    catch (...)
        {
            conn->rollback(pooledConnection);
            if(s && r)
                conn->destroyResultset(s, r);
            if (s)
                conn->destroyStatement(s, tag, pooledConnection);

            conn->releasePooledConnection(pooledConnection);

            throw Err_Custom(std::string(__func__) + ": Caught exception, check if db schema has been created");
        }
    conn->releasePooledConnection(pooledConnection);
}

// the class factories

extern "C" GenericDbIfce* create()
{
    return new OracleAPI();
}

extern "C" void destroy(GenericDbIfce* p)
{
    if (p)
        delete p;
}

extern "C" MonitoringDbIfce* create_monitoring()
{
    return new OracleMonitoring();
}

extern "C" void destroy_monitoring(MonitoringDbIfce* p)
{
    if (p)
        delete p;
}<|MERGE_RESOLUTION|>--- conflicted
+++ resolved
@@ -2121,10 +2121,7 @@
 
         st = conn->createStatement(query, queryTag, pooledConnection);
 
-<<<<<<< HEAD
-=======
         throughput = convertKbToMb(throughput);
->>>>>>> aa056049
         st->setNumber(1, throughput);
         st->setString(2, job_id);
         st->setInt(3, file_id);
@@ -4361,7 +4358,6 @@
         }
     conn->destroyResultset(s[7], r[7]);
     r[7] = NULL;
-<<<<<<< HEAD
 
     // get number of active for the source
     s[0]->setString(1, source_hostname);
@@ -4485,131 +4481,6 @@
             if (!pooledConnection)
                 return;
 
-=======
-
-    // get number of active for the source
-    s[0]->setString(1, source_hostname);
-    r[0] = conn->createResultset(s[0], pooledConnection);
-
-    if (r[0]->next())
-        {
-            nActiveSource = r[0]->getInt(1);
-        }
-
-    conn->destroyResultset(s[0], r[0]);
-    r[0] = NULL;
-
-    // get number of active for the destination
-    s[1]->setString(1, destin_hostname);
-    r[1] = conn->createResultset(s[1], pooledConnection);
-
-    if (r[1]->next())
-        {
-            nActiveDest = r[1]->getInt(1);
-        }
-
-    conn->destroyResultset(s[1], r[1]);
-    r[1] = NULL;
-
-    // get the throughput
-    s[2]->setString(1, source_hostname);
-    s[2]->setString(2, destin_hostname);
-    r[2] = conn->createResultset(s[2], pooledConnection);
-
-    if (r[2]->next())
-        {
-            throughput = r[2]->getInt(1);
-        }
-
-    conn->destroyResultset(s[2], r[2]);
-    r[2] = NULL;
-
-    // file state: FAILED and FINISHED (in last hour)
-    s[3]->setString(1, source_hostname);
-    s[3]->setString(2, destin_hostname);
-    r[3] = conn->createResultset(s[3], pooledConnection);
-
-    while (r[3]->next())
-        {
-            std::string state = r[3]->getString(1);
-            if      (state.compare("FAILED") == 0)   nFailedLastHour+=1.0;
-            else if (state.compare("FINISHED") == 0) ++nFinishedLastHour+=1.0;
-        }
-
-    conn->destroyResultset(s[3], r[3]);
-    r[3] = NULL;
-
-    // number of active for the pair
-    s[4]->setString(1, source_hostname);
-    s[4]->setString(2, destin_hostname);
-    r[4]= conn->createResultset(s[4], pooledConnection);
-
-    if (r[4]->next())
-        {
-            nActive = r[4]->getInt(1);
-        }
-
-    conn->destroyResultset(s[4], r[4]);
-    r[4] = NULL;
-
-    // all finished in total
-    s[5]->setString(1, source_hostname);
-    s[5]->setString(2, destin_hostname);
-    r[5] = conn->createResultset(s[5], pooledConnection);
-
-    if (r[5]->next())
-        {
-            nFinishedAll = r[5]->getInt(1);
-        }
-
-    conn->destroyResultset(s[5], r[5]);
-    r[5] = NULL;
-
-    // all failed in total
-    s[6]->setString(1, source_hostname);
-    s[6]->setString(2, destin_hostname);
-    r[6] = conn->createResultset(s[6], pooledConnection);
-
-    if (r[6]->next())
-        {
-            nFailedAll = r[6]->getInt(1);
-        }
-
-    conn->destroyResultset(s[6], r[6]);
-    r[6] = NULL;
-
-    double ratioSuccessFailure = 0;
-    if(nFinishedLastHour > 0)
-        {
-            ratioSuccessFailure = nFinishedLastHour/(nFinishedLastHour + nFailedLastHour) * (100.0/1.0);
-        }
-
-
-    return optimizerObject.getFreeCredits((int) nFinishedLastHour, (int) nFailedLastHour,
-                                          source_hostname, destin_hostname,
-                                          nActive, nActiveSource, nActiveDest,
-                                          ratioSuccessFailure,
-                                          nFinishedAll, nFailedAll,throughput, avgThr);
-}
-
-void OracleAPI::setAllowedNoOptimize(const std::string & job_id, int file_id, const std::string & params)
-{
-    const std::string tag = "setAllowedNoOptimize";
-    const std::string tag1 = "setAllowedNoOptimize1";
-    std::string query_stmt = "update t_file set INTERNAL_FILE_PARAMS=:1 where file_id=:2 and job_id=:3";
-    std::string query_stmt1 = "update t_file set INTERNAL_FILE_PARAMS=:1 where job_id=:2";
-    oracle::occi::Statement* s = NULL;
-    oracle::occi::Statement* s1 = NULL;
-    oracle::occi::Connection* pooledConnection = NULL;
-
-    try
-        {
-
-            pooledConnection = conn->getPooledConnection();
-            if (!pooledConnection)
-                return;
-
->>>>>>> aa056049
             if (file_id == 0)
                 {
                     s1 = conn->createStatement(query_stmt1, tag1, pooledConnection);
@@ -7910,7 +7781,6 @@
                 conn->destroyResultset(s1, r1);
             if (s1)
                 conn->destroyStatement(s1, tag1, pooledConnection);
-<<<<<<< HEAD
 
             if (s2 && r2)
                 conn->destroyResultset(s1, r1);
@@ -7920,17 +7790,6 @@
             FTS3_COMMON_EXCEPTION_THROW(Err_Custom("Unknown exception"));
         }
 
-=======
-
-            if (s2 && r2)
-                conn->destroyResultset(s1, r1);
-            if (s2)
-                conn->destroyStatement(s1, tag1, pooledConnection);
-
-            FTS3_COMMON_EXCEPTION_THROW(Err_Custom("Unknown exception"));
-        }
-
->>>>>>> aa056049
     conn->releasePooledConnection(pooledConnection);
 
     return sum;
@@ -9659,7 +9518,6 @@
         	pooledConnection = conn->getPooledConnection();
         	if (!pooledConnection)
         		return ratioSuccessFailure;
-<<<<<<< HEAD
 
 			s = conn->createStatement(query, tag, pooledConnection);
 
@@ -9681,29 +9539,6 @@
 			conn->destroyStatement(s, tag, pooledConnection);
 			s = NULL;
 
-=======
-
-			s = conn->createStatement(query, tag, pooledConnection);
-
-			// file state: FAILED and FINISHED (in last hour)
-			s->setString(1, source);
-			s->setString(2, destination);
-			r = conn->createResultset(s, pooledConnection);
-
-			while (r->next())
-				{
-					std::string state = r->getString(1);
-					if      (state.compare("FAILED") == 0)   ++nFailedLastHour;
-					else if (state.compare("FINISHED") == 0) ++nFinishedLastHour;
-				}
-
-			conn->destroyResultset(s, r);
-			r = NULL;
-
-			conn->destroyStatement(s, tag, pooledConnection);
-			s = NULL;
-
->>>>>>> aa056049
 			if(nFinishedLastHour > 0)
             {
                 ratioSuccessFailure = nFinishedLastHour/(nFinishedLastHour + nFailedLastHour) * (100.0/1.0);
