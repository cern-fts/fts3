/********************************************//**
 * Copyright @ Members of the EMI Collaboration, 2010.
 * See www.eu-emi.eu for details on the copyright holders.
 *
 * Licensed under the Apache License, Version 2.0 (the "License");
 * you may not use this file except in compliance with the License.
 * You may obtain a copy of the License at
 *
 *     http://www.apache.org/licenses/LICENSE-2.0
 *
 * Unless required by applicable law or agreed to in writing, software
 * distributed under the License is distributed on an "AS IS" BASIS,
 * WITHOUT WARRANTIES OR CONDITIONS OF ANY KIND, either express or implied.
 * See the License for the specific language governing permissions and
 * limitations under the License.
 ***********************************************/

/**
 * @file GenericDbIfce.h
 * @brief generic database interface
 * @author Michail Salichos
 * @date 09/02/2012
 *
 **/



#pragma once

#include <iostream>
#include <vector>
#include <map>
#include <set>
#include <list>
#include "JobStatus.h"
#include "JobParameterHandler.h"
#include "FileTransferStatus.h"
#include "SePair.h"
#include "TransferJobSummary.h"
#include "Se.h"
#include "SeConfig.h"
#include "SeGroup.h"
#include "SeAndConfig.h"
#include "TransferJobs.h"
#include "TransferFiles.h"
#include "SeProtocolConfig.h"
#include "CredCache.h"
#include "Cred.h"
#include "definitions.h"
#include "OptimizerSample.h"

#include "LinkConfig.h"
#include "ShareConfig.h"

#include <utility>

#include <boost/tuple/tuple.hpp>
#include <boost/optional.hpp>

#include "profiler/Profiler.h"

/**
 * GenericDbIfce class declaration
 **/


/**
 * Map source/destination with the checksum provided
 **/
struct job_element_tupple
{
    std::string source;
    std::string destination;
    std::string source_se;
    std::string dest_se;
    std::string checksum;
    double filesize;
    std::string metadata;
    std::string selectionStrategy;
    int fileIndex;
    boost::optional<int> wait_timeout;
    std::string activity;
    std::string state;
};

class GenericDbIfce
{
public:

    virtual ~GenericDbIfce() {};

    /**
     * Intialize database connection  by providing information from fts3config file
     **/

    virtual void init(std::string username, std::string password, std::string connectString, int pooledConn) = 0;

    virtual  void submitdelete(const std::string & jobId, const std::multimap<std::string,std::string>& rulsHost,
                               const std::string & DN, const std::string & voName, const std::string & credID) = 0;

    /**
     * Submit a transfer request to be stored in the database
     **/
    virtual void submitPhysical(const std::string & jobId, std::list<job_element_tupple>& src_dest_pair,
                                const std::string & DN, const std::string & cred,
                                const std::string & voName, const std::string & myProxyServer, const std::string & delegationID,
                                const std::string & sourceSe, const std::string & destinationSe,
                                const JobParameterHandler & params) = 0;

    virtual void getTransferJobStatus(std::string requestID, bool archive, std::vector<JobStatus*>& jobs) = 0;

    // If limit == 0, then all results
    virtual void getTransferFileStatus(std::string requestID, bool archive,
                                       unsigned offset, unsigned limit, std::vector<FileTransferStatus*>& files) = 0;

    virtual void listRequests(std::vector<JobStatus*>& jobs, std::vector<std::string>& inGivenStates,
                              std::string restrictToClientDN, std::string forDN, std::string VOname, std::string src, std::string dst) = 0;

    virtual TransferJobs* getTransferJob(std::string jobId, bool archive) = 0;

    virtual void getByJobIdReuse(std::vector<TransferJobs*>& jobs, std::map< std::string, std::list<TransferFiles> >& files) = 0;

    virtual void getByJobId(std::vector< boost::tuple<std::string, std::string, std::string> >& distinct, std::map< std::string, std::list<TransferFiles> >& files) = 0;

    virtual void getSe(Se* &se, std::string seName) = 0;

    virtual unsigned int updateFileStatus(TransferFiles& file, const std::string status) = 0;

    virtual void addSe(std::string ENDPOINT, std::string SE_TYPE, std::string SITE, std::string NAME, std::string STATE, std::string VERSION, std::string HOST,
                       std::string SE_TRANSFER_TYPE, std::string SE_TRANSFER_PROTOCOL, std::string SE_CONTROL_PROTOCOL, std::string GOCDB_ID) = 0;

    virtual void updateSe(std::string ENDPOINT, std::string SE_TYPE, std::string SITE, std::string NAME, std::string STATE, std::string VERSION, std::string HOST,
                          std::string SE_TRANSFER_TYPE, std::string SE_TRANSFER_PROTOCOL, std::string SE_CONTROL_PROTOCOL, std::string GOCDB_ID) = 0;

    virtual bool updateFileTransferStatus(double throughput, std::string job_id, int file_id, std::string transfer_status, std::string transfer_message,
                                          int process_id, double filesize, double duration, bool retry) = 0;

    virtual bool updateJobTransferStatus(std::string job_id, const std::string status, int pid) = 0;

    virtual void cancelJob(std::vector<std::string>& requestIDs) = 0;



    /*t_credential API*/
    virtual bool insertGrDPStorageCacheElement(std::string dlg_id, std::string dn, std::string cert_request, std::string priv_key, std::string voms_attrs) = 0;

    virtual void updateGrDPStorageCacheElement(std::string dlg_id, std::string dn, std::string cert_request, std::string priv_key, std::string voms_attrs) = 0;

    virtual CredCache* findGrDPStorageCacheElement(std::string delegationID, std::string dn) = 0;

    virtual void deleteGrDPStorageCacheElement(std::string delegationID, std::string dn) = 0;

    virtual void insertGrDPStorageElement(std::string dlg_id, std::string dn, std::string proxy, std::string voms_attrs, time_t termination_time) = 0;

    virtual void updateGrDPStorageElement(std::string dlg_id, std::string dn, std::string proxy, std::string voms_attrs, time_t termination_time) = 0;

    virtual  Cred* findGrDPStorageElement(std::string delegationID, std::string dn) = 0;

    virtual void deleteGrDPStorageElement(std::string delegationID, std::string dn) = 0;

    virtual bool getDebugMode(std::string source_hostname, std::string destin_hostname) = 0;

    virtual void setDebugMode(std::string source_hostname, std::string destin_hostname, std::string mode) = 0;

    virtual void getSubmittedJobsReuse(std::vector<TransferJobs*>& jobs, const std::string & vos) = 0;

    virtual void auditConfiguration(const std::string & dn, const std::string & config, const std::string & action) = 0;

    virtual void fetchOptimizationConfig2(OptimizerSample* ops, const std::string & source_hostname, const std::string & destin_hostname) = 0;

    virtual bool isCredentialExpired(const std::string & dlg_id, const std::string & dn) = 0;

    virtual bool updateOptimizer() = 0;

    virtual bool isTrAllowed(const std::string & source_se, const std::string & dest) = 0;

    virtual int getSeOut(const std::string & source, const std::set<std::string> & destination) = 0;

    virtual int getSeIn(const std::set<std::string> & source, const std::string & destination) = 0;

    virtual void setAllowed(const std::string & job_id, int file_id, const std::string & source_se, const std::string & dest, int nostreams, int timeout, int buffersize) = 0;

    virtual void setAllowedNoOptimize(const std::string & job_id, int file_id, const std::string & params) = 0;

    virtual bool terminateReuseProcess(const std::string & jobId, int pid, const std::string & message) = 0;

    virtual void forceFailTransfers(std::map<int, std::string>& collectJobs) = 0;

    virtual void setPid(const std::string & jobId, int fileId, int pid) = 0;

    virtual void setPidV(int pid, std::map<int,std::string>& pids) = 0;

    virtual void revertToSubmitted() = 0;

    virtual void backup(long* nJobs, long* nFiles) = 0;

    virtual void forkFailedRevertState(const std::string & jobId, int fileId) = 0;

    virtual void forkFailedRevertStateV(std::map<int,std::string>& pids) = 0;

    virtual bool retryFromDead(std::vector<struct message_updater>& messages, bool diskFull) = 0;

    virtual void blacklistSe(std::string se, std::string vo, std::string status, int timeout, std::string msg, std::string adm_dn) = 0;

    virtual void blacklistDn(std::string dn, std::string msg, std::string adm_dn) = 0;

    virtual void unblacklistSe(std::string se) = 0;

    virtual void unblacklistDn(std::string dn) = 0;

    virtual bool isSeBlacklisted(std::string se, std::string vo) = 0;

    virtual bool allowSubmitForBlacklistedSe(std::string se) = 0;

    virtual void allowSubmit(std::string ses, std::string vo, std::list<std::string>& notAllowed) = 0;

    virtual boost::optional<int> getTimeoutForSe(std::string se) = 0;

    virtual void getTimeoutForSe(std::string ses, std::map<std::string, int>& ret) = 0;

    virtual bool isDnBlacklisted(std::string dn) = 0;

    virtual bool isFileReadyState(int fileID) = 0;

    virtual bool isFileReadyStateV(std::map<int,std::string>& fileIds) = 0;

    //t_group_members
    virtual  bool checkGroupExists(const std::string & groupName) = 0;

    virtual void getGroupMembers(const std::string & groupName, std::vector<std::string>& groupMembers) = 0;

    virtual void addMemberToGroup(const std::string & groupName, std::vector<std::string>& groupMembers) = 0;

    virtual void deleteMembersFromGroup(const std::string & groupName, std::vector<std::string>& groupMembers) = 0;

    virtual std::string getGroupForSe(const std::string se) = 0;

    //t_config_symbolic
    virtual void addLinkConfig(LinkConfig* cfg) = 0;
    virtual void updateLinkConfig(LinkConfig* cfg) = 0;
    virtual void deleteLinkConfig(std::string source, std::string destination) = 0;
    virtual LinkConfig* getLinkConfig(std::string source, std::string destination) = 0;
    virtual std::pair<std::string, std::string>* getSourceAndDestination(std::string symbolic_name) = 0;
    virtual bool isGrInPair(std::string group) = 0;
    virtual bool isShareOnly(std::string se) = 0;

    virtual void addShareConfig(ShareConfig* cfg) = 0;
    virtual void updateShareConfig(ShareConfig* cfg) = 0;
    virtual void deleteShareConfig(std::string source, std::string destination, std::string vo) = 0;
    virtual void deleteShareConfig(std::string source, std::string destination) = 0;
    virtual ShareConfig* getShareConfig(std::string source, std::string destination, std::string vo) = 0;
    virtual std::vector<ShareConfig*> getShareConfig(std::string source, std::string destination) = 0;

    virtual void addActivityConfig(std::string vo, std::string shares, bool active) = 0;
    virtual void updateActivityConfig(std::string vo, std::string shares, bool active) = 0;
    virtual void deleteActivityConfig(std::string vo) = 0;
    virtual bool isActivityConfigActive(std::string vo) = 0;
    virtual std::map< std::string, double > getActivityConfig(std::string vo) = 0;

    virtual bool checkIfSeIsMemberOfAnotherGroup( const std::string & member) = 0;

    virtual void addFileShareConfig(int file_id, std::string source, std::string destination, std::string vo) = 0;

    virtual void getFilesForNewSeCfg(std::string source, std::string destination, std::string vo, std::vector<int>& out) = 0;

    virtual void getFilesForNewGrCfg(std::string source, std::string destination, std::string vo, std::vector<int>& out) = 0;

    virtual void delFileShareConfig(int file_id, std::string source, std::string destination, std::string vo) = 0;

    virtual void delFileShareConfig(std::string groupd, std::string se) = 0;

    virtual bool hasStandAloneSeCfgAssigned(int file_id, std::string vo) = 0;

    virtual bool hasPairSeCfgAssigned(int file_id, std::string vo) = 0;

    virtual bool hasPairGrCfgAssigned(int file_id, std::string vo) = 0;

    virtual int countActiveTransfers(std::string source, std::string destination, std::string vo) = 0;

    virtual int countActiveOutboundTransfersUsingDefaultCfg(std::string se, std::string vo) = 0;

    virtual int countActiveInboundTransfersUsingDefaultCfg(std::string se, std::string vo) = 0;

    virtual int sumUpVoShares (std::string source, std::string destination, std::set<std::string> vos) = 0;

    virtual void setPriority(std::string jobId, int priority) = 0;

    virtual void setSeProtocol(std::string protocol, std::string se, std::string state) = 0;

    virtual void setRetry(int retry, const std::string & vo) = 0;

    virtual int getRetry(const std::string & jobId) = 0;

    virtual int getRetryTimes(const std::string & jobId, int fileId) = 0;

    virtual void setMaxTimeInQueue(int afterXHours) = 0;

    virtual void setToFailOldQueuedJobs(std::vector<std::string>& jobs) = 0;

    virtual std::vector< std::pair<std::string, std::string> > getPairsForSe(std::string se) = 0;

    virtual std::vector<std::string> getAllActivityShareConf() = 0;

    virtual std::vector<std::string> getAllStandAlloneCfgs() = 0;

    virtual std::vector<std::string> getAllShareOnlyCfgs() = 0;

    virtual int activeProcessesForThisHost() = 0;

    virtual std::vector< std::pair<std::string, std::string> > getAllPairCfgs() = 0;

    virtual void getCredentials(std::string & vo_name, const std::string & job_id, int file_id, std::string & dn, std::string & dlg_id) = 0;

    virtual void setMaxStageOp(const std::string& se, const std::string& vo, int val) = 0;

    virtual double getSuccessRate(std::string source, std::string destination) = 0;

    virtual double getAvgThroughput(std::string source, std::string destination) = 0;

    virtual void updateProtocol(const std::string& jobId, int fileId, int nostreams, int timeout, int buffersize, double filesize) = 0;

    virtual void cancelFilesInTheQueue(const std::string& se, const std::string& vo, std::set<std::string>& jobs) = 0;

    virtual void cancelJobsInTheQueue(const std::string& dn, std::vector<std::string>& jobs) = 0;

    virtual std::vector<struct message_state> getStateOfTransfer(const std::string& jobId, int file_id) = 0;

    virtual void getFilesForJob(const std::string& jobId, std::vector<int>& files) = 0;

    virtual void getFilesForJobInCancelState(const std::string& jobId, std::vector<int>& files) = 0;

    virtual void setFilesToWaiting(const std::string& se, const std::string& vo, int timeout) = 0;

    virtual void setFilesToWaiting(const std::string& dn, int timeout) = 0;

    virtual void cancelWaitingFiles(std::set<std::string>& jobs) = 0;

    virtual void revertNotUsedFiles() = 0;

    virtual void checkSanityState() = 0;

    virtual void checkSchemaLoaded() = 0;

    virtual void storeProfiling(const fts3::ProfilingSubsystem* prof) = 0;

    virtual void setOptimizerMode(int mode) = 0;

    virtual void setRetryTransfer(const std::string & jobId, int fileId, int retry, const std::string& reason) = 0;

    virtual void getTransferRetries(int fileId, std::vector<FileRetry*>& retries) = 0;

    virtual void updateFileTransferProgressVector(std::vector<struct message_updater>& messages) = 0;

    virtual void transferLogFileVector(std::map<int, struct message_log>& messagesLog) = 0;

    /**
     * Signals that the server is alive
     * The total number of running (alive) servers is put in count
     * The index of this specific machine is put in index
     * A default implementation is provided, as this is used for optimization,
     * so it is not mandatory.
     * start and end are set to the interval of hash values this host will process
     */
    virtual void updateHeartBeat(unsigned* index, unsigned* count, unsigned* start, unsigned* end, std::string service_name)
    {
        *index = 0;
        *count = 1;
        *start = 0x0000;
        *end   = 0xFFFF;
        service_name = std::string("");
    }

    virtual unsigned int updateFileStatusReuse(TransferFiles& file, const std::string status) = 0;

    virtual void getCancelJob(std::vector<int>& requestIDs) = 0;

    virtual void snapshot(const std::string & vo_name, const std::string & source_se, const std::string & dest_se, const std::string & endpoint, std::stringstream & result) = 0;

    virtual bool getDrain() = 0;

    virtual void setDrain(bool drain) = 0;

    virtual void setBandwidthLimit(const std::string & source_hostname, const std::string & destination_hostname, int bandwidthLimit) = 0;

    virtual std::string getBandwidthLimit() = 0;

    virtual bool isProtocolUDT(const std::string & source_hostname, const std::string & destination_hostname) = 0;

    virtual int getStreamsOptimization(const std::string & source_hostname, const std::string & destination_hostname) = 0;

    virtual int getGlobalTimeout() = 0;

    virtual void setGlobalTimeout(int timeout) = 0;

    virtual int getSecPerMb() = 0;

    virtual void setSecPerMb(int seconds) = 0;

    virtual void setSourceMaxActive(const std::string & source_hostname, int maxActive) = 0;

    virtual void setDestMaxActive(const std::string & destination_hostname, int maxActive) = 0;

    virtual int getBufferOptimization() = 0;

    virtual void getTransferJobStatusDetailed(std::string job_id, std::vector<boost::tuple<std::string, std::string, int, std::string, std::string> >& files) = 0;

    virtual void getVOPairs(std::vector< boost::tuple<std::string, std::string, std::string> >& distinct) = 0;


    //NEW deletions and staging API
    //deletions						 //file_id / state / reason
    virtual void updateDeletionsState(std::vector< boost::tuple<int, std::string, std::string, std::string, bool> >& files) = 0;

    //vo_name, source_url, job_id, file_id, user_dn, cred_id
    virtual void getFilesForDeletion(std::vector< boost::tuple<std::string, std::string, std::string, int, std::string, std::string> >& files) = 0;

    //job_id
    virtual void cancelDeletion(std::vector<std::string>& files) = 0;

    //file_id / surl
    virtual void getDeletionFilesForCanceling(std::vector< boost::tuple<int, std::string, std::string> >& files) = 0;

    virtual void setMaxDeletionsPerEndpoint(int maxDeletions, const std::string & endpoint, const std::string & vo) = 0;
    virtual int getMaxDeletionsPerEndpoint(const std::string & endpoint, const std::string & vo) = 0;



    //staging						//file_id / state / reason / token
    virtual void updateStagingState(std::vector< boost::tuple<int, std::string, std::string, std::string, bool> >& files) = 0;

    //vo / file_id / surl / proxy / pinlifetime / bringonlineTimeout / spacetoken / job_id
    virtual void getFilesForStaging(std::vector< boost::tuple<std::string, std::string, std::string, int, int, int, std::string, std::string, std::string> >& files) = 0;

<<<<<<< HEAD
    //job_id
    virtual void cancelStaging(std::vector<std::string>& files) = 0;
=======
>>>>>>> 453e3576

    //file_id / surl / token
    virtual void getStagingFilesForCanceling(std::vector< boost::tuple<int, std::string, std::string> >& files) = 0;

    virtual void setMaxStagingPerEndpoint(int maxStaging, const std::string & endpoint, const std::string & vo) = 0;
    virtual int getMaxStatingsPerEndpoint(const std::string & endpoint, const std::string & vo) = 0;

    virtual void checkJobOperation(std::vector<std::string>& jobs, std::vector< boost::tuple<std::string, std::string> >& ops) = 0;


};<|MERGE_RESOLUTION|>--- conflicted
+++ resolved
@@ -431,11 +431,6 @@
     //vo / file_id / surl / proxy / pinlifetime / bringonlineTimeout / spacetoken / job_id
     virtual void getFilesForStaging(std::vector< boost::tuple<std::string, std::string, std::string, int, int, int, std::string, std::string, std::string> >& files) = 0;
 
-<<<<<<< HEAD
-    //job_id
-    virtual void cancelStaging(std::vector<std::string>& files) = 0;
-=======
->>>>>>> 453e3576
 
     //file_id / surl / token
     virtual void getStagingFilesForCanceling(std::vector< boost::tuple<int, std::string, std::string> >& files) = 0;
