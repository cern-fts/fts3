/********************************************//**
 * Copyright @ Members of the EMI Collaboration, 2010.
 * See www.eu-emi.eu for details on the copyright holders.
 *
 * Licensed under the Apache License, Version 2.0 (the "License");
 * you may not use this file except in compliance with the License.
 * You may obtain a copy of the License at
 *
 *     http://www.apache.org/licenses/LICENSE-2.0
 *
 * Unless required by applicable law or agreed to in writing, software
 * distributed under the License is distributed on an "AS IS" BASIS,
 * WITHOUT WARRANTIES OR CONDITIONS OF ANY KIND, either express or implied.
 * See the License for the specific language governing permissions and
 * limitations under the License.
 ***********************************************/

#pragma once

#include <common_dev.h>
#include <soci/soci.h>
#include "GenericDbIfce.h"

using namespace FTS3_COMMON_NAMESPACE;

class MySqlAPI : public GenericDbIfce
{
public:
    MySqlAPI();
    virtual ~MySqlAPI();

    class CleanUpSanityChecks
    {
    public:
        CleanUpSanityChecks(MySqlAPI* instanceLocal, soci::session& sql, struct message_sanity &msg):instanceLocal(instanceLocal), sql(sql), msg(msg), returnValue(false)
        {
            returnValue = instanceLocal->assignSanityRuns(sql, msg);
        }

        ~CleanUpSanityChecks()
        {
            instanceLocal->resetSanityRuns(sql, msg);
        }

        bool getCleanUpSanityCheck()
        {
            return returnValue;
        }

        MySqlAPI* instanceLocal;
        soci::session& sql;
        struct message_sanity &msg;
        bool returnValue;
    };


    /**
     * Intialize database connection  by providing information from fts3config file
     **/

    virtual void init(std::string username, std::string password, std::string connectString, int pooledConn);


    virtual  void submitdelete(const std::string & jobId, const std::multimap<std::string,std::string>& rulsHost,
                               const std::string & DN, const std::string & voName, const std::string & credID);

    /**
     * Submit a transfer request to be stored in the database
     **/
    virtual void submitPhysical(const std::string & jobId, std::list<job_element_tupple>& src_dest_pair,
                                const std::string & DN, const std::string & cred,
                                const std::string & voName, const std::string & myProxyServer, const std::string & delegationID,
                                const std::string & sourceSe, const std::string & destinationSe,
                                const JobParameterHandler & params);

    virtual void getTransferJobStatus(std::string requestID, bool archive, std::vector<JobStatus*>& jobs);

    virtual void getTransferFileStatus(std::string requestID, bool archive, unsigned offset, unsigned limit, std::vector<FileTransferStatus*>& files);

    virtual void listRequests(std::vector<JobStatus*>& jobs, std::vector<std::string>& inGivenStates, std::string restrictToClientDN, std::string forDN, std::string VOname, std::string src, std::string dst);

    virtual TransferJobs* getTransferJob(std::string jobId, bool archive);

    virtual void getSubmittedJobsReuse(std::vector<TransferJobs*>& jobs, const std::string & vos);

    virtual void getByJobIdReuse(std::vector<TransferJobs*>& jobs, std::map< std::string, std::list<TransferFiles> >& files);

    virtual void getByJobId(std::vector< boost::tuple<std::string, std::string, std::string> >& distinct, std::map< std::string, std::list<TransferFiles> >& files);

    virtual void getSe(Se* &se, std::string seName);

    virtual unsigned int updateFileStatus(TransferFiles& file, const std::string status);

    virtual void addSe(std::string ENDPOINT, std::string SE_TYPE, std::string SITE, std::string NAME, std::string STATE, std::string VERSION, std::string HOST,
                       std::string SE_TRANSFER_TYPE, std::string SE_TRANSFER_PROTOCOL, std::string SE_CONTROL_PROTOCOL, std::string GOCDB_ID);

    virtual void updateSe(std::string ENDPOINT, std::string SE_TYPE, std::string SITE, std::string NAME, std::string STATE, std::string VERSION, std::string HOST,
                          std::string SE_TRANSFER_TYPE, std::string SE_TRANSFER_PROTOCOL, std::string SE_CONTROL_PROTOCOL, std::string GOCDB_ID);

    virtual bool updateFileTransferStatus(double throughput, std::string job_id, int file_id, std::string transfer_status, std::string transfer_message,
                                          int process_id, double filesize, double duration, bool retry);

    virtual bool updateJobTransferStatus(std::string job_id, const std::string status, int pid);

    virtual void cancelJob(std::vector<std::string>& requestIDs);



    /*t_credential API*/
    virtual bool insertGrDPStorageCacheElement(std::string dlg_id, std::string dn, std::string cert_request, std::string priv_key, std::string voms_attrs);

    virtual void updateGrDPStorageCacheElement(std::string dlg_id, std::string dn, std::string cert_request, std::string priv_key, std::string voms_attrs);

    virtual CredCache* findGrDPStorageCacheElement(std::string delegationID, std::string dn);

    virtual void deleteGrDPStorageCacheElement(std::string delegationID, std::string dn);

    virtual void insertGrDPStorageElement(std::string dlg_id, std::string dn, std::string proxy, std::string voms_attrs, time_t termination_time);

    virtual void updateGrDPStorageElement(std::string dlg_id, std::string dn, std::string proxy, std::string voms_attrs, time_t termination_time);

    virtual  Cred* findGrDPStorageElement(std::string delegationID, std::string dn);

    virtual void deleteGrDPStorageElement(std::string delegationID, std::string dn);

    virtual bool getDebugMode(std::string source_hostname, std::string destin_hostname);

    virtual void setDebugMode(std::string source_hostname, std::string destin_hostname, std::string mode);

    virtual void auditConfiguration(const std::string & dn, const std::string & config, const std::string & action);

    virtual void fetchOptimizationConfig2(OptimizerSample* ops, const std::string & source_hostname, const std::string & destin_hostname);

    virtual bool isCredentialExpired(const std::string & dlg_id, const std::string & dn);

    virtual bool updateOptimizer();

    virtual bool isTrAllowed(const std::string & source_se, const std::string & dest);

    virtual int getSeOut(const std::string & source, const std::set<std::string> & destination);

    virtual int getSeIn(const std::set<std::string> & source, const std::string & destination);

    virtual void setAllowed(const std::string & job_id, int file_id, const std::string & source_se, const std::string & dest, int nostreams, int timeout, int buffersize);

    virtual void setAllowedNoOptimize(const std::string & job_id, int file_id, const std::string & params);

    virtual bool terminateReuseProcess(const std::string & jobId, int pid, const std::string & message);

    virtual void forceFailTransfers(std::map<int, std::string>& collectJobs);

    virtual void setPid(const std::string & jobId, int fileId, int pid);

    virtual void setPidV(int pid, std::map<int,std::string>& pids);

    virtual void revertToSubmitted();

    virtual void backup(long* nJobs, long* nFiles);

    virtual void forkFailedRevertState(const std::string & jobId, int fileId);

    virtual void forkFailedRevertStateV(std::map<int,std::string>& pids);

    virtual bool retryFromDead(std::vector<struct message_updater>& messages, bool diskFull);

    virtual void blacklistSe(std::string se, std::string vo, std::string status, int timeout, std::string msg, std::string adm_dn);

    virtual void blacklistDn(std::string dn, std::string msg, std::string adm_dn);

    virtual void unblacklistSe(std::string se);

    virtual void unblacklistDn(std::string dn);

    virtual bool isSeBlacklisted(std::string se, std::string vo);

    virtual bool allowSubmitForBlacklistedSe(std::string se);

    virtual void allowSubmit(std::string ses, std::string vo, std::list<std::string>& notAllowed);

    virtual boost::optional<int> getTimeoutForSe(std::string se);

    virtual void getTimeoutForSe(std::string ses, std::map<std::string, int>& ret);

    virtual bool isDnBlacklisted(std::string dn);

    virtual bool isFileReadyState(int fileID);

    virtual bool isFileReadyStateV(std::map<int,std::string>& fileIds);

    //t_group_members
    virtual  bool checkGroupExists(const std::string & groupName);

    virtual void getGroupMembers(const std::string & groupName, std::vector<std::string>& groupMembers);

    virtual void addMemberToGroup(const std::string & groupName, std::vector<std::string>& groupMembers);

    virtual void deleteMembersFromGroup(const std::string & groupName, std::vector<std::string>& groupMembers);

    virtual std::string getGroupForSe(const std::string se);

    //t_config_symbolic
    virtual void addLinkConfig(LinkConfig* cfg);
    virtual void updateLinkConfig(LinkConfig* cfg);
    virtual void deleteLinkConfig(std::string source, std::string destination);
    virtual LinkConfig* getLinkConfig(std::string source, std::string destination);
    virtual std::pair<std::string, std::string>* getSourceAndDestination(std::string symbolic_name);
    virtual bool isGrInPair(std::string group);
    virtual bool isShareOnly(std::string se);

    virtual void addShareConfig(ShareConfig* cfg);
    virtual void updateShareConfig(ShareConfig* cfg);
    virtual void deleteShareConfig(std::string source, std::string destination, std::string vo);
    virtual void deleteShareConfig(std::string source, std::string destination);
    virtual ShareConfig* getShareConfig(std::string source, std::string destination, std::string vo);
    virtual std::vector<ShareConfig*> getShareConfig(std::string source, std::string destination);

    virtual void addActivityConfig(std::string vo, std::string shares, bool active);
    virtual void updateActivityConfig(std::string vo, std::string shares, bool active);
    virtual void deleteActivityConfig(std::string vo);
    virtual bool isActivityConfigActive(std::string vo);
    virtual std::map< std::string, double > getActivityConfig(std::string vo);

    virtual bool checkIfSeIsMemberOfAnotherGroup( const std::string & member);

    virtual void addFileShareConfig(int file_id, std::string source, std::string destination, std::string vo);

    virtual void getFilesForNewSeCfg(std::string source, std::string destination, std::string vo, std::vector<int>& out);

    virtual void getFilesForNewGrCfg(std::string source, std::string destination, std::string vo, std::vector<int>& out);

    virtual void delFileShareConfig(int file_id, std::string source, std::string destination, std::string vo);

    virtual void delFileShareConfig(std::string groupd, std::string se);

    virtual bool hasStandAloneSeCfgAssigned(int file_id, std::string vo);

    virtual bool hasPairSeCfgAssigned(int file_id, std::string vo);

    virtual bool hasPairGrCfgAssigned(int file_id, std::string vo);

    virtual int countActiveTransfers(std::string source, std::string destination, std::string vo);

    virtual int countActiveOutboundTransfersUsingDefaultCfg(std::string se, std::string vo);

    virtual int countActiveInboundTransfersUsingDefaultCfg(std::string se, std::string vo);

    virtual int sumUpVoShares (std::string source, std::string destination, std::set<std::string> vos);

    virtual void setPriority(std::string jobId, int priority);

    virtual void setSeProtocol(std::string protocol, std::string se, std::string state);

    virtual void setRetry(int retry, const std::string & vo);

    virtual int getRetry(const std::string & jobId);

    virtual int getRetryTimes(const std::string & jobId, int fileId);

    virtual int getMaxTimeInQueue();

    virtual void setMaxTimeInQueue(int afterXHours);

    virtual void setToFailOldQueuedJobs(std::vector<std::string>& jobs);

    virtual std::vector< std::pair<std::string, std::string> > getPairsForSe(std::string se);

    virtual std::vector<std::string> getAllStandAlloneCfgs();

    virtual std::vector<std::string> getAllShareOnlyCfgs();

    virtual std::vector< std::pair<std::string, std::string> > getAllPairCfgs();

    virtual int activeProcessesForThisHost();

    virtual void getCredentials(std::string & vo_name, const std::string & job_id, int file_id, std::string & dn, std::string & dlg_id);

    virtual void setMaxStageOp(const std::string& se, const std::string& vo, int val);

    virtual double getSuccessRate(std::string source, std::string destination);

    virtual double getAvgThroughput(std::string source, std::string destination);

    virtual void updateProtocol(const std::string& jobId, int fileId, int nostreams, int timeout, int buffersize, double filesize);

    virtual void cancelFilesInTheQueue(const std::string& se, const std::string& vo, std::set<std::string>& jobs);

    virtual void cancelJobsInTheQueue(const std::string& dn, std::vector<std::string>& jobs);

    virtual std::vector<struct message_state> getStateOfTransfer(const std::string& jobId, int file_id);

    virtual void getFilesForJob(const std::string& jobId, std::vector<int>& files);

    virtual void getFilesForJobInCancelState(const std::string& jobId, std::vector<int>& files);

    virtual void setFilesToWaiting(const std::string& se, const std::string& vo, int timeout);

    virtual void setFilesToWaiting(const std::string& dn, int timeout);

    virtual void cancelWaitingFiles(std::set<std::string>& jobs);

    virtual void revertNotUsedFiles();

    virtual void checkSanityState();

    virtual void checkSchemaLoaded();

    virtual void storeProfiling(const fts3::ProfilingSubsystem* prof);

    virtual void setOptimizerMode(int mode);

    virtual void setRetryTransfer(const std::string & jobId, int fileId, int retry, const std::string& reason);

    virtual void getTransferRetries(int fileId, std::vector<FileRetry*>& retries);

    bool assignSanityRuns(soci::session& sql, struct message_sanity &msg);

    void resetSanityRuns(soci::session& sql, struct message_sanity &msg);

    void updateHeartBeat(unsigned* index, unsigned* count, unsigned* start, unsigned* end, std::string service_name);

    std::map<std::string, double> getActivityShareConf(soci::session& sql, std::string vo);

    virtual std::vector<std::string> getAllActivityShareConf();

    std::map<std::string, long long> getActivitiesInQueue(soci::session& sql, std::string src, std::string dst, std::string vo);

    std::map<std::string, int> getFilesNumPerActivity(soci::session& sql, std::string src, std::string dst, std::string vo, int filesNum);

    virtual void updateFileTransferProgressVector(std::vector<struct message_updater>& messages);

    virtual void transferLogFileVector(std::map<int, struct message_log>& messagesLog);

    unsigned int updateFileStatusReuse(TransferFiles& file, const std::string status);

    void getCancelJob(std::vector<int>& requestIDs);

    void snapshot(const std::string & vo_name, const std::string & source_se, const std::string & dest_se, const std::string & endpoint,  std::stringstream & result);

    virtual bool getDrain();

    virtual void setDrain(bool drain);

    virtual void setBandwidthLimit(const std::string & source_hostname, const std::string & destination_hostname, int bandwidthLimit);

    virtual std::string getBandwidthLimit();

    virtual bool isProtocolUDT(const std::string & source_hostname, const std::string & destination_hostname);

    virtual int getStreamsOptimization(const std::string & source_hostname, const std::string & destination_hostname);

    virtual int getGlobalTimeout();

    virtual void setGlobalTimeout(int timeout);

    virtual int getSecPerMb();

    virtual void setSecPerMb(int seconds);

    virtual void setSourceMaxActive(const std::string & source_hostname, int maxActive);

    virtual void setDestMaxActive(const std::string & destination_hostname, int maxActive);

    virtual int getBufferOptimization();

    virtual void getTransferJobStatusDetailed(std::string job_id, std::vector<boost::tuple<std::string, std::string, int, std::string, std::string> >& files);

    virtual void getVOPairs(std::vector< boost::tuple<std::string, std::string, std::string> >& distinct);



    //NEW deletions and staging API
    //deletions						 //file_id / state / reason
    virtual void updateDeletionsState(std::vector< boost::tuple<int, std::string, std::string, std::string, bool> >& files);

    //vo_name, source_url, job_id, file_id, user_dn, cred_id
    virtual void getFilesForDeletion(std::vector< boost::tuple<std::string, std::string, std::string, int, std::string, std::string> >& files);

    //job_id
    virtual void cancelDeletion(std::vector<std::string>& files);

    //file_id / surl
    virtual void getDeletionFilesForCanceling(std::vector< boost::tuple<int, std::string, std::string> >& files);

    virtual void setMaxDeletionsPerEndpoint(int maxDeletions, const std::string & endpoint, const std::string & vo);
    virtual int getMaxDeletionsPerEndpoint(const std::string & endpoint, const std::string & vo);



    //staging						//file_id / state / reason / token
    virtual void updateStagingState(std::vector< boost::tuple<int, std::string, std::string, std::string, bool> >& files);

    //file_id / surl / proxy / pinlifetime / bringonlineTimeout
    virtual void getFilesForStaging(std::vector< boost::tuple<std::string, std::string, std::string, int, int, int, std::string, std::string, std::string> >& files);

<<<<<<< HEAD
    //job_id
    virtual void cancelStaging(std::vector<std::string>& files);

=======
>>>>>>> 453e3576
    //file_id / surl / token
    virtual void getStagingFilesForCanceling(std::vector< boost::tuple<int, std::string, std::string> >& files);

    virtual void setMaxStagingPerEndpoint(int maxStaging, const std::string & endpoint, const std::string & vo);
    virtual int getMaxStatingsPerEndpoint(const std::string & endpoint, const std::string & vo);

    virtual void checkJobOperation(std::vector<std::string>& jobs, std::vector< boost::tuple<std::string, std::string> >& ops);


private:
    size_t                poolSize;
    soci::connection_pool* connectionPool;
    std::string           hostname;
    std::string username_;
    std::vector<std::string> sanityVector;


    bool resetForRetryStaging(soci::session& sql, int file_id, const std::string & job_id, bool retry);

    bool resetForRetryDelete(soci::session& sql, int file_id, const std::string & job_id, bool retry);

    void updateDeletionsStateInternal(soci::session& sql, std::vector< boost::tuple<int, std::string, std::string, std::string, bool> >& files);

    void updateStagingStateInternal(soci::session& sql, std::vector< boost::tuple<int, std::string, std::string, std::string, bool> >& files);

    bool getDrainInternal(soci::session& sql);

    std::string getBandwidthLimitInternal(soci::session& sql, const std::string & source_hostname, const std::string & destination_hostname);

    bool bandwidthChecker(soci::session& sql, const std::string & source_hostname, const std::string & destination_hostname, int& bandwidth);

    int getCredits(soci::session& sql, const std::string & source_hostname, const std::string & destination_hostname);

    int getOptimizerMode(soci::session& sql);

    int getOptimizerDefaultMode(soci::session& sql);

    bool getChangedFile (std::string source, std::string dest, double rate, double& rateStored, double thr, double& thrStored, double retry, double& retryStored, int active, int& activeStored, int& throughputSamples, int& throughputSamplesStored);

    struct HashSegment
    {
        unsigned start;
        unsigned end;

        HashSegment(): start(0), end(0xFFFF) {}
    } hashSegment;

    std::vector< boost::tuple<std::string, std::string, double, double, double, int, int, int> > filesMemStore;

    bool updateFileTransferStatusInternal(soci::session& sql, double throughput, std::string job_id, int file_id, std::string transfer_status,
                                          std::string transfer_message, int process_id, double filesize, double duration, bool retry);

    bool updateJobTransferStatusInternal(soci::session& sql, std::string job_id, const std::string status, int pid);

    void useFileReplica(soci::session& sql, std::string jobId, int fileId);

    void bringOnlineReportStatusInternal(soci::session& sql, const std::string & state, const std::string & message,
                                         const struct message_bringonline& msg);

    void updateOptimizerEvolution(soci::session& sql, const std::string & source_hostname, const std::string & destination_hostname, int active, double throughput, double successRate, int buffer, int bandwidth);

    int getMaxActive(soci::session& sql, int active, int highDefault, const std::string & source_hostname, const std::string & destination_hostname);

    std::vector<struct message_state> getStateOfTransferInternal(soci::session& sql, const std::string& jobId, int fileId);

    int getBestNextReplica(soci::session& sql, const std::string & job_id, const std::string & vo_name);

<<<<<<< HEAD
=======
    std::vector<struct message_state> getStateOfDeleteInternal(soci::session& sql, const std::string& jobId, int fileId);

>>>>>>> 453e3576
};<|MERGE_RESOLUTION|>--- conflicted
+++ resolved
@@ -392,12 +392,6 @@
     //file_id / surl / proxy / pinlifetime / bringonlineTimeout
     virtual void getFilesForStaging(std::vector< boost::tuple<std::string, std::string, std::string, int, int, int, std::string, std::string, std::string> >& files);
 
-<<<<<<< HEAD
-    //job_id
-    virtual void cancelStaging(std::vector<std::string>& files);
-
-=======
->>>>>>> 453e3576
     //file_id / surl / token
     virtual void getStagingFilesForCanceling(std::vector< boost::tuple<int, std::string, std::string> >& files);
 
@@ -465,9 +459,6 @@
 
     int getBestNextReplica(soci::session& sql, const std::string & job_id, const std::string & vo_name);
 
-<<<<<<< HEAD
-=======
     std::vector<struct message_state> getStateOfDeleteInternal(soci::session& sql, const std::string& jobId, int fileId);
 
->>>>>>> 453e3576
 };