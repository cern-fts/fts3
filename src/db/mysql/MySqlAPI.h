--- conflicted
+++ resolved
@@ -478,12 +478,9 @@
 
     void cancelJobInternal(soci::session& sql, std::vector<std::string>& requestIDs);
 
-<<<<<<< HEAD
-=======
     bool getOauthCredentials(const std::string& user_dn, const std::string& cloud_name, OAuth& oauth);
 
     bool isDmJob(std::string const & job);
 
     void cancelDmJobs(std::vector<std::string> const & jobs);
->>>>>>> a41901e6
 };