--- conflicted
+++ resolved
@@ -3017,11 +3017,7 @@
     //get aggregated thr from source
     sql << "select sum(throughput) from t_file where source_se= :name and file_state='ACTIVE' and throughput is not NULL ",
         soci::use(source_hostname), soci::into(througputSrc, isNullThrougputSrc);
-<<<<<<< HEAD
-   
-=======
-
->>>>>>> bcc79837
+
     //get aggregated thr towards dest
     sql << "select sum(throughput) from t_file where dest_se= :name and file_state='ACTIVE' and throughput is not NULL",
         soci::use(destination_hostname), soci::into(througputDst, isNullThrougputDst);
@@ -8675,11 +8671,7 @@
                     if(countSource == 0 && bandwidthLimit > 0)
                         {
                             sql.begin();
-<<<<<<< HEAD
-                           
-=======
-
->>>>>>> bcc79837
+
                             sql << " insert into t_optimize(throughput, source_se) values(:throughput, :source_se) ",
                                 soci::use(bandwidthLimit), soci::use(source_hostname);
 
@@ -8712,11 +8704,7 @@
                     if(countDest == 0 && bandwidthLimit > 0)
                         {
                             sql.begin();
-<<<<<<< HEAD
-                           
-=======
-
->>>>>>> bcc79837
+
                             sql << " insert into t_optimize(throughput, dest_se) values(:throughput, :dest_se) ",
                                 soci::use(bandwidthLimit), soci::use(destination_hostname);
 
@@ -8965,17 +8953,6 @@
             sql << "select source_se from t_optimize where source_se = :source_se and active is not NULL", soci::use(source_hostname), soci::into(source_se, isNullSourceSe);
 
             if (!sql.got_data())
-<<<<<<< HEAD
-                {                   
-                    if (maxActive > 0)                       
-                        {
-			    sql.begin();
-                            
-			    sql << "INSERT INTO t_optimize (source_se, active) VALUES (:source_se, :active)  ",
-                                soci::use(source_hostname), soci::use(maxActive);
-				
-                    	    sql.commit();				
-=======
                 {
                     if (maxActive > 0)
                         {
@@ -8985,7 +8962,6 @@
                                 soci::use(source_hostname), soci::use(maxActive);
 
                             sql.commit();
->>>>>>> bcc79837
                         }
                 }
             else
@@ -9030,16 +9006,6 @@
 
             if (!sql.got_data())
                 {
-<<<<<<< HEAD
-                    if (maxActive > 0)                    
-                        {
-                    	    sql.begin();
-			    
-                            sql << "INSERT INTO t_optimize (dest_se, active) VALUES (:dest_se, :active)  ",
-                                soci::use(destination_hostname), soci::use(maxActive);
-                            
-			    sql.commit();
-=======
                     if (maxActive > 0)
                         {
                             sql.begin();
@@ -9048,7 +9014,6 @@
                                 soci::use(destination_hostname), soci::use(maxActive);
 
                             sql.commit();
->>>>>>> bcc79837
                         }
                 }
             else
