--- conflicted
+++ resolved
@@ -1199,13 +1199,8 @@
 }
 
 
-<<<<<<< HEAD
 boost::tuple<bool, std::string>  MySqlAPI::updateFileTransferStatusInternal(soci::session& sql, double throughput,
-        std::string jobId, int fileId,
-=======
-boost::tuple<bool, std::string>  MySqlAPI::updateFileTransferStatusInternal(soci::session& sql, double throughputIn,
         std::string jobId, uint64_t fileId,
->>>>>>> 943e63d7
         std::string newState, std::string transferMessage,
         int processId, double filesize, double duration, bool retry)
 {
@@ -2059,199 +2054,6 @@
 }
 
 
-<<<<<<< HEAD
-=======
-void MySqlAPI::addFileShareConfig(uint64_t fileId, const std::string &source, const std::string &destination,
-    const std::string &vo)
-{
-    soci::session sql(*connectionPool);
-
-    try
-    {
-        sql.begin();
-
-        sql << " insert ignore into t_file_share_config (file_id, source, destination, vo) "
-            "  values(:file_id, :source, :destination, :vo)",
-            soci::use(fileId),
-            soci::use(source),
-            soci::use(destination),
-            soci::use(vo);
-
-        sql.commit();
-    }
-    catch (std::exception& e)
-    {
-        sql.rollback();
-        throw UserError(std::string(__func__) + ": Caught exception " + e.what());
-    }
-    catch (...)
-    {
-        sql.rollback();
-        throw UserError(std::string(__func__) + ": Caught exception " );
-    }
-}
-
-
-int MySqlAPI::countActiveTransfers(const std::string &source, const std::string &destination, const std::string &vo)
-{
-    soci::session sql(*connectionPool);
-
-    int nActive = 0;
-    try
-    {
-        sql << "SELECT COUNT(*) FROM t_file, t_file_share_config "
-            "WHERE t_file.file_state  = 'ACTIVE'  AND "
-            "      t_file_share_config.file_id = t_file.file_id AND "
-            "      t_file_share_config.source = :source AND "
-            "      t_file_share_config.destination = :dest AND "
-            "      t_file_share_config.vo = :vo",
-            soci::use(source), soci::use(destination), soci::use(vo),
-            soci::into(nActive);
-    }
-    catch (std::exception& e)
-    {
-        throw UserError(std::string(__func__) + ": Caught exception " + e.what());
-    }
-    catch (...)
-    {
-        throw UserError(std::string(__func__) + ": Caught exception " );
-    }
-    return nActive;
-}
-
-
-int MySqlAPI::countActiveOutboundTransfersUsingDefaultCfg(const std::string &se, const std::string &vo)
-{
-    soci::session sql(*connectionPool);
-
-    int nActiveOutbound = 0;
-    try
-    {
-        sql << "SELECT COUNT(*) FROM t_file, t_file_share_config "
-            "WHERE t_file.file_state  = 'ACTIVE'  AND "
-            "      t_file.source_se = :source AND "
-            "      t_file.file_id = t_file_share_config.file_id AND "
-            "      t_file_share_config.source = '(*)' AND "
-            "      t_file_share_config.destination = '*' AND "
-            "      t_file_share_config.vo = :vo",
-            soci::use(se), soci::use(vo), soci::into(nActiveOutbound);
-    }
-    catch (std::exception& e)
-    {
-        throw UserError(std::string(__func__) + ": Caught exception " + e.what());
-    }
-    catch (...)
-    {
-        throw UserError(std::string(__func__) + ": Caught exception " );
-    }
-    return nActiveOutbound;
-}
-
-
-int MySqlAPI::countActiveInboundTransfersUsingDefaultCfg(const std::string &se, const std::string &vo)
-{
-    soci::session sql(*connectionPool);
-
-    int nActiveInbound = 0;
-    try
-    {
-        sql << "SELECT COUNT(*) FROM t_file, t_file_share_config "
-            "WHERE t_file.file_state  = 'ACTIVE' AND "
-            "      t_file.dest_se = :dest AND "
-            "      t_file.file_id = t_file_share_config.file_id AND "
-            "      t_file_share_config.source = '*' AND "
-            "      t_file_share_config.destination = '(*)' AND "
-            "      t_file_share_config.vo = :vo",
-            soci::use(se), soci::use(vo), soci::into(nActiveInbound);
-    }
-    catch (std::exception& e)
-    {
-        throw UserError(std::string(__func__) + ": Caught exception " + e.what());
-    }
-    catch (...)
-    {
-        throw UserError(std::string(__func__) + ": Caught exception " );
-    }
-    return nActiveInbound;
-}
-
-
-int MySqlAPI::sumUpVoShares(const std::string &source, const std::string &destination,
-    const std::set<std::string> &vos)
-{
-    soci::session sql(*connectionPool);
-
-    int sum = 0;
-    try
-    {
-        std::set<std::string> shares;
-
-        std::set<std::string>::iterator it = vos.begin();
-
-        while (it != vos.end())
-        {
-            std::set<std::string>::iterator remove = it;
-            it++;
-
-            sql <<
-                " SELECT vo "
-                " FROM t_share_config "
-                " WHERE source = :source "
-                "   AND destination = :destination "
-                "   AND vo = :vo ",
-                soci::use(source),
-                soci::use(destination),
-                soci::use(*remove)
-                ;
-
-            if (!sql.got_data() && *remove != "public") {
-                // if there is no configuration for this VO replace it with 'public'
-                shares.insert("public");
-            } else {
-                shares.insert(*remove);
-            }
-        }
-
-        std::string vos_str = "(";
-
-        for (it = shares.begin(); it != shares.end(); ++it)
-        {
-
-            vos_str += "'" + *it + "'" + ",";
-        }
-
-        // replace the last ',' with closing ')'
-        vos_str[vos_str.size() - 1] = ')';
-
-        soci::indicator isNull = soci::i_ok;
-
-        sql <<
-            " SELECT SUM(active) "
-            " FROM t_share_config "
-            " WHERE source = :source "
-            "   AND destination = :destination "
-            "   AND vo IN " + vos_str,
-            soci::use(source),
-            soci::use(destination),
-            soci::into(sum, isNull)
-            ;
-
-        if (isNull == soci::i_null) sum = 0;
-    }
-    catch (std::exception& e)
-    {
-        throw UserError(std::string(__func__) + ": Caught exception " + e.what());
-    }
-    catch (...)
-    {
-        throw UserError(std::string(__func__) + ": Caught exception " );
-    }
-
-    return sum;
-}
-
-
->>>>>>> 943e63d7
 void MySqlAPI::cancelExpiredJobsForVo(std::vector<std::string>& jobs, int maxTime, const std::string &vo)
 {
     const static std::string message = "Job has been canceled because it stayed in the queue for too long";
@@ -2680,36 +2482,7 @@
 }
 
 
-<<<<<<< HEAD
-void MySqlAPI::setRetryTransfer(const std::string &jobId, int fileId, int retry,
-=======
-void MySqlAPI::checkSchemaLoaded()
-{
-    soci::session sql(*connectionPool);
-
-    int count = 0;
-
-    try
-    {
-        sql <<
-            " select count(*) "
-            " from t_debug",
-            soci::into(count)
-            ;
-    }
-    catch (std::exception& e)
-    {
-        throw UserError(std::string(__func__) + ": Caught exception " + e.what());
-    }
-    catch (...)
-    {
-        throw UserError(std::string(__func__) + ": Caught exception " );
-    }
-}
-
-
 void MySqlAPI::setRetryTransfer(const std::string &jobId, uint64_t fileId, int retry,
->>>>>>> 943e63d7
     const std::string &reason, int errcode)
 {
     soci::session sql(*connectionPool);
