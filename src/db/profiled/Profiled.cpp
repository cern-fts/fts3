--- conflicted
+++ resolved
@@ -979,12 +979,12 @@
     PROFILE_PREFIXED("DB::", db->checkJobOperation(jobs, ops));
 }
 
-<<<<<<< HEAD
 
 bool ProfiledDB::getOauthCredentials(const std::string& user_dn, const std::string& cloud_name, OAuth& oauth)
 {
     PROFILE_PREFIXED("DB::", return db->getOauthCredentials(user_dn, cloud_name, oauth));
-=======
+}
+
 bool ProfiledDB::isDmJob(std::string const & job)
 {
     PROFILE_PREFIXED("DB::", db->isDmJob(job));
@@ -993,5 +993,4 @@
 void ProfiledDB::cancelDmJobs(std::vector<std::string> const & jobs)
 {
     PROFILE_PREFIXED("DB::", db->cancelDmJobs(jobs));
->>>>>>> a47943d5
 }