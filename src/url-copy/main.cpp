/* Copyright @ Members of the EMI Collaboration, 2010.
See www.eu-emi.eu for details on the copyright holders.

Licensed under the Apache License, Version 2.0 (the "License");
you may not use this file except in compliance with the License.
You may obtain a copy of the License at

    http://www.apache.org/licenses/LICENSE-2.0

Unless required by applicable law or agreed to in writing, software
distributed under the License is distributed on an "AS IS" BASIS,
WITHOUT WARRANTIES OR CONDITIONS OF ANY KIND, either express or implied.
See the License for the specific language governing permissions and
limitations under the License. */

#include <boost/algorithm/string/replace.hpp>
#include <boost/lexical_cast.hpp>
#include <boost/thread.hpp>
#include <boost/tokenizer.hpp>
#include <execinfo.h>
#include <gfal_api.h>
#include <string>
#include <transfer/gfal_transfer.h>
#include <cstring>

#include "args.h"
#include "definitions.h"
#include "errors.h"
#include "file_management.h"
#include "heuristics.h"
#include "logger.h"
#include "msg-ifce.h"
#include "name_to_uid.h"
#include "reporter.h"
#include "StaticSslLocking.h"
#include "transfer.h"
#include "UserProxyEnv.h"
#include "DelegCred.h"
#include "CredService.h"
#include <boost/algorithm/string/predicate.hpp>
#include <boost/lexical_cast.hpp>
#include <iostream>
#include <string>
#include <sstream>
#include <algorithm>
#include <iterator>
#include <vector>
#include <boost/algorithm/string.hpp>
<<<<<<< HEAD
=======
#include "common/panic.h"
>>>>>>> 453e3576

using namespace std;
using boost::thread;
using namespace boost::algorithm;

static FileManagement fileManagement;
static Reporter reporter;
static transfer_completed tr_completed;
static bool retry = true;
static std::string errorScope("");
static std::string errorPhase("");
static std::string reasonClass("");
static std::string errorMessage("");
static std::string readFile("");
static volatile bool propagated = false;
static volatile bool terminalState = false;
static std::string globalErrorMessage("");
static std::vector<std::string> turlVector;
<<<<<<< HEAD
=======
static bool completeMsgSent = false;
>>>>>>> 453e3576

time_t globalTimeout;

Transfer currentTransfer;

gfal_context_t handle = NULL;


static std::string replace_dn(std::string& user_dn)
{
    boost::replace_all(user_dn, "?", " ");
    return user_dn;
}

static std::string replaceMetadataString(std::string text)
{
    text = boost::replace_all_copy(text, "?"," ");
    text = boost::replace_all_copy(text, "\\\"","");
    return text;
}


static std::vector<std::string> turlList(std::string str)
{
    char *base_scheme = NULL;
    char *base_host = NULL;
    char *base_path = NULL;
    int base_port = 0;
    std::string source_turl;
    std::string destination_turl;
    std::vector<std::string> turl;
    std::string delimiter = "=>";
    std::string shost;
    size_t pos = 0;
    std::string token;

    std::size_t begin = str.find_first_of("(");
    std::size_t end = str.find_first_of(")");
    if (std::string::npos!=begin && std::string::npos!=end && begin <= end)
        str.erase(begin, end-begin+1);

    std::size_t begin2 = str.find_first_of("(");
    std::size_t end2 = str.find_first_of(")");
    if (std::string::npos!=begin2 && std::string::npos!=end2 && begin2 <= end2)
        str.erase(begin2, end2-begin2+1);

    while ((pos = str.find(delimiter)) != std::string::npos)
        {
            token = str.substr(0, pos);
            source_turl = token;
            str.erase(0, pos + delimiter.length());
            destination_turl = str;
        }

    //source
    if(!source_turl.empty() && source_turl.length() > 4)
        {
            parse_url(source_turl.c_str(), &base_scheme, &base_host, &base_port, &base_path);
            if(base_scheme && base_host)
                {
                    shost = std::string(base_scheme) + "://" + std::string(base_host);
                    trim(shost);
                    turl.push_back(shost);
                }

            if (base_scheme)
                {
                    free(base_scheme);
                    base_scheme = NULL;
                }
            if (base_host)
                {
                    free(base_host);
                    base_host = NULL;
                }
            if (base_path)
                {
                    free(base_path);
                    base_path = NULL;
                }
        }

    //destination
    if(!destination_turl.empty() && destination_turl.length() > 4)
        {
            parse_url(destination_turl.c_str(), &base_scheme, &base_host, &base_port, &base_path);
            if(base_scheme && base_host)
                {
                    shost = std::string(base_scheme) + "://" + std::string(base_host);
                    trim(shost);
                    turl.push_back(shost);
                }

            if (base_scheme)
                free(base_scheme);
            if (base_host)
                free(base_host);
            if (base_path)
                free(base_path);
        }

    return turl;
}

static void cancelTransfer()
{
    static volatile bool canceled = false;
    if (handle && !canceled)   // finish all transfer in a clean way
        {
            canceled = true;
            gfal2_cancel(handle);
        }
}


static std::string srmVersion(const std::string & url)
{
    if (url.compare(0, 6, "srm://") == 0)
        return std::string("2.2.0");

    return std::string("");
}


static bool bothGsiftp(const std::string & source, const std::string & dest)
{
    if( boost::starts_with(source, "gsiftp://") && boost::starts_with(dest, "gsiftp://"))
        return true;

    return false;
}



static void call_perf(gfalt_transfer_status_t h, const char*, const char*, gpointer)
{
    if (h)
        {
            size_t avg = gfalt_copy_get_average_baudrate(h, NULL);
            if (avg > 0)
                {
                    avg = avg / 1024;
                }
            else
                {
                    avg = 0;
                }
            size_t inst = gfalt_copy_get_instant_baudrate(h, NULL);
            if (inst > 0)
                {
                    inst = inst / 1024;
                }
            else
                {
                    inst = 0;
                }

            size_t trans = gfalt_copy_get_bytes_transfered(h, NULL);
            time_t elapsed = gfalt_copy_get_elapsed_time(h, NULL);
            Logger::getInstance().INFO() << "bytes: " << trans
                                         << ", avg KB/sec:" << avg
                                         << ", inst KB/sec:" << inst
                                         << ", elapsed:" << elapsed
                                         << std::endl;
            currentTransfer.throughput       = (double) avg;
            currentTransfer.transferredBytes = trans;

            /*

            double throughputTurl = 0.0;

            if (avg > 0 && inst > 0)
                {
                    throughputTurl = convertKbToMb(currentTransfer.throughput);
                    reporter.sendPing(currentTransfer.jobId,
                                      currentTransfer.fileId,
                                      throughputTurl,
                                      currentTransfer.transferredBytes,
                                      reporter.source_se,
                                      reporter.dest_se,
                                      "gsiftp:://fake",
                                      "gsiftp:://fake",
                                      "ACTIVE");
                }
             */
        }
}

std::string getDefaultScope()
{
    return errorScope.length() == 0 ? AGENT : errorScope;
}

std::string getDefaultReasonClass()
{
    return reasonClass.length() == 0 ? ALLOCATION : reasonClass;
}

std::string getDefaultErrorPhase()
{
    return errorPhase.length() == 0 ? GENERAL_FAILURE : errorPhase;
}


void taskTimerCanceler()
{
    boost::this_thread::sleep(boost::posix_time::seconds(600));
    exit(1);
}

void abnormalTermination(const std::string& classification, const std::string&, const std::string& finalState)
{
    terminalState = true;

    if(globalErrorMessage.length() > 0)
        {
            errorMessage += " " + globalErrorMessage;
        }

    if(classification != "CANCELED")
        retry = true;

    Logger::getInstance().ERROR() << errorMessage << std::endl;

    msg_ifce::getInstance()->set_transfer_error_scope(&tr_completed, getDefaultScope());
    msg_ifce::getInstance()->set_transfer_error_category(&tr_completed, getDefaultReasonClass());
    msg_ifce::getInstance()->set_failure_phase(&tr_completed, getDefaultErrorPhase());
    msg_ifce::getInstance()->set_transfer_error_message(&tr_completed, errorMessage);
    msg_ifce::getInstance()->set_final_transfer_state(&tr_completed, finalState);
    msg_ifce::getInstance()->set_tr_timestamp_complete(&tr_completed, msg_ifce::getInstance()->getTimestamp());
    if(UrlCopyOpts::getInstance().monitoringMessages && !completeMsgSent)
        {
            completeMsgSent = true;
            msg_ifce::getInstance()->SendTransferFinishMessage(&tr_completed);
        }

    reporter.timeout = UrlCopyOpts::getInstance().timeout;
    reporter.nostreams = UrlCopyOpts::getInstance().nStreams;
    reporter.buffersize = UrlCopyOpts::getInstance().tcpBuffersize;


    reporter.sendTerminal(currentTransfer.throughput, retry,
                          currentTransfer.jobId, currentTransfer.fileId,
                          classification, errorMessage,
                          currentTransfer.getTransferDurationInSeconds(),
                          currentTransfer.fileSize);

    std::string moveFile = fileManagement.archive();

    reporter.sendLog(currentTransfer.jobId, currentTransfer.fileId, fileManagement._getLogArchivedFileFullPath(),
                     UrlCopyOpts::getInstance().debug);

    if (moveFile.length() != 0)
        {
            Logger::getInstance().ERROR() << "INIT Failed to archive file: " << moveFile
                                          << std::endl;
        }
    if (UrlCopyOpts::getInstance().areTransfersOnFile() && readFile.length() > 0)
        unlink(readFile.c_str());

    try
        {
            boost::thread bt(taskTimerCanceler);
        }
    catch (std::exception& e)
        {
            globalErrorMessage = e.what();
        }
    catch(...)
        {
            globalErrorMessage = "INIT Failed to create boost thread, boost::thread_resource_error";
        }

    //send a ping here in order to flag this transfer's state as terminal to store into t_turl



    if(turlVector.size() == 2) //make sure it has values
        {
            double throughputTurl = 0.0;

            if (currentTransfer.throughput > 0.0)
                {
                    throughputTurl = convertKbToMb(currentTransfer.throughput);
                }

            reporter.sendPing(currentTransfer.jobId,
                              currentTransfer.fileId,
                              throughputTurl,
                              currentTransfer.transferredBytes,
                              reporter.source_se,
                              reporter.dest_se,
                              turlVector[0],
                              turlVector[1],
                              "FAILED");
        }

    cancelTransfer();
    sleep(1);
    exit(1);
}

void canceler()
{
    errorMessage = "INIT Transfer " + currentTransfer.jobId + " was canceled because it was not responding";

    abnormalTermination("FAILED", errorMessage, "Abort");
}

/**
 * This thread reduces one by one the value pointed by timeout,
 * until it reaches 0.
 * Using a pointer allow us to reset the timeout if we happen to hit
 * a file bigger than initially expected.
 */
void taskTimer(time_t* timeout)
{
    while (*timeout)
        {
            boost::this_thread::sleep(boost::posix_time::seconds(1));
            *timeout -= 1;
        }
    canceler();
}

void taskStatusUpdater(int time)
{
    //do not send url_copy heartbeat right after thread creation, wait a bit
    sleep(30);

    while (time)
        {
            Logger::getInstance().INFO() << "Sending back to the server url-copy is still alive : "
                                         <<  currentTransfer.throughput << "  " <<  currentTransfer.transferredBytes
                                         << std::endl;

            double throughputTurl = 0.0;
<<<<<<< HEAD

            if (currentTransfer.throughput > 0.0)
                {
                    throughputTurl = convertKbToMb(currentTransfer.throughput);
                }

            reporter.sendPing(currentTransfer.jobId,
                              currentTransfer.fileId,
                              throughputTurl,
                              currentTransfer.transferredBytes,
                              reporter.source_se,
                              reporter.dest_se,
                              "gsiftp:://fake",
                              "gsiftp:://fake",
                              "ACTIVE");

            boost::this_thread::sleep(boost::posix_time::seconds(time));
        }
}



std::string log_stack(int sig)
{
    std::string stackTrace;

    if(sig == SIGSEGV || sig == SIGBUS || sig == SIGABRT)
        {
            const int stack_size = 25;
            void * array[stack_size]= {0};
            int nSize = backtrace(array, stack_size);
            char ** symbols = backtrace_symbols(array, nSize);
            for (register int i = 0; i < nSize; ++i)
=======

            if (currentTransfer.throughput > 0.0)
>>>>>>> 453e3576
                {
                    throughputTurl = convertKbToMb(currentTransfer.throughput);
                }

            reporter.sendPing(currentTransfer.jobId,
                              currentTransfer.fileId,
                              throughputTurl,
                              currentTransfer.transferredBytes,
                              reporter.source_se,
                              reporter.dest_se,
                              "gsiftp:://fake",
                              "gsiftp:://fake",
                              "ACTIVE");

            boost::this_thread::sleep(boost::posix_time::seconds(time));
        }
}


void shutdown_callback(int signum, void*)
{
    Logger& logger = Logger::getInstance();

    logger.WARNING() << "Received signal " << signum << " (" << strsignal(signum) << ")" << std::endl;

    std::string stackTrace = fts3::common::Panic::stack_dump();
    if (stackTrace.length() > 0)
        {
            if (propagated == false)
                {
                    propagated = true;
                    logger.ERROR() << "TRANSFER process died: " << currentTransfer.jobId << std::endl;
                    logger.ERROR() << "Received signal: " << signum << std::endl;
                    logger.ERROR() << "Stacktrace: " << stackTrace << std::endl;

                    errorMessage = "Transfer process died with: " + stackTrace;
                    abnormalTermination("FAILED", errorMessage, "Error");
                }
        }
    else if (signum == SIGINT || signum == SIGTERM)
        {
            if (propagated == false)
                {
                    propagated = true;
                    errorMessage = "TRANSFER " + currentTransfer.jobId + " canceled by the user";
                    logger.WARNING() << errorMessage << std::endl;
                    abnormalTermination("FAILED", errorMessage, "Abort");
                }
        }
    else if (signum == SIGUSR1)
        {
            if (propagated == false)
                {
                    propagated = true;
                    errorMessage = "TRANSFER " + currentTransfer.jobId + " has been forced-canceled because it was stalled";
                    logger.WARNING() << errorMessage << std::endl;
                    abnormalTermination("FAILED", errorMessage, "Abort");
                }
        }
    else
        {
            if (propagated == false)
                {
                    propagated = true;
                    errorMessage = "TRANSFER " + currentTransfer.jobId + " aborted, check log file for details, received signum " + boost::lexical_cast<std::string>(signum);
                    logger.WARNING() << errorMessage << std::endl;
                    abnormalTermination("FAILED", errorMessage, "Abort");
                }
        }
}

// Callback used to populate the messaging with the different stages
static void event_logger(const gfalt_event_t e, gpointer /*udata*/)
{
    static const char* sideStr[] = {"SRC", "DST", "BTH"};
    static const GQuark SRM_DOMAIN = g_quark_from_static_string("SRM");

    msg_ifce* msg = msg_ifce::getInstance();
    std::string timestampStr = boost::lexical_cast<std::string>(e->timestamp);

    Logger::getInstance().INFO() << '[' << timestampStr << "] "
                                 << sideStr[e->side] << ' '
                                 << g_quark_to_string(e->domain) << '\t'
                                 << g_quark_to_string(e->stage) << '\t'
                                 << e->description << std::endl;

    std::string quark = std::string(g_quark_to_string(e->stage));
    std::string source = currentTransfer.sourceUrl;
    std::string dest = currentTransfer.destUrl;

    if(quark == "TRANSFER:ENTER" && ((source.compare(0, 6, "srm://") == 0) || (dest.compare(0, 6, "srm://") == 0)))
        {
            turlVector =  turlList(std::string(e->description));
        }


    if (e->stage == GFAL_EVENT_TRANSFER_ENTER)
        {
            msg->set_timestamp_transfer_started(&tr_completed, timestampStr);
            currentTransfer.startTime = e->timestamp;
        }
    else if (e->stage == GFAL_EVENT_TRANSFER_EXIT)
        {
            msg->set_timestamp_transfer_completed(&tr_completed, timestampStr);
            currentTransfer.finishTime = e->timestamp;
        }

    else if (e->stage == GFAL_EVENT_CHECKSUM_ENTER && e->side == GFAL_EVENT_SOURCE)
        msg->set_timestamp_checksum_source_started(&tr_completed, timestampStr);
    else if (e->stage == GFAL_EVENT_CHECKSUM_EXIT && e->side == GFAL_EVENT_SOURCE)
        msg->set_timestamp_checksum_source_ended(&tr_completed, timestampStr);

    else if (e->stage == GFAL_EVENT_CHECKSUM_ENTER && e->side == GFAL_EVENT_DESTINATION)
        msg->set_timestamp_checksum_dest_started(&tr_completed, timestampStr);
    else if (e->stage == GFAL_EVENT_CHECKSUM_EXIT && e->side == GFAL_EVENT_DESTINATION)
        msg->set_timestamp_checksum_dest_ended(&tr_completed, timestampStr);

    else if (e->stage == GFAL_EVENT_PREPARE_ENTER && e->domain == SRM_DOMAIN)
        msg->set_time_spent_in_srm_preparation_start(&tr_completed, timestampStr);
    else if (e->stage == GFAL_EVENT_PREPARE_EXIT && e->domain == SRM_DOMAIN)
        msg->set_time_spent_in_srm_preparation_end(&tr_completed, timestampStr);

    else if (e->stage == GFAL_EVENT_CLOSE_ENTER && e->domain == SRM_DOMAIN)
        msg->set_time_spent_in_srm_finalization_start(&tr_completed, timestampStr);
    else if (e->stage == GFAL_EVENT_CLOSE_EXIT && e->domain == SRM_DOMAIN)
        msg->set_time_spent_in_srm_finalization_end(&tr_completed, timestampStr);
}

static void log_func(const gchar *, GLogLevelFlags, const gchar *message, gpointer)
{
    if (message)
        {
            Logger::getInstance().DEBUG() << message << std::endl;
        }
}

void myunexpected()
{
    if (propagated == false)
        {
            propagated = true;
            errorMessage = "Transfer unexpected handler called " + currentTransfer.jobId;
            errorMessage += " Source: " + UrlCopyOpts::getInstance().sourceUrl;
            errorMessage += " Dest: " + UrlCopyOpts::getInstance().destUrl;
            Logger::getInstance().ERROR() << errorMessage << std::endl;

            abnormalTermination("FAILED", errorMessage, "Abort");
        }
}

void myterminate()
{
    if (propagated == false)
        {
            propagated = true;
            errorMessage = "Transfer terminate handler called:" + currentTransfer.jobId;
            errorMessage += " Source: " + UrlCopyOpts::getInstance().sourceUrl;
            errorMessage += " Dest: " + UrlCopyOpts::getInstance().destUrl;
            Logger::getInstance().ERROR() << errorMessage << std::endl;

            abnormalTermination("FAILED", errorMessage, "Abort");
        }
}


int statWithRetries(gfal_context_t handle, const std::string& category, const std::string& url, off_t* size, std::string* errMsg)
{
    struct stat statBuffer;
    GError* statError = NULL;
    bool canBeRetried = false;

    int errorCode = 0;

    errMsg->clear();
    for (int attempt = 0; attempt < 4; attempt++)
        {
            if (gfal2_stat(handle, url.c_str(), &statBuffer, &statError) < 0)
                {
                    errorCode = statError->code;
                    errMsg->assign(statError->message);
                    g_clear_error(&statError);

                    canBeRetried = retryTransfer(errorCode, category, std::string(*errMsg));
                    if (!canBeRetried)
                        return errorCode;
                }
            else
                {
                    *size = statBuffer.st_size;
                    return 0;
                }

            Logger::getInstance().WARNING() << category << " Stat failed with " << *errMsg << "(" << errorCode << ")" << std::endl;
            Logger::getInstance().WARNING() << category << " Stat the file will be retried" << std::endl;
            sleep(3); //give it some time to breath
        }

    Logger::getInstance().ERROR() << "No more retries for stat the file" << std::endl;
    return errorCode;
}

void setRemainingTransfersToFailed(std::vector<Transfer>& transferList, unsigned currentIndex)
{
    for (unsigned i = currentIndex + 1; i < transferList.size(); ++i)
        {
            Transfer& t = transferList[i];
            Logger::getInstance().INFO() << "Report FAILED back to the server for " << t.fileId << std::endl;

            msg_ifce::getInstance()->set_source_srm_version(&tr_completed, srmVersion(t.sourceUrl));
            msg_ifce::getInstance()->set_destination_srm_version(&tr_completed, srmVersion(t.destUrl));
            msg_ifce::getInstance()->set_source_url(&tr_completed, t.sourceUrl);
            msg_ifce::getInstance()->set_dest_url(&tr_completed, t.destUrl);
            msg_ifce::getInstance()->set_transfer_error_scope(&tr_completed, TRANSFER);
            msg_ifce::getInstance()->set_transfer_error_category(&tr_completed, GENERAL_FAILURE);
            msg_ifce::getInstance()->set_failure_phase(&tr_completed, TRANSFER);
            msg_ifce::getInstance()->set_transfer_error_message(&tr_completed, "Not executed because a previous hop failed");
            if(UrlCopyOpts::getInstance().monitoringMessages)
                msg_ifce::getInstance()->SendTransferFinishMessage(&tr_completed);

            reporter.sendTerminal(0, false,
                                  t.jobId, t.fileId,
                                  "FAILED", "Not executed because a previous hop failed",
                                  0, 0);
        }
}



bool checkValidProxy(const std::string& filename, std::string& message)
{
    boost::scoped_ptr<DelegCred> delegCredPtr(new DelegCred);
    return delegCredPtr->isValidProxy(filename, message);
}


__attribute__((constructor)) void begin(void)
{
    //switch to non-priviledged user to avoid reading the hostcert
    uid_t pw_uid = name_to_uid();
    setuid(pw_uid);
    seteuid(pw_uid);
    StaticSslLocking::init_locks();
}

int main(int argc, char **argv)
{
    Logger &logger = Logger::getInstance();

    // register signals handler
    fts3::common::Panic::setup_signal_handlers(shutdown_callback, NULL);

    //set_terminate(myterminate);
    //set_unexpected(myunexpected);

    UrlCopyOpts &opts = UrlCopyOpts::getInstance();
    if (opts.parse(argc, argv) < 0)
        {
            std::cerr << opts.getErrorMessage() << std::endl;
            errorMessage = "TRANSFER process died with: " + opts.getErrorMessage();
            abnormalTermination("FAILED", errorMessage, "Error");
            return 1;
        }

    currentTransfer.jobId = opts.jobId;

    UserProxyEnv* cert = NULL;

    if(argc < 4)
        {
            errorMessage = "INIT Failed to read url-copy process arguments";
            abnormalTermination("FAILED", errorMessage, "Abort");
        }

    try
        {
            /*send an update message back to the server to indicate it's alive*/
            boost::thread btUpdater(taskStatusUpdater, 60);
        }
    catch (std::exception& e)
        {
            globalErrorMessage = "INIT " +  std::string(e.what());
            throw;
        }
    catch(...)
        {
            globalErrorMessage = "INIT Failed to create boost thread, boost::thread_resource_error";
            throw;
        }



    if (opts.proxy.length() > 0)
        {
            // Set Proxy Env
            cert = new UserProxyEnv(opts.proxy);
        }

    // Populate the transfer list
    std::vector<Transfer> transferList;

    if (opts.areTransfersOnFile())
        {
            readFile = "/var/lib/fts3/" + opts.jobId;
            Transfer::initListFromFile(opts.jobId, readFile, &transferList);
        }
    else
        {
            transferList.push_back(Transfer::createFromOptions(opts));
        }


    //cancelation point
    long unsigned int numberOfFiles = transferList.size();
    globalTimeout = numberOfFiles * 6000;

    try
        {
            boost::thread bt(taskTimer, &globalTimeout);
        }
    catch (std::exception& e)
        {
            globalErrorMessage = e.what();
            throw;
        }
    catch(...)
        {
            globalErrorMessage = "INIT Failed to create boost thread, boost::thread_resource_error";
            throw;
        }

    if (opts.areTransfersOnFile() && transferList.empty() == true)
        {
            errorMessage = "INIT Transfer " + currentTransfer.jobId + " contains no urls with session reuse/multihop enabled";

            abnormalTermination("FAILED", errorMessage, "Error");
        }


    GError* handleError = NULL;
    GError *tmp_err = NULL;
    gfalt_params_t params;
    handle = gfal_context_new(&handleError);
    params = gfalt_params_handle_new(NULL);
    gfalt_set_event_callback(params, event_logger, NULL);


    //reuse session
    if (opts.areTransfersOnFile())
        {
            gfal2_set_opt_boolean(handle, "GRIDFTP PLUGIN", "SESSION_REUSE", TRUE, NULL);
        }

    // Enable UDT
    if (opts.enable_udt)
        {
            gfal2_set_opt_boolean(handle, "GRIDFTP PLUGIN", "ENABLE_UDT", TRUE, NULL);
        }

    if (!handle)
        {
            errorMessage = "Failed to create the gfal2 handle: ";
            if (handleError && handleError->message)
                {
                    errorMessage += "INIT " + std::string(handleError->message);
                    abnormalTermination("FAILED", errorMessage, "Error");
                }
        }


    for (register unsigned int ii = 0; ii < numberOfFiles; ii++)
        {
            errorScope = std::string("");
            reasonClass = std::string("");
            errorPhase = std::string("");
            retry = true;
            errorMessage = std::string("");
            currentTransfer.throughput = 0.0;
            completeMsgSent = false;

            currentTransfer = transferList[ii];

            fileManagement.setSourceUrl(currentTransfer.sourceUrl);
            fileManagement.setDestUrl(currentTransfer.destUrl);
            fileManagement.setFileId(currentTransfer.fileId);
            fileManagement.setJobId(currentTransfer.jobId);

            reporter.timeout = opts.timeout;
            reporter.nostreams = opts.nStreams;
            reporter.buffersize = opts.tcpBuffersize;
            reporter.source_se = fileManagement.getSourceHostname();
            reporter.dest_se = fileManagement.getDestHostname();
            fileManagement.generateLogFile();

            msg_ifce::getInstance()->set_tr_timestamp_start(&tr_completed, msg_ifce::getInstance()->getTimestamp());
            msg_ifce::getInstance()->set_agent_fqdn(&tr_completed, opts.alias);
            msg_ifce::getInstance()->set_endpoint(&tr_completed, opts.alias);
            msg_ifce::getInstance()->set_t_channel(&tr_completed, fileManagement.getSePair());
            msg_ifce::getInstance()->set_transfer_id(&tr_completed, fileManagement.getLogFileName());
            msg_ifce::getInstance()->set_source_srm_version(&tr_completed, srmVersion(currentTransfer.sourceUrl));
            msg_ifce::getInstance()->set_destination_srm_version(&tr_completed, srmVersion(currentTransfer.destUrl));
            msg_ifce::getInstance()->set_source_url(&tr_completed, currentTransfer.sourceUrl);
            msg_ifce::getInstance()->set_dest_url(&tr_completed, currentTransfer.destUrl);
            msg_ifce::getInstance()->set_source_hostname(&tr_completed, fileManagement.getSourceHostnameFile());
            msg_ifce::getInstance()->set_dest_hostname(&tr_completed, fileManagement.getDestHostnameFile());
            msg_ifce::getInstance()->set_channel_type(&tr_completed, "urlcopy");
            msg_ifce::getInstance()->set_vo(&tr_completed, opts.vo);
            msg_ifce::getInstance()->set_source_site_name(&tr_completed, opts.sourceSiteName);
            msg_ifce::getInstance()->set_dest_site_name(&tr_completed, opts.destSiteName);
            msg_ifce::getInstance()->set_block_size(&tr_completed, opts.blockSize);
            msg_ifce::getInstance()->set_srm_space_token_dest(&tr_completed, opts.destTokenDescription);
            msg_ifce::getInstance()->set_srm_space_token_source(&tr_completed, opts.sourceTokenDescription);
            msg_ifce::getInstance()->set_user_dn(&tr_completed, replace_dn(opts.user_dn));

            if(opts.monitoringMessages)
                msg_ifce::getInstance()->SendTransferStartMessage(&tr_completed);

            if (!opts.logToStderr)
                {
                    int checkError = Logger::getInstance().redirectTo(fileManagement.getLogFilePath(), opts.debug);
                    if (checkError != 0)
                        {
                            std::string message = mapErrnoToString(checkError);
                            errorMessage = "INIT Failed to create transfer log file, error was: " + message;
                            goto stop;
                        }
                }

            //also reuse session when both url's are gsiftp
            if(true == bothGsiftp(currentTransfer.sourceUrl, currentTransfer.destUrl))
                {
                    gfal2_set_opt_boolean(handle, "GRIDFTP PLUGIN", "SESSION_REUSE", TRUE, NULL);
                    logger.INFO() << "GridFTP session reuse enabled since both uri's are gsiftp" << std::endl;
                }

            // Scope
            {
                gfalt_set_user_data(params, NULL, NULL);

                logger.INFO() << "Transfer accepted" << std::endl;
                logger.INFO() << "Proxy:" << opts.proxy << std::endl;
                logger.INFO() << "User DN:" << replace_dn(opts.user_dn) << std::endl;
                logger.INFO() << "VO:" << opts.vo << std::endl; //a
                logger.INFO() << "Job id:" << opts.jobId << std::endl;
                logger.INFO() << "File id:" << currentTransfer.fileId << std::endl;
                logger.INFO() << "Source url:" << currentTransfer.sourceUrl << std::endl;
                logger.INFO() << "Dest url:" << currentTransfer.destUrl << std::endl;
                logger.INFO() << "Overwrite enabled:" << opts.overwrite << std::endl;
                logger.INFO() << "Dest space token:" << opts.destTokenDescription << std::endl;
                logger.INFO() << "Source space token:" << opts.sourceTokenDescription << std::endl;
                logger.INFO() << "Pin lifetime:" << opts.copyPinLifetime << std::endl;
                logger.INFO() << "BringOnline:" << opts.bringOnline << std::endl;
                logger.INFO() << "Checksum:" << currentTransfer.checksumValue << std::endl;
                logger.INFO() << "Checksum enabled:" << currentTransfer.checksumMethod << std::endl;
                logger.INFO() << "User filesize:" << currentTransfer.userFileSize << std::endl;
                logger.INFO() << "File metadata:" << replaceMetadataString(currentTransfer.fileMetadata) << std::endl;
                logger.INFO() << "Job metadata:" << replaceMetadataString(opts.jobMetadata) << std::endl;
                logger.INFO() << "Bringonline token:" << currentTransfer.tokenBringOnline << std::endl;
                logger.INFO() << "Multihop: " << opts.multihop << std::endl;
                logger.INFO() << "UDT: " << opts.enable_udt << std::endl;

                //set to active only for reuse
                if (opts.areTransfersOnFile())
                    {
                        logger.INFO() << "Set the transfer to ACTIVE, report back to the server" << std::endl;
                        reporter.setMultipleTransfers(true);
                        reporter.sendMessage(currentTransfer.throughput, false,
                                             opts.jobId, currentTransfer.fileId,
                                             "ACTIVE", "", 0,
                                             currentTransfer.fileSize);

                        sleep(1); //add a sleep of 1sec for reuse only in order to give time for ACTIVE state to be sent back to the server
                    }

                if ( (access(opts.proxy.c_str(), F_OK) != 0) || (access(opts.proxy.c_str(), R_OK) != 0))
                    {
                        errorMessage = "INIT Proxy error, check if user fts3 can read " + opts.proxy;
                        errorMessage += " (" +  mapErrnoToString(errno) + ")";
                        errorScope = SOURCE;
                        reasonClass = mapErrnoToString(errno);
                        errorPhase = TRANSFER_PREPARATION;
                        logger.ERROR() << errorMessage << std::endl;
                        goto stop;
                    }

                /*set infosys to gfal2*/
                if (handle)
                    {
                        logger.INFO() << "BDII:" << opts.infosys << std::endl;
                        if (opts.infosys.compare("false") == 0)
                            {
                                gfal2_set_opt_boolean(handle, "BDII", "ENABLED", false, NULL);
                            }
                        else
                            {
                                gfal2_set_opt_string(handle, "BDII", "LCG_GFAL_INFOSYS", (char *) opts.infosys.c_str(), NULL);
                            }
                    }

                /*gfal2 debug logging*/
                if (opts.debug == true)
                    {
                        logger.INFO() << "Set the transfer to debug mode" << std::endl;
                        gfal_set_verbose(GFAL_VERBOSE_TRACE | GFAL_VERBOSE_VERBOSE | GFAL_VERBOSE_TRACE_PLUGIN);
                        gfal_log_set_handler((GLogFunc) log_func, NULL);
                    }

                if (!opts.sourceTokenDescription.empty())
                    gfalt_set_src_spacetoken(params, opts.sourceTokenDescription.c_str(), NULL);

                if (!opts.destTokenDescription.empty())
                    gfalt_set_dst_spacetoken(params, opts.destTokenDescription.c_str(), NULL);

                gfalt_set_create_parent_dir(params, TRUE, NULL);

                //get checksum timeout from gfal2
                int checksumTimeout = gfal2_get_opt_integer(handle, "GRIDFTP PLUGIN", "CHECKSUM_CALC_TIMEOUT", NULL);
                logger.INFO() << "Checksum timeout " << checksumTimeout << std::endl;
                msg_ifce::getInstance()->set_checksum_timeout(&tr_completed, checksumTimeout);

                /*Checksuming*/
                if (currentTransfer.checksumMethod)
                    {
                        // Set checksum check
                        gfalt_set_checksum_check(params, TRUE, NULL);
                        if (currentTransfer.checksumMethod == UrlCopyOpts::CompareChecksum::CHECKSUM_RELAXED)
                            {
                                gfal2_set_opt_boolean(handle, "SRM PLUGIN", "ALLOW_EMPTY_SOURCE_CHECKSUM", TRUE, NULL);
                                gfal2_set_opt_boolean(handle, "GRIDFTP PLUGIN", "SKIP_SOURCE_CHECKSUM", TRUE, NULL);
                            }

                        if (!currentTransfer.checksumValue.empty() && currentTransfer.checksumValue != "x")   //user provided checksum
                            {
                                logger.INFO() << "User  provided checksum" << std::endl;
                                gfalt_set_user_defined_checksum(params,
                                                                currentTransfer.checksumAlgorithm.c_str(),
                                                                currentTransfer.checksumValue.c_str(),
                                                                NULL);
                            }
                        else    //use auto checksum
                            {
                                logger.INFO() << "Calculate checksum auto" << std::endl;
                            }
                    }


                //before any operation, check if the proxy is valid
                std::string message;
                bool isValid = checkValidProxy(opts.proxy, message);
                if(!isValid)
                    {
                        errorMessage = "INIT" + message;
                        logger.ERROR() << errorMessage << std::endl;
                        errorScope = SOURCE;
                        reasonClass = mapErrnoToString(gfal_posix_code_error());
                        errorPhase = TRANSFER_PREPARATION;
                        retry = true;
                        goto stop;
                    }

                /* Stat source file */
                logger.INFO() << "SOURCE Stat the source surl start" << std::endl;
                int errorCode = statWithRetries(handle, "SOURCE", currentTransfer.sourceUrl, &currentTransfer.fileSize, &errorMessage);
                if (errorCode != 0)
                    {
                        logger.ERROR() << "SOURCE Failed to get source file size, errno:"
                                       << errorCode << ", " << errorMessage << std::endl;

                        errorMessage = "SOURCE Failed to get source file size: " + errorMessage;
                        errorScope = SOURCE;
                        reasonClass = mapErrnoToString(errorCode);
                        errorPhase = TRANSFER_PREPARATION;
                        retry = retryTransfer(errorCode, "SOURCE", errorMessage);
                        goto stop;
                    }

                if (currentTransfer.fileSize == 0)
                    {
                        errorMessage = "SOURCE file size is 0";
                        logger.ERROR() << errorMessage << std::endl;
                        errorScope = SOURCE;
                        reasonClass = mapErrnoToString(gfal_posix_code_error());
                        errorPhase = TRANSFER_PREPARATION;
                        retry = true;
                        goto stop;
                    }

                if (currentTransfer.userFileSize != 0 && currentTransfer.userFileSize != currentTransfer.fileSize)
                    {
                        std::stringstream error_;
                        error_ << "SOURCE User specified source file size is " << currentTransfer.userFileSize << " but stat returned " << currentTransfer.fileSize;
                        errorMessage = error_.str();
                        logger.ERROR() << errorMessage << std::endl;
                        errorScope = SOURCE;
                        reasonClass = mapErrnoToString(gfal_posix_code_error());
                        errorPhase = TRANSFER_PREPARATION;
                        retry = true;
                        goto stop;
                    }

                logger.INFO() << "Source file size: " << currentTransfer.fileSize << std::endl;
                msg_ifce::getInstance()->set_file_size(&tr_completed, currentTransfer.fileSize);

                //overwrite dest file if exists
                if (opts.overwrite)
                    {
                        logger.INFO() << "Overwrite is enabled" << std::endl;
                        gfalt_set_replace_existing_file(params, TRUE, NULL);
                    }
                else
                    {
                        struct stat statbufdestOver;
                        //if overwrite is not enabled, check if  exists and stop the transfer if it does
                        logger.INFO() << "Stat the dest surl to check if file already exists" << std::endl;
                        errorMessage = ""; //reset
                        if (gfal2_stat(handle, (currentTransfer.destUrl).c_str(), &statbufdestOver, &tmp_err) == 0)
                            {
                                double dest_sizeOver = (double) statbufdestOver.st_size;
                                if(dest_sizeOver > 0)
                                    {
                                        errorMessage = "DESTINATION file already exists and overwrite is not enabled";
                                        logger.ERROR() << errorMessage << std::endl;
                                        errorScope = DESTINATION;
                                        reasonClass = mapErrnoToString(gfal_posix_code_error());
                                        errorPhase = TRANSFER_PREPARATION;
                                        retry = false;
                                        goto stop;
                                    }
                            }
                        else
                            {
                                g_clear_error(&tmp_err); //don't do anything
                            }
                    }

                unsigned int experimentalTimeout = adjustTimeoutBasedOnSize(currentTransfer.fileSize, opts.timeout, opts.secPerMb, opts.global_timeout);
                if( !opts.manualConfig || opts.autoTunned || opts.timeout==0)
                    opts.timeout = experimentalTimeout;

                if (opts.global_timeout)
                    {
                        logger.INFO() << "Transfer timeout is set globally:" << opts.timeout << std::endl;
                    }
                else
                    {
                        logger.INFO() << "Transfer timeout:" << opts.timeout << std::endl;
                    }
                logger.INFO() << "Add " << opts.secPerMb << " seconds per MB transfer timeout "  << std::endl;

                gfalt_set_timeout(params, opts.timeout, NULL);
                msg_ifce::getInstance()->set_transfer_timeout(&tr_completed, opts.timeout);
                globalTimeout = experimentalTimeout + 3600;
                logger.INFO() << "Resetting global timeout thread to " << globalTimeout << " seconds" << std::endl;

                if( (!opts.manualConfig || opts.autoTunned) && opts.tcpBuffersize == 1)
                    {
                        int tcp_buffer_size = 4194304; //4MB
                        int tcp_streams_max = 10;

                        if( currentTransfer.fileSize <= tcp_buffer_size)
                            {
                                opts.nStreams = 2;
                                opts.tcpBuffersize = tcp_buffer_size/2;
                                gfalt_set_nbstreams(params, opts.nStreams, NULL);
                                gfalt_set_tcp_buffer_size(params, opts.tcpBuffersize, NULL);

                            }
                        else
                            {
                                if ( (currentTransfer.fileSize / tcp_buffer_size) > tcp_streams_max )
                                    {
                                        opts.nStreams = adjustStreamsBasedOnSize(currentTransfer.fileSize, opts.nStreams);
                                        opts.tcpBuffersize = tcp_buffer_size;
                                        gfalt_set_nbstreams(params, opts.nStreams, NULL);
                                        gfalt_set_tcp_buffer_size(params, opts.tcpBuffersize, NULL);
                                    }
                                else
                                    {
                                        opts.nStreams = static_cast<int>( (ceil((currentTransfer.fileSize / tcp_buffer_size))) + 1);
                                        opts.tcpBuffersize  = tcp_buffer_size;
                                        gfalt_set_nbstreams(params, opts.nStreams, NULL);
                                        gfalt_set_tcp_buffer_size(params, opts.tcpBuffersize, NULL);
                                    }
                            }
                    }
                else
                    {
                        //pass -1 to flag the need to reduce number of streams due to high latency
                        if(opts.nStreams == -1)
                            {
                                opts.nStreams = 2;
                                logger.INFO() << "Reducing tcp streams to 2 since low throughput obsverved due to high latency" << std::endl;
                            }
                        else
                            {
                                unsigned int experimentalNstreams = adjustStreamsBasedOnSize(currentTransfer.fileSize, opts.nStreams);
                                if(!opts.manualConfig || opts.autoTunned || opts.nStreams==0)
                                    {
                                        if(true == lanTransfer(fileManagement.getSourceHostname(), fileManagement.getDestHostname()))
                                            opts.nStreams = (experimentalNstreams * 2) > 16? 16: experimentalNstreams * 2;
                                        else
                                            opts.nStreams = experimentalNstreams;
                                    }
                            }
                        gfalt_set_nbstreams(params, opts.nStreams, NULL);
                        gfalt_set_tcp_buffer_size(params, opts.tcpBuffersize, NULL);
                    }

                msg_ifce::getInstance()->set_number_of_streams(&tr_completed, opts.nStreams);
                msg_ifce::getInstance()->set_tcp_buffer_size(&tr_completed, opts.tcpBuffersize);
                logger.INFO() << "TCP streams: " << opts.nStreams << std::endl;
                logger.INFO() << "TCP buffer size: " << opts.tcpBuffersize << std::endl;

                //update protocol stuff
                logger.INFO() << "Update protocol stuff, report back to the server" << std::endl;
                reporter.timeout = opts.timeout;
                reporter.nostreams = opts.nStreams;
                reporter.buffersize = opts.tcpBuffersize;
                reporter.sendMessage(currentTransfer.throughput, false,
                                     opts.jobId, currentTransfer.fileId,
                                     "UPDATE", "",
                                     0, currentTransfer.fileSize);

                gfalt_set_monitor_callback(params, &call_perf, NULL);

                //check all params before passed to gfal2
                if ((currentTransfer.sourceUrl).c_str() == NULL || (currentTransfer.destUrl).c_str() == NULL)
                    {
                        errorMessage = "INIT Failed to get source or dest surl";
                        logger.ERROR() << errorMessage << std::endl;
                        errorScope = TRANSFER;
                        reasonClass = GENERAL_FAILURE;
                        errorPhase = TRANSFER;
                        retry = false;
                        goto stop;
                    }


                logger.INFO() << "Transfer Starting" << std::endl;
                reporter.sendLog(opts.jobId, currentTransfer.fileId, fileManagement.getLogFilePath(), opts.debug);

                if (gfalt_copy_file(handle, params, (currentTransfer.sourceUrl).c_str(), (currentTransfer.destUrl).c_str(), &tmp_err) != 0)
                    {
                        if (tmp_err != NULL && tmp_err->message != NULL)
                            {
                                logger.ERROR() <<  std::string(tmp_err->message) << std::endl;
                                if (tmp_err->code == 110)
                                    {
                                        errorMessage = std::string(tmp_err->message);
                                        errorMessage += ", operation timeout";
                                    }
                                else
                                    {
                                        errorMessage = std::string(tmp_err->message);
                                    }
                                errorScope = TRANSFER;
                                reasonClass = mapErrnoToString(tmp_err->code);
                                errorPhase = TRANSFER;
                            }
                        else
                            {
                                logger.ERROR() << "TRANSFER failed - Error message: Unresolved error" << std::endl;
                                errorMessage = std::string("Unresolved error");
                                errorScope = TRANSFER;
                                reasonClass = GENERAL_FAILURE;
                                errorPhase = TRANSFER;
                            }
                        if(tmp_err)
                            {
                                std::string message;
                                if (tmp_err->message)
                                    message.assign(tmp_err->message);
                                retry = retryTransfer(tmp_err->code, "TRANSFER", message);
                            }
                        g_clear_error(&tmp_err);
                        goto stop;
                    }
                else
                    {
                        logger.INFO() << "Transfer completed successfully" << std::endl;
                    }


                currentTransfer.transferredBytes = currentTransfer.fileSize;
                msg_ifce::getInstance()->set_total_bytes_transfered(&tr_completed, currentTransfer.transferredBytes);

                logger.INFO() << "DESTINATION Stat the dest surl start" << std::endl;
                off_t dest_size;
                errorCode = statWithRetries(handle, "DESTINATION", currentTransfer.destUrl, &dest_size, &errorMessage);
                if (errorCode != 0)
                    {
                        logger.ERROR() << "DESTINATION Failed to get dest file size, errno:" << errorCode << ", "
                                       << errorMessage << std::endl;
                        errorMessage = "DESTINATION Failed to get dest file size: " + errorMessage;
                        errorScope = DESTINATION;
                        reasonClass = mapErrnoToString(errorCode);
                        errorPhase = TRANSFER_FINALIZATION;
                        retry = retryTransfer(errorCode, "DESTINATION", errorMessage);
                        goto stop;
                    }

                if (dest_size <= 0)
                    {
                        errorMessage = "DESTINATION file size is 0";
                        logger.ERROR() << errorMessage << std::endl;
                        errorScope = DESTINATION;
                        reasonClass = mapErrnoToString(gfal_posix_code_error());
                        errorPhase = TRANSFER_FINALIZATION;
                        retry = true;
                        goto stop;
                    }

                if (currentTransfer.userFileSize != 0 && currentTransfer.userFileSize != dest_size)
                    {
                        std::stringstream error_;
                        error_ << "DESTINATION User specified destination file size is " << currentTransfer.userFileSize << " but stat returned " << dest_size;
                        errorMessage = error_.str();
                        logger.ERROR() << errorMessage << std::endl;
                        errorScope = DESTINATION;
                        reasonClass = mapErrnoToString(gfal_posix_code_error());
                        errorPhase = TRANSFER_FINALIZATION;
                        retry = true;
                        goto stop;
                    }

                logger.INFO() << "DESTINATION  file size: " << dest_size << std::endl;

                //check source and dest file sizes
                if (currentTransfer.fileSize == dest_size)
                    {
                        logger.INFO() << "DESTINATION Source and destination file size matching" << std::endl;
                    }
                else
                    {
                        errorMessage = "DESTINATION Source and destination file size mismatch ";
                        errorMessage += boost::lexical_cast<std::string>(currentTransfer.fileSize);
                        errorMessage += " <> ";
                        errorMessage += boost::lexical_cast<std::string>(dest_size);
                        logger.ERROR() << errorMessage << std::endl;
                        errorScope = DESTINATION;
                        reasonClass = mapErrnoToString(gfal_posix_code_error());
                        errorPhase = TRANSFER_FINALIZATION;
                        goto stop;
                    }

                gfalt_set_user_data(params, NULL, NULL);
            }//logStream
stop:
            msg_ifce::getInstance()->set_transfer_error_scope(&tr_completed, errorScope);
            msg_ifce::getInstance()->set_transfer_error_category(&tr_completed, reasonClass);
            msg_ifce::getInstance()->set_failure_phase(&tr_completed, errorPhase);
            msg_ifce::getInstance()->set_transfer_error_message(&tr_completed, errorMessage);

            double throughputTurl = 0.0;

            if (currentTransfer.throughput > 0.0)
                {
                    throughputTurl = convertKbToMb(currentTransfer.throughput);
                }
            else
                {
                    throughputTurl = convertBtoM(boost::lexical_cast<double>(currentTransfer.fileSize), 1);
                }

            if (errorMessage.length() > 0)
                {
                    msg_ifce::getInstance()->set_final_transfer_state(&tr_completed, "Error");
                    reporter.timeout = opts.timeout;
                    reporter.nostreams = opts.nStreams;
                    reporter.buffersize = opts.tcpBuffersize;
                    if (!terminalState)
                        {
                            logger.INFO() << "Report FAILED back to the server" << std::endl;
                            reporter.sendTerminal(currentTransfer.throughput, retry,
                                                  opts.jobId, currentTransfer.fileId,
                                                  "FAILED", errorMessage,
                                                  currentTransfer.getTransferDurationInSeconds(),
                                                  currentTransfer.fileSize);

                            //send a ping here in order to flag this transfer's state as terminal to store into t_turl
                            if(turlVector.size() == 2) //make sure it has values
                                {
                                    reporter.sendPing(currentTransfer.jobId,
                                                      currentTransfer.fileId,
                                                      throughputTurl,
                                                      currentTransfer.transferredBytes,
                                                      reporter.source_se,
                                                      reporter.dest_se,
                                                      turlVector[0],
                                                      turlVector[1],
                                                      "FAILED");
                                }
                            turlVector.clear();


                        }

                    // In case of failure, if this is a multihop transfer, set to fail
                    // all the remaining transfers
                    if (opts.multihop)
                        {
                            logger.ERROR() << "Setting to fail the remaining transfers" << std::endl;
                            setRemainingTransfersToFailed(transferList, ii);
                            logger.INFO() << "Send monitoring complete message" << std::endl;
                            msg_ifce::getInstance()->set_tr_timestamp_complete(&tr_completed, msg_ifce::getInstance()->getTimestamp());

                            std::string archiveErr = fileManagement.archive();
                            if (!archiveErr.empty())
                                logger.ERROR() << "Could not archive: " << archiveErr << std::endl;
                            reporter.sendLog(opts.jobId, currentTransfer.fileId, fileManagement._getLogArchivedFileFullPath(),
                                             opts.debug);
                            break; // exit the loop
                        }
                }
            else
                {
                    msg_ifce::getInstance()->set_final_transfer_state(&tr_completed, "Ok");
                    reporter.timeout = opts.timeout;
                    reporter.nostreams = opts.nStreams;
                    reporter.buffersize = opts.tcpBuffersize;
                    logger.INFO() << "Report FINISHED back to the server" << std::endl;
                    reporter.sendTerminal(currentTransfer.throughput, false,
                                          opts.jobId, currentTransfer.fileId,
                                          "FINISHED", errorMessage,
                                          currentTransfer.getTransferDurationInSeconds(),
                                          currentTransfer.fileSize);
                    /*unpin the file here and report the result in the log file...*/
                    g_clear_error(&tmp_err);

                    //send a ping here in order to flag this transfer's state as terminal to store into t_turl
                    if(turlVector.size() == 2) //make sure it has values
                        {
                            reporter.sendPing(currentTransfer.jobId,
                                              currentTransfer.fileId,
                                              throughputTurl,
                                              currentTransfer.transferredBytes,
                                              reporter.source_se,
                                              reporter.dest_se,
                                              turlVector[0],
                                              turlVector[1],
                                              "FINISHED");
                        }
                    turlVector.clear();

                    if (opts.bringOnline > 0)
                        {
                            logger.INFO() << "Token will be unpinned: " << currentTransfer.tokenBringOnline << std::endl;
                            if(gfal2_release_file(handle, (currentTransfer.sourceUrl).c_str(), (currentTransfer.tokenBringOnline).c_str(), &tmp_err) < 0)
                                {
                                    if (tmp_err && tmp_err->message)
                                        {
                                            logger.WARNING() << "SOURCE Failed unpinning the file: " << std::string(tmp_err->message) << std::endl;
                                        }
                                }
                            else
                                {
                                    logger.INFO() << "Token unpinned: " << currentTransfer.tokenBringOnline << std::endl;
                                }
                        }
                }



            logger.INFO() << "Send monitoring complete message" << std::endl;
            msg_ifce::getInstance()->set_tr_timestamp_complete(&tr_completed, msg_ifce::getInstance()->getTimestamp());

            if(opts.monitoringMessages && !completeMsgSent)
                {
                    completeMsgSent = true;
                    msg_ifce::getInstance()->SendTransferFinishMessage(&tr_completed);
                }

            std::string archiveErr = fileManagement.archive();
            if (!archiveErr.empty())
                logger.ERROR() << "Could not archive: " << archiveErr << std::endl;
            reporter.sendLog(opts.jobId, currentTransfer.fileId, fileManagement._getLogArchivedFileFullPath(),
                             opts.debug);
        }//end for reuse loop

    if (params)
        {
            gfalt_params_handle_delete(params, NULL);
            params = NULL;
        }
    if (handle)
        {
            gfal_context_free(handle);
            handle = NULL;
        }

    if (cert)
        {
            delete cert;
            cert = NULL;
        }

    if (opts.areTransfersOnFile() && readFile.length() > 0)
        unlink(readFile.c_str());

    StaticSslLocking::kill_locks();

    sleep(1);
    return EXIT_SUCCESS;
}<|MERGE_RESOLUTION|>--- conflicted
+++ resolved
@@ -46,10 +46,7 @@
 #include <iterator>
 #include <vector>
 #include <boost/algorithm/string.hpp>
-<<<<<<< HEAD
-=======
 #include "common/panic.h"
->>>>>>> 453e3576
 
 using namespace std;
 using boost::thread;
@@ -68,10 +65,7 @@
 static volatile bool terminalState = false;
 static std::string globalErrorMessage("");
 static std::vector<std::string> turlVector;
-<<<<<<< HEAD
-=======
 static bool completeMsgSent = false;
->>>>>>> 453e3576
 
 time_t globalTimeout;
 
@@ -409,44 +403,8 @@
                                          << std::endl;
 
             double throughputTurl = 0.0;
-<<<<<<< HEAD
 
             if (currentTransfer.throughput > 0.0)
-                {
-                    throughputTurl = convertKbToMb(currentTransfer.throughput);
-                }
-
-            reporter.sendPing(currentTransfer.jobId,
-                              currentTransfer.fileId,
-                              throughputTurl,
-                              currentTransfer.transferredBytes,
-                              reporter.source_se,
-                              reporter.dest_se,
-                              "gsiftp:://fake",
-                              "gsiftp:://fake",
-                              "ACTIVE");
-
-            boost::this_thread::sleep(boost::posix_time::seconds(time));
-        }
-}
-
-
-
-std::string log_stack(int sig)
-{
-    std::string stackTrace;
-
-    if(sig == SIGSEGV || sig == SIGBUS || sig == SIGABRT)
-        {
-            const int stack_size = 25;
-            void * array[stack_size]= {0};
-            int nSize = backtrace(array, stack_size);
-            char ** symbols = backtrace_symbols(array, nSize);
-            for (register int i = 0; i < nSize; ++i)
-=======
-
-            if (currentTransfer.throughput > 0.0)
->>>>>>> 453e3576
                 {
                     throughputTurl = convertKbToMb(currentTransfer.throughput);
                 }
