/* Copyright @ Members of the EMI Collaboration, 2010.
See www.eu-emi.eu for details on the copyright holders.

Licensed under the Apache License, Version 2.0 (the "License");
you may not use this file except in compliance with the License.
You may obtain a copy of the License at

    http://www.apache.org/licenses/LICENSE-2.0

Unless required by applicable law or agreed to in writing, software
distributed under the License is distributed on an "AS IS" BASIS,
WITHOUT WARRANTIES OR CONDITIONS OF ANY KIND, either express or implied.
See the License for the specific language governing permissions and
limitations under the License. */

#include <boost/algorithm/string/replace.hpp>
#include <boost/lexical_cast.hpp>
#include <boost/thread.hpp>
#include <boost/tokenizer.hpp>
#include <execinfo.h>
#include <gfal_api.h>
#include <string>
#include <transfer/gfal_transfer.h>

#include "args.h"
#include "definitions.h"
#include "errors.h"
#include "file_management.h"
#include "heuristics.h"
#include "logger.h"
#include "msg-ifce.h"
#include "name_to_uid.h"
#include "reporter.h"
#include "StaticSslLocking.h"
#include "transfer.h"
#include "UserProxyEnv.h"


using namespace std;
using boost::thread;

static FileManagement fileManagement;
static Reporter reporter;
static transfer_completed tr_completed;
static bool retry = true;
static std::string errorScope("");
static std::string errorPhase("");
static std::string reasonClass("");
static std::string errorMessage("");
static std::string readFile("");
static char hostname[1024] = {0};
static volatile bool propagated = false;
static volatile bool terminalState = false;
static std::string globalErrorMessage("");

time_t globalTimeout;

Transfer currentTransfer;

gfal_context_t handle = NULL;

static std::string replace_dn(std::string& user_dn)
{
    boost::replace_all(user_dn, "?", " ");
    return user_dn;
}

static std::string replaceMetadataString(std::string text)
{
    text = boost::replace_all_copy(text, "?"," ");
    text = boost::replace_all_copy(text, "\\\"","");
    return text;
}



static void cancelTransfer()
{
    static volatile bool canceled = false;
    if (handle && !canceled)   // finish all transfer in a clean way
        {
            canceled = true;
            gfal2_cancel(handle);
        }
}


static std::string srmVersion(const std::string & url)
{
    if (url.compare(0, 6, "srm://") == 0)
        return std::string("2.2.0");

    return std::string("");
}

static void call_perf(gfalt_transfer_status_t h, const char*, const char*, gpointer)
{
    if (h)
        {
            size_t avg = gfalt_copy_get_average_baudrate(h, NULL);
            if (avg > 0)
                {
                    avg = avg / 1024;
                }
            else
                {
                    avg = 0;
                }
            size_t inst = gfalt_copy_get_instant_baudrate(h, NULL);
            if (inst > 0)
                {
                    inst = inst / 1024;
                }
            else
                {
                    inst = 0;
                }

            size_t trans = gfalt_copy_get_bytes_transfered(h, NULL);
            time_t elapsed = gfalt_copy_get_elapsed_time(h, NULL);
            Logger::getInstance().INFO() << "bytes: " << trans
                                         << ", avg KB/sec:" << avg
                                         << ", inst KB/sec:" << inst
                                         << ", elapsed:" << elapsed
                                         << std::endl;
            currentTransfer.throughput       = (double) inst;
            currentTransfer.transferredBytes = trans;
        }

}

std::string getDefaultScope()
{
    return errorScope.length() == 0 ? AGENT : errorScope;
}

std::string getDefaultReasonClass()
{
    return reasonClass.length() == 0 ? ALLOCATION : reasonClass;
}

std::string getDefaultErrorPhase()
{
    return errorPhase.length() == 0 ? GENERAL_FAILURE : errorPhase;
}

void abnormalTermination(const std::string& classification, const std::string&, const std::string& finalState)
{
    terminalState = true;

    if(globalErrorMessage.length() > 0)
        {
            errorMessage += " " + globalErrorMessage;
        }

    if(classification != "CANCELED")
        retry = true;

    Logger::getInstance().ERROR() << errorMessage << std::endl;

    msg_ifce::getInstance()->set_transfer_error_scope(&tr_completed, getDefaultScope());
    msg_ifce::getInstance()->set_transfer_error_category(&tr_completed, getDefaultReasonClass());
    msg_ifce::getInstance()->set_failure_phase(&tr_completed, getDefaultErrorPhase());
    msg_ifce::getInstance()->set_transfer_error_message(&tr_completed, errorMessage);
    msg_ifce::getInstance()->set_final_transfer_state(&tr_completed, finalState);
    msg_ifce::getInstance()->set_tr_timestamp_complete(&tr_completed, msg_ifce::getInstance()->getTimestamp());
    if(UrlCopyOpts::getInstance().monitoringMessages)
        msg_ifce::getInstance()->SendTransferFinishMessage(&tr_completed);

    reporter.timeout = UrlCopyOpts::getInstance().timeout;
    reporter.nostreams = UrlCopyOpts::getInstance().nStreams;
    reporter.buffersize = UrlCopyOpts::getInstance().tcpBuffersize;


    reporter.sendTerminal(currentTransfer.throughput, retry,
                          currentTransfer.jobId, currentTransfer.fileId,
                          classification, errorMessage,
                          currentTransfer.getTransferDurationInSeconds(),
                          currentTransfer.fileSize);

    std::string moveFile = fileManagement.archive();

    reporter.sendLog(currentTransfer.jobId, currentTransfer.fileId, fileManagement._getLogArchivedFileFullPath(),
                     UrlCopyOpts::getInstance().debug);

    if (moveFile.length() != 0)
        {
            Logger::getInstance().ERROR() << "INIT Failed to archive file: " << moveFile
                                          << std::endl;
        }
    if (UrlCopyOpts::getInstance().areTransfersOnFile() && readFile.length() > 0)
        unlink(readFile.c_str());

    cancelTransfer();
    sleep(1);
    exit(1);
}

void canceler()
{
    errorMessage = "INIT Transfer " + currentTransfer.jobId + " was canceled because it was not responding";

    abnormalTermination("FAILED", errorMessage, "Abort");
}

/**
 * This thread reduces one by one the value pointed by timeout,
 * until it reaches 0.
 * Using a pointer allow us to reset the timeout if we happen to hit
 * a file bigger than initially expected.
 */
void taskTimer(time_t* timeout)
{
    while (*timeout)
        {
            boost::this_thread::sleep(boost::posix_time::seconds(1));
            *timeout -= 1;
        }
    canceler();
}

void taskStatusUpdater(int time)
{
    //do not send url_copy heartbeat right after thread creation, wait a bit
    sleep(time);

    while (time)
        {
            Logger::getInstance().INFO() << "Sending back to the server url-copy is still alive : "
                                         <<  currentTransfer.throughput << "  " <<  currentTransfer.transferredBytes
                                         << std::endl;

            if(currentTransfer.fileId > 0)
                reporter.sendPing(currentTransfer.jobId, currentTransfer.fileId, currentTransfer.throughput, currentTransfer.transferredBytes);

            boost::this_thread::sleep(boost::posix_time::seconds(time));
        }
}


std::string log_stack(int sig)
{
    std::string stackTrace;

    if(sig == SIGSEGV || sig == SIGBUS || sig == SIGABRT)
        {
            const int stack_size = 25;
            void * array[stack_size]= {0};
            int nSize = backtrace(array, stack_size);
            char ** symbols = backtrace_symbols(array, nSize);
            for (register int i = 0; i < nSize; ++i)
                {
                    if(symbols && symbols[i])
                        {
                            stackTrace += std::string(symbols[i]) + '\n';
                        }
                }
            if(symbols)
                {
                    free(symbols);
                }
        }
    return stackTrace;
}


void signalHandler(int signum)
{
    Logger& logger = Logger::getInstance();

    logger.WARNING() << "Received signal " << signum << std::endl;

    std::string stackTrace = log_stack(signum);
    if (stackTrace.length() > 0)
        {
            if (propagated == false)
                {
                    propagated = true;
                    logger.ERROR() << "Transfer process died: " << currentTransfer.jobId << std::endl;
                    logger.ERROR() << "Received signal: " << signum << std::endl;
                    logger.ERROR() << "Stacktrace: " << stackTrace << std::endl;

                    errorMessage = "Transfer process died with: " + stackTrace;
                    abnormalTermination("FAILED", errorMessage, "Error");
                }
        }
    else if (signum == SIGINT || signum == SIGTERM)
        {
            if (propagated == false)
                {
                    propagated = true;
                    errorMessage = "Transfer " + currentTransfer.jobId + " canceled by the user";
                    logger.WARNING() << errorMessage << std::endl;
                    abnormalTermination("CANCELED", errorMessage, "Abort");
                }
        }
    else if (signum == SIGUSR1)
        {
            if (propagated == false)
                {
                    propagated = true;
                    errorMessage = "Transfer " + currentTransfer.jobId + " has been forced-canceled because it was stalled";
                    logger.WARNING() << errorMessage << std::endl;
                    abnormalTermination("FAILED", errorMessage, "Abort");
                }
        }
    else
        {
            if (propagated == false)
                {
                    propagated = true;
                    errorMessage = "Transfer " + currentTransfer.jobId + " aborted, check log file for details, received signum " + boost::lexical_cast<std::string>(signum);
                    logger.WARNING() << errorMessage << std::endl;
                    abnormalTermination("FAILED", errorMessage, "Abort");
                }
        }
}

// Callback used to populate the messaging with the different stages

static void event_logger(const gfalt_event_t e, gpointer /*udata*/)
{
    static const char* sideStr[] = {"SRC", "DST", "BTH"};
    static const GQuark SRM_DOMAIN = g_quark_from_static_string("SRM");

    msg_ifce* msg = msg_ifce::getInstance();
    std::string timestampStr = boost::lexical_cast<std::string>(e->timestamp);

    Logger::getInstance().INFO() << '[' << timestampStr << "] "
                                 << sideStr[e->side] << ' '
                                 << g_quark_to_string(e->domain) << '\t'
                                 << g_quark_to_string(e->stage) << '\t'
                                 << e->description << std::endl;

    if (e->stage == GFAL_EVENT_TRANSFER_ENTER)
        {
            msg->set_timestamp_transfer_started(&tr_completed, timestampStr);
            currentTransfer.startTime = e->timestamp;
        }
    else if (e->stage == GFAL_EVENT_TRANSFER_EXIT)
        {
            msg->set_timestamp_transfer_completed(&tr_completed, timestampStr);
            currentTransfer.finishTime = e->timestamp;
        }

    else if (e->stage == GFAL_EVENT_CHECKSUM_ENTER && e->side == GFAL_EVENT_SOURCE)
        msg->set_timestamp_checksum_source_started(&tr_completed, timestampStr);
    else if (e->stage == GFAL_EVENT_CHECKSUM_EXIT && e->side == GFAL_EVENT_SOURCE)
        msg->set_timestamp_checksum_source_ended(&tr_completed, timestampStr);

    else if (e->stage == GFAL_EVENT_CHECKSUM_ENTER && e->side == GFAL_EVENT_DESTINATION)
        msg->set_timestamp_checksum_dest_started(&tr_completed, timestampStr);
    else if (e->stage == GFAL_EVENT_CHECKSUM_EXIT && e->side == GFAL_EVENT_DESTINATION)
        msg->set_timestamp_checksum_dest_ended(&tr_completed, timestampStr);

    else if (e->stage == GFAL_EVENT_PREPARE_ENTER && e->domain == SRM_DOMAIN)
        msg->set_time_spent_in_srm_preparation_start(&tr_completed, timestampStr);
    else if (e->stage == GFAL_EVENT_PREPARE_EXIT && e->domain == SRM_DOMAIN)
        msg->set_time_spent_in_srm_preparation_end(&tr_completed, timestampStr);

    else if (e->stage == GFAL_EVENT_CLOSE_ENTER && e->domain == SRM_DOMAIN)
        msg->set_time_spent_in_srm_finalization_start(&tr_completed, timestampStr);
    else if (e->stage == GFAL_EVENT_CLOSE_EXIT && e->domain == SRM_DOMAIN)
        msg->set_time_spent_in_srm_finalization_end(&tr_completed, timestampStr);
}

static void log_func(const gchar *, GLogLevelFlags, const gchar *message, gpointer)
{
    if (message)
        {
            Logger::getInstance().DEBUG() << message << std::endl;
        }
}

void myunexpected()
{
    if (propagated == false)
        {
            propagated = true;
            errorMessage = "Transfer unexpected handler called " + currentTransfer.jobId;
            errorMessage += " Source: " + UrlCopyOpts::getInstance().sourceUrl;
            errorMessage += " Dest: " + UrlCopyOpts::getInstance().destUrl;
            Logger::getInstance().ERROR() << errorMessage << std::endl;

            abnormalTermination("FAILED", errorMessage, "Abort");
        }
}

void myterminate()
{
    if (propagated == false)
        {
            propagated = true;
            errorMessage = "Transfer terminate handler called:" + currentTransfer.jobId;
            errorMessage += " Source: " + UrlCopyOpts::getInstance().sourceUrl;
            errorMessage += " Dest: " + UrlCopyOpts::getInstance().destUrl;
            Logger::getInstance().ERROR() << errorMessage << std::endl;

            abnormalTermination("FAILED", errorMessage, "Abort");
        }
}


int statWithRetries(gfal_context_t handle, const std::string& category, const std::string& url, off_t* size, std::string* errMsg)
{
    struct stat statBuffer;
    GError* statError = NULL;
    bool canBeRetried = false;

    int errorCode = 0;

    errMsg->clear();
    for (int attempt = 0; attempt < 4; attempt++)
        {
            if (gfal2_stat(handle, url.c_str(), &statBuffer, &statError) < 0)
                {
                    errorCode = statError->code;
                    errMsg->assign(statError->message);
                    g_clear_error(&statError);

                    canBeRetried = retryTransfer(errorCode, category, std::string(*errMsg));
                    if (!canBeRetried)
                        return errorCode;
                }
            else
                {
                    *size = statBuffer.st_size;
                    return 0;
                }

            Logger::getInstance().WARNING() << category << " Stat failed with " << *errMsg << "(" << errorCode << ")" << std::endl;
            Logger::getInstance().WARNING() << category << " Stat the file will be retried" << std::endl;
            sleep(3); //give it some time to breath
        }

    Logger::getInstance().ERROR() << "No more retries for stat the file" << std::endl;
    return errorCode;
}

void setRemainingTransfersToFailed(std::vector<Transfer>& transferList, unsigned currentIndex)
{
    for (unsigned i = currentIndex + 1; i < transferList.size(); ++i)
        {
            Transfer& t = transferList[i];
            Logger::getInstance().INFO() << "Report FAILED back to the server for " << t.fileId << std::endl;

            msg_ifce::getInstance()->set_source_srm_version(&tr_completed, srmVersion(t.sourceUrl));
            msg_ifce::getInstance()->set_destination_srm_version(&tr_completed, srmVersion(t.destUrl));
            msg_ifce::getInstance()->set_source_url(&tr_completed, t.sourceUrl);
            msg_ifce::getInstance()->set_dest_url(&tr_completed, t.destUrl);
            msg_ifce::getInstance()->set_transfer_error_scope(&tr_completed, TRANSFER);
            msg_ifce::getInstance()->set_transfer_error_category(&tr_completed, GENERAL_FAILURE);
            msg_ifce::getInstance()->set_failure_phase(&tr_completed, TRANSFER);
            msg_ifce::getInstance()->set_transfer_error_message(&tr_completed, "Not executed because a previous hop failed");
            if(UrlCopyOpts::getInstance().monitoringMessages)
                msg_ifce::getInstance()->SendTransferFinishMessage(&tr_completed);

            reporter.sendTerminal(0, false,
                                  t.jobId, t.fileId,
                                  "FAILED", "Not executed because a previous hop failed",
                                  0, 0);
        }
}


__attribute__((constructor)) void begin(void)
{
    //switch to non-priviledged user to avoid reading the hostcert
    uid_t pw_uid = name_to_uid();
    setuid(pw_uid);
    seteuid(pw_uid);
    StaticSslLocking::init_locks();
}

int main(int argc, char **argv)
{
    Logger &logger = Logger::getInstance();

    // register signals handler
    signal(SIGINT, signalHandler);
    signal(SIGUSR1, signalHandler);
    signal(SIGABRT, signalHandler);
    signal(SIGSEGV, signalHandler);
    signal(SIGTERM, signalHandler);
    signal(SIGILL, signalHandler);
    signal(SIGBUS, signalHandler);
    signal(SIGTRAP, signalHandler);
    signal(SIGSYS, signalHandler);

    //set_terminate(myterminate);
    //set_unexpected(myunexpected);

    UrlCopyOpts &opts = UrlCopyOpts::getInstance();
    if (opts.parse(argc, argv) < 0)
        {
            std::cerr << opts.getErrorMessage() << std::endl;
            errorMessage = "Transfer process died with: " + opts.getErrorMessage();
            abnormalTermination("FAILED", errorMessage, "Error");
            return 1;
        }

    currentTransfer.jobId = opts.jobId;

    UserProxyEnv* cert = NULL;

    hostname[1023] = '\0';
    gethostname(hostname, 1023);

    if(argc < 4)
        {
            errorMessage = "INIT Failed to read url-copy process arguments";
            abnormalTermination("FAILED", errorMessage, "Abort");
        }


    try
        {
            /*send an update message back to the server to indicate it's alive*/
            boost::thread btUpdater(taskStatusUpdater, 20);
        }
    catch (std::exception& e)
        {
            globalErrorMessage = "INIT " +  std::string(e.what());
            throw;
        }
    catch(...)
        {
            globalErrorMessage = "INIT Failed to create boost thread, boost::thread_resource_error";
            throw;
        }

    if (opts.proxy.length() > 0)
        {
            // Set Proxy Env
            cert = new UserProxyEnv(opts.proxy);
        }

    // Populate the transfer list
    std::vector<Transfer> transferList;

    if (opts.areTransfersOnFile())
        {
            readFile = "/var/lib/fts3/" + opts.jobId;
            Transfer::initListFromFile(opts.jobId, readFile, &transferList);
        }
    else
        {
            transferList.push_back(Transfer::createFromOptions(opts));
        }


    //cancelation point
    long unsigned int numberOfFiles = transferList.size();
    globalTimeout = numberOfFiles * 6000;

    try
        {
            boost::thread bt(taskTimer, &globalTimeout);
        }
    catch (std::exception& e)
        {
            globalErrorMessage = e.what();
            throw;
        }
    catch(...)
        {
            globalErrorMessage = "INIT Failed to create boost thread, boost::thread_resource_error";
            throw;
        }

    if (opts.areTransfersOnFile() && transferList.empty() == true)
        {
            errorMessage = "INIT Transfer " + currentTransfer.jobId + " contains no urls with session reuse/multihop enabled";

            abnormalTermination("FAILED", errorMessage, "Error");
        }


    GError* handleError = NULL;
    GError *tmp_err = NULL;
    gfalt_params_t params;
    handle = gfal_context_new(&handleError);
    params = gfalt_params_handle_new(NULL);
    gfalt_set_event_callback(params, event_logger, NULL);


    //reuse session
    if (opts.areTransfersOnFile())
        {
            gfal2_set_opt_boolean(handle, "GRIDFTP PLUGIN", "SESSION_REUSE", TRUE, NULL);
        }

    // Enable UDT
    if (opts.enable_udt)
        {
            gfal2_set_opt_boolean(handle, "GRIDFTP PLUGIN", "ENABLE_UDT", TRUE, NULL);
        }

    if (!handle)
        {
            errorMessage = "Failed to create the gfal2 handle: ";
            if (handleError && handleError->message)
                {
                    errorMessage += "INIT" + std::string(handleError->message);
                    abnormalTermination("FAILED", errorMessage, "Error");
                }
        }


    for (register unsigned int ii = 0; ii < numberOfFiles; ii++)
        {
            errorScope = std::string("");
            reasonClass = std::string("");
            errorPhase = std::string("");
            retry = true;
            errorMessage = std::string("");
            currentTransfer.throughput = 0.0;

            currentTransfer = transferList[ii];

            fileManagement.setSourceUrl(currentTransfer.sourceUrl);
            fileManagement.setDestUrl(currentTransfer.destUrl);
            fileManagement.setFileId(currentTransfer.fileId);
            fileManagement.setJobId(currentTransfer.jobId);

            reporter.timeout = opts.timeout;
            reporter.nostreams = opts.nStreams;
            reporter.buffersize = opts.tcpBuffersize;
            reporter.source_se = fileManagement.getSourceHostname();
            reporter.dest_se = fileManagement.getDestHostname();
            fileManagement.generateLogFile();

            msg_ifce::getInstance()->set_tr_timestamp_start(&tr_completed, msg_ifce::getInstance()->getTimestamp());
            msg_ifce::getInstance()->set_agent_fqdn(&tr_completed, hostname);
            msg_ifce::getInstance()->set_t_channel(&tr_completed, fileManagement.getSePair());
            msg_ifce::getInstance()->set_transfer_id(&tr_completed, fileManagement.getLogFileName());
            msg_ifce::getInstance()->set_source_srm_version(&tr_completed, srmVersion(currentTransfer.sourceUrl));
            msg_ifce::getInstance()->set_destination_srm_version(&tr_completed, srmVersion(currentTransfer.destUrl));
            msg_ifce::getInstance()->set_source_url(&tr_completed, currentTransfer.sourceUrl);
            msg_ifce::getInstance()->set_dest_url(&tr_completed, currentTransfer.destUrl);
            msg_ifce::getInstance()->set_source_hostname(&tr_completed, fileManagement.getSourceHostnameFile());
            msg_ifce::getInstance()->set_dest_hostname(&tr_completed, fileManagement.getDestHostnameFile());
            msg_ifce::getInstance()->set_channel_type(&tr_completed, "urlcopy");
            msg_ifce::getInstance()->set_vo(&tr_completed, opts.vo);
            msg_ifce::getInstance()->set_source_site_name(&tr_completed, opts.sourceSiteName);
            msg_ifce::getInstance()->set_dest_site_name(&tr_completed, opts.destSiteName);
            msg_ifce::getInstance()->set_number_of_streams(&tr_completed, opts.nStreams);
            msg_ifce::getInstance()->set_tcp_buffer_size(&tr_completed, opts.tcpBuffersize);
            msg_ifce::getInstance()->set_block_size(&tr_completed, opts.blockSize);
            msg_ifce::getInstance()->set_srm_space_token_dest(&tr_completed, opts.destTokenDescription);
            msg_ifce::getInstance()->set_srm_space_token_source(&tr_completed, opts.sourceTokenDescription);
            msg_ifce::getInstance()->set_user_dn(&tr_completed, replace_dn(opts.user_dn));

            if(opts.monitoringMessages)
                msg_ifce::getInstance()->SendTransferStartMessage(&tr_completed);

            if (!opts.logToStderr)
                {
                    int checkError = Logger::getInstance().redirectTo(fileManagement.getLogFilePath(), opts.debug);
                    if (checkError != 0)
                        {
                            std::string message = mapErrnoToString(checkError);
                            errorMessage = "INIT Failed to create transfer log file, error was: " + message;
                            goto stop;
                        }
                }

            // Scope
            {
                gfalt_set_user_data(params, NULL, NULL);

                logger.INFO() << "Transfer accepted" << std::endl;
                logger.INFO() << "Proxy:" << opts.proxy << std::endl;
                logger.INFO() << "User DN:" << replace_dn(opts.user_dn) << std::endl;
                logger.INFO() << "VO:" << opts.vo << std::endl; //a
                logger.INFO() << "Job id:" << opts.jobId << std::endl;
                logger.INFO() << "File id:" << currentTransfer.fileId << std::endl;
                logger.INFO() << "Source url:" << currentTransfer.sourceUrl << std::endl;
                logger.INFO() << "Dest url:" << currentTransfer.destUrl << std::endl;
                logger.INFO() << "Overwrite enabled:" << opts.overwrite << std::endl;
                logger.INFO() << "Tcp buffer size:" << opts.tcpBuffersize << std::endl;
                logger.INFO() << "Dest space token:" << opts.destTokenDescription << std::endl;
                logger.INFO() << "Source space token:" << opts.sourceTokenDescription << std::endl;
                logger.INFO() << "Pin lifetime:" << opts.copyPinLifetime << std::endl;
                logger.INFO() << "BringOnline:" << opts.bringOnline << std::endl;
                logger.INFO() << "Checksum:" << currentTransfer.checksumValue << std::endl;
                logger.INFO() << "Checksum enabled:" << currentTransfer.checksumMethod << std::endl;
                logger.INFO() << "User filesize:" << currentTransfer.userFileSize << std::endl;
                logger.INFO() << "File metadata:" << replaceMetadataString(currentTransfer.fileMetadata) << std::endl;
                logger.INFO() << "Job metadata:" << replaceMetadataString(opts.jobMetadata) << std::endl;
                logger.INFO() << "Bringonline token:" << currentTransfer.tokenBringOnline << std::endl;
                logger.INFO() << "Multihop: " << opts.multihop << std::endl;
                logger.INFO() << "UDT: " << opts.enable_udt << std::endl;

                //set to active only for reuse
                if (opts.areTransfersOnFile())
                    {
                        logger.INFO() << "Set the transfer to ACTIVE, report back to the server" << std::endl;
                        reporter.setMultipleTransfers(true);
                        reporter.sendMessage(currentTransfer.throughput, false,
                                             opts.jobId, currentTransfer.fileId,
                                             "ACTIVE", "", 0,
                                             currentTransfer.fileSize);
                    }

                if (access(opts.proxy.c_str(), F_OK) != 0)
                    {
                        errorMessage = "INIT Proxy doesn't exist, probably expired and not renewed " + opts.proxy;
                        errorScope = SOURCE;
                        reasonClass = mapErrnoToString(errno);
                        errorPhase = TRANSFER_PREPARATION;
                        logger.ERROR() << errorMessage << std::endl;
                        goto stop;
                    }

                /*set infosys to gfal2*/
                if (handle)
                    {
                        logger.INFO() << "BDII:" << opts.infosys << std::endl;
                        if (opts.infosys.compare("false") == 0)
                            {
                                gfal2_set_opt_boolean(handle, "BDII", "ENABLED", false, NULL);
                            }
                        else
                            {
                                gfal2_set_opt_string(handle, "BDII", "LCG_GFAL_INFOSYS", (char *) opts.infosys.c_str(), NULL);
                            }
                    }

                /*gfal2 debug logging*/
                if (opts.debug == true)
                    {
                        logger.INFO() << "Set the transfer to debug mode" << std::endl;
                        gfal_set_verbose(GFAL_VERBOSE_TRACE | GFAL_VERBOSE_VERBOSE | GFAL_VERBOSE_TRACE_PLUGIN);
                        gfal_log_set_handler((GLogFunc) log_func, NULL);
                    }

                if (!opts.sourceTokenDescription.empty())
                    gfalt_set_src_spacetoken(params, opts.sourceTokenDescription.c_str(), NULL);

                if (!opts.destTokenDescription.empty())
                    gfalt_set_dst_spacetoken(params, opts.destTokenDescription.c_str(), NULL);

                gfalt_set_create_parent_dir(params, TRUE, NULL);

                //get checksum timeout from gfal2
                logger.INFO() << "Get checksum timeout" << std::endl;
                int checksumTimeout = gfal2_get_opt_integer(handle, "GRIDFTP PLUGIN", "CHECKSUM_CALC_TIMEOUT", NULL);
                msg_ifce::getInstance()->set_checksum_timeout(&tr_completed, checksumTimeout);

                /*Checksuming*/
                if (currentTransfer.checksumMethod)
                    {
                        // Set checksum check
                        gfalt_set_checksum_check(params, TRUE, NULL);
                        if (currentTransfer.checksumMethod == UrlCopyOpts::CompareChecksum::CHECKSUM_RELAXED)
                            {
                                gfal2_set_opt_boolean(handle, "SRM PLUGIN", "ALLOW_EMPTY_SOURCE_CHECKSUM", TRUE, NULL);
                                gfal2_set_opt_boolean(handle, "GRIDFTP PLUGIN", "SKIP_SOURCE_CHECKSUM", TRUE, NULL);
                            }

                        if (!currentTransfer.checksumValue.empty() && currentTransfer.checksumValue != "x")   //user provided checksum
                            {
                                logger.INFO() << "User  provided checksum" << std::endl;
                                gfalt_set_user_defined_checksum(params,
                                                                currentTransfer.checksumAlgorithm.c_str(),
                                                                currentTransfer.checksumValue.c_str(),
                                                                NULL);
                            }
                        else    //use auto checksum
                            {
                                logger.INFO() << "Calculate checksum auto" << std::endl;
                            }
                    }

                /* Stat source file */
                logger.INFO() << "SOURCE Stat the source surl start" << std::endl;
                int errorCode = statWithRetries(handle, "SOURCE", currentTransfer.sourceUrl, &currentTransfer.fileSize, &errorMessage);
                if (errorCode != 0)
                    {
                        logger.ERROR() << "SOURCE Failed to get source file size, errno:"
                                       << errorCode << ", " << errorMessage << std::endl;

                        errorMessage = "SOURCE Failed to get source file size: " + errorMessage;
                        errorScope = SOURCE;
                        reasonClass = mapErrnoToString(errorCode);
                        errorPhase = TRANSFER_PREPARATION;
                        retry = retryTransfer(errorCode, "SOURCE", errorMessage);
                        goto stop;
                    }

                if (currentTransfer.fileSize == 0)
                    {
                        errorMessage = "SOURCE file size is 0";
                        logger.ERROR() << errorMessage << std::endl;
                        errorScope = SOURCE;
                        reasonClass = mapErrnoToString(gfal_posix_code_error());
                        errorPhase = TRANSFER_PREPARATION;
                        retry = true;
                        goto stop;
                    }

                if (currentTransfer.userFileSize != 0 && currentTransfer.userFileSize != currentTransfer.fileSize)
                    {
                        std::stringstream error_;
                        error_ << "SOURCE User specified source file size is " << currentTransfer.userFileSize << " but stat returned " << currentTransfer.fileSize;
                        errorMessage = error_.str();
                        logger.ERROR() << errorMessage << std::endl;
                        errorScope = SOURCE;
                        reasonClass = mapErrnoToString(gfal_posix_code_error());
                        errorPhase = TRANSFER_PREPARATION;
                        retry = true;
                        goto stop;
                    }

                logger.INFO() << "Source file size: " << currentTransfer.fileSize << std::endl;
                msg_ifce::getInstance()->set_file_size(&tr_completed, currentTransfer.fileSize);

                //overwrite dest file if exists
                if (opts.overwrite)
                    {
                        logger.INFO() << "Overwrite is enabled" << std::endl;
                        gfalt_set_replace_existing_file(params, TRUE, NULL);
                    }
                else
                    {
                        struct stat statbufdestOver;
                        //if overwrite is not enabled, check if  exists and stop the transfer if it does
                        logger.INFO() << "Stat the dest surl to check if file already exists" << std::endl;
                        errorMessage = ""; //reset
                        if (gfal2_stat(handle, (currentTransfer.destUrl).c_str(), &statbufdestOver, &tmp_err) == 0)
                            {
                                double dest_sizeOver = (double) statbufdestOver.st_size;
                                if(dest_sizeOver > 0)
                                    {
                                        errorMessage = "DESTINATION file already exists and overwrite is not enabled";
                                        logger.ERROR() << errorMessage << std::endl;
                                        errorScope = DESTINATION;
                                        reasonClass = mapErrnoToString(gfal_posix_code_error());
                                        errorPhase = TRANSFER_PREPARATION;
                                        retry = false;
                                        goto stop;
                                    }
                            }
                        else
                            {
                                g_clear_error(&tmp_err); //don't do anything
                            }
                    }

                unsigned int experimentalTimeout = adjustTimeoutBasedOnSize(currentTransfer.fileSize, opts.timeout, opts.secPerMb, opts.global_timeout);
                if( !opts.manualConfig || opts.autoTunned || opts.timeout==0)
                    opts.timeout = experimentalTimeout;

                if (opts.global_timeout)
                    {
                        logger.INFO() << "Transfer timeout is set globally:" << opts.timeout << std::endl;
                    }
                else
                    {
                        logger.INFO() << "Transfer timeout:" << opts.timeout << std::endl;
                    }
                logger.INFO() << "Add " << opts.secPerMb << " seconds per MB transfer timeout "  << std::endl;

                gfalt_set_timeout(params, opts.timeout, NULL);
                msg_ifce::getInstance()->set_transfer_timeout(&tr_completed, opts.timeout);
                globalTimeout = experimentalTimeout + 3600;
                logger.INFO() << "Resetting global timeout thread to " << globalTimeout << " seconds" << std::endl;


                //pass -1 to flag the need to reduce number of streams due to high latency
                if(opts.nStreams == -1)
                    {
                        opts.nStreams = 2;
                        logger.INFO() << "Reducing tcp streams to 2 since low throughput obsverved due to high latency" << std::endl;
                    }
                else
                    {
                        unsigned int experimentalNstreams = adjustStreamsBasedOnSize(currentTransfer.fileSize, opts.nStreams);
                        if(!opts.manualConfig || opts.autoTunned || opts.nStreams==0)
                            {
                                if(true == lanTransfer(fileManagement.getSourceHostname(), fileManagement.getDestHostname()))
                                    opts.nStreams = (experimentalNstreams * 2) > 16? 16: experimentalNstreams * 2;
                                else
                                    opts.nStreams = experimentalNstreams;
                            }
                    }

                gfalt_set_nbstreams(params, opts.nStreams, NULL);
                msg_ifce::getInstance()->set_number_of_streams(&tr_completed, opts.nStreams);
                logger.INFO() << "nbstreams:" << opts.nStreams << std::endl;

                //update protocol stuff
                logger.INFO() << "Update protocol stuff, report back to the server" << std::endl;
                reporter.timeout = opts.timeout;
                reporter.nostreams = opts.nStreams;
                reporter.buffersize = opts.tcpBuffersize;
                reporter.sendMessage(currentTransfer.throughput, false,
                                     opts.jobId, currentTransfer.fileId,
                                     "UPDATE", "",
                                     0, currentTransfer.fileSize);

                gfalt_set_tcp_buffer_size(params, opts.tcpBuffersize, NULL);
                gfalt_set_monitor_callback(params, &call_perf, NULL);

                //check all params before passed to gfal2
                if ((currentTransfer.sourceUrl).c_str() == NULL || (currentTransfer.destUrl).c_str() == NULL)
                    {
                        errorMessage = "INIT Failed to get source or dest surl";
                        logger.ERROR() << errorMessage << std::endl;
                        errorScope = TRANSFER;
                        reasonClass = GENERAL_FAILURE;
                        errorPhase = TRANSFER;
                        goto stop;
                    }


                logger.INFO() << "Transfer Starting" << std::endl;
<<<<<<< HEAD
		reporter.sendLog(opts.jobId, currentTransfer.fileId, fileManagement.getLogFilePath(), opts.debug);
=======
                reporter.sendLog(opts.jobId, currentTransfer.fileId, fileManagement.getLogFilePath(), opts.debug);
>>>>>>> 5815918a

                if (gfalt_copy_file(handle, params, (currentTransfer.sourceUrl).c_str(), (currentTransfer.destUrl).c_str(), &tmp_err) != 0)
                    {
                        if (tmp_err != NULL && tmp_err->message != NULL)
                            {
                                logger.ERROR() <<  std::string(tmp_err->message) << std::endl;
                                if (tmp_err->code == 110)
                                    {
                                        errorMessage = std::string(tmp_err->message);
                                        errorMessage += ", operation timeout";
                                    }
                                else
                                    {
                                        errorMessage = std::string(tmp_err->message);
                                    }
                                errorScope = TRANSFER;
                                reasonClass = mapErrnoToString(tmp_err->code);
                                errorPhase = TRANSFER;
                            }
                        else
                            {
                                logger.ERROR() << "TRANSFER failed - Error message: Unresolved error" << std::endl;
                                errorMessage = std::string("Unresolved error");
                                errorScope = TRANSFER;
                                reasonClass = GENERAL_FAILURE;
                                errorPhase = TRANSFER;
                            }
                        if(tmp_err)
                            {
                                std::string message;
                                if (tmp_err->message)
                                    message.assign(tmp_err->message);
                                retry = retryTransfer(tmp_err->code, "TRANSFER", message);
                            }
                        g_clear_error(&tmp_err);
                        goto stop;
                    }
                else
                    {
                        logger.INFO() << "Transfer completed successfully" << std::endl;
                    }


                currentTransfer.transferredBytes = currentTransfer.fileSize;
                msg_ifce::getInstance()->set_total_bytes_transfered(&tr_completed, currentTransfer.transferredBytes);

                logger.INFO() << "DESTINATION Stat the dest surl start" << std::endl;
                off_t dest_size;
                errorCode = statWithRetries(handle, "DESTINATION", currentTransfer.destUrl, &dest_size, &errorMessage);
                if (errorCode != 0)
                    {
                        logger.ERROR() << "DESTINATION Failed to get dest file size, errno:" << errorCode << ", "
                                       << errorMessage << std::endl;
                        errorMessage = "DESTINATION Failed to get dest file size: " + errorMessage;
                        errorScope = DESTINATION;
                        reasonClass = mapErrnoToString(errorCode);
                        errorPhase = TRANSFER_FINALIZATION;
                        retry = retryTransfer(errorCode, "DESTINATION", errorMessage);
                        goto stop;
                    }

                if (dest_size <= 0)
                    {
                        errorMessage = "DESTINATION file size is 0";
                        logger.ERROR() << errorMessage << std::endl;
                        errorScope = DESTINATION;
                        reasonClass = mapErrnoToString(gfal_posix_code_error());
                        errorPhase = TRANSFER_FINALIZATION;
                        retry = true;
                        goto stop;
                    }

                if (currentTransfer.userFileSize != 0 && currentTransfer.userFileSize != dest_size)
                    {
                        std::stringstream error_;
                        error_ << "DESTINATION User specified destination file size is " << currentTransfer.userFileSize << " but stat returned " << dest_size;
                        errorMessage = error_.str();
                        logger.ERROR() << errorMessage << std::endl;
                        errorScope = DESTINATION;
                        reasonClass = mapErrnoToString(gfal_posix_code_error());
                        errorPhase = TRANSFER_FINALIZATION;
                        retry = true;
                        goto stop;
                    }

                logger.INFO() << "DESTINATION  file size: " << dest_size << std::endl;

                //check source and dest file sizes
                if (currentTransfer.fileSize == dest_size)
                    {
                        logger.INFO() << "DESTINATION Source and destination file size matching" << std::endl;
                    }
                else
                    {
                        logger.ERROR() << "DESTINATION Source and destination file size are different" << std::endl;
                        errorMessage = "DESTINATION Source and destination file size mismatch ";
<<<<<<< HEAD
			errorMessage += boost::lexical_cast<std::string>(currentTransfer.fileSize);
			errorMessage += " <> ";
			errorMessage += boost::lexical_cast<std::string>(dest_size);
=======
                        errorMessage += boost::lexical_cast<std::string>(currentTransfer.fileSize);
                        errorMessage += " <> ";
                        errorMessage += boost::lexical_cast<std::string>(dest_size);
>>>>>>> 5815918a
                        errorScope = DESTINATION;
                        reasonClass = mapErrnoToString(gfal_posix_code_error());
                        errorPhase = TRANSFER_FINALIZATION;
                        goto stop;
                    }

                gfalt_set_user_data(params, NULL, NULL);
            }//logStream
stop:
            msg_ifce::getInstance()->set_transfer_error_scope(&tr_completed, errorScope);
            msg_ifce::getInstance()->set_transfer_error_category(&tr_completed, reasonClass);
            msg_ifce::getInstance()->set_failure_phase(&tr_completed, errorPhase);
            msg_ifce::getInstance()->set_transfer_error_message(&tr_completed, errorMessage);
            if (errorMessage.length() > 0)
                {
                    msg_ifce::getInstance()->set_final_transfer_state(&tr_completed, "Error");
                    reporter.timeout = opts.timeout;
                    reporter.nostreams = opts.nStreams;
                    reporter.buffersize = opts.tcpBuffersize;
                    if (!terminalState)
                        {
                            logger.INFO() << "Report FAILED back to the server" << std::endl;
                            reporter.sendTerminal(currentTransfer.throughput, retry,
                                                  opts.jobId, currentTransfer.fileId,
                                                  "FAILED", errorMessage,
                                                  currentTransfer.getTransferDurationInSeconds(),
                                                  currentTransfer.fileSize);
                        }

                    // In case of failure, if this is a multihop transfer, set to fail
                    // all the remaining transfers
                    if (opts.multihop)
                        {
                            logger.ERROR() << "Setting to fail the remaining transfers" << std::endl;
                            setRemainingTransfersToFailed(transferList, ii);
                            logger.INFO() << "Send monitoring complete message" << std::endl;
                            msg_ifce::getInstance()->set_tr_timestamp_complete(&tr_completed, msg_ifce::getInstance()->getTimestamp());

                            if(opts.monitoringMessages)
                                msg_ifce::getInstance()->SendTransferFinishMessage(&tr_completed);

                            std::string archiveErr = fileManagement.archive();
                            if (!archiveErr.empty())
                                logger.ERROR() << "Could not archive: " << archiveErr << std::endl;
                            reporter.sendLog(opts.jobId, currentTransfer.fileId, fileManagement._getLogArchivedFileFullPath(),
                                             opts.debug);
                            break; // exit the loop
                        }
                }
            else
                {
                    msg_ifce::getInstance()->set_final_transfer_state(&tr_completed, "Ok");
                    reporter.timeout = opts.timeout;
                    reporter.nostreams = opts.nStreams;
                    reporter.buffersize = opts.tcpBuffersize;
                    logger.INFO() << "Report FINISHED back to the server" << std::endl;
                    reporter.sendTerminal(currentTransfer.throughput, false,
                                          opts.jobId, currentTransfer.fileId,
                                          "FINISHED", errorMessage,
                                          currentTransfer.getTransferDurationInSeconds(),
                                          currentTransfer.fileSize);
                    /*unpin the file here and report the result in the log file...*/
                    g_clear_error(&tmp_err);

                    if (opts.bringOnline > 0)
                        {
                            logger.INFO() << "Token will be unpinned: " << currentTransfer.tokenBringOnline << std::endl;
                            if(gfal2_release_file(handle, (currentTransfer.sourceUrl).c_str(), (currentTransfer.tokenBringOnline).c_str(), &tmp_err) < 0)
                                {
                                    if (tmp_err && tmp_err->message)
                                        {
                                            logger.WARNING() << "SOURCE Failed unpinning the file: " << std::string(tmp_err->message) << std::endl;
                                        }
                                }
                            else
                                {
                                    logger.INFO() << "Token unpinned: " << currentTransfer.tokenBringOnline << std::endl;
                                }
                        }
                }
            logger.INFO() << "Send monitoring complete message" << std::endl;
            msg_ifce::getInstance()->set_tr_timestamp_complete(&tr_completed, msg_ifce::getInstance()->getTimestamp());

            if(opts.monitoringMessages)
                msg_ifce::getInstance()->SendTransferFinishMessage(&tr_completed);

            std::string archiveErr = fileManagement.archive();
            if (!archiveErr.empty())
                logger.ERROR() << "Could not archive: " << archiveErr << std::endl;
            reporter.sendLog(opts.jobId, currentTransfer.fileId, fileManagement._getLogArchivedFileFullPath(),
                             opts.debug);
        }//end for reuse loop

    if (params)
        {
            gfalt_params_handle_delete(params, NULL);
            params = NULL;
        }
    if (handle)
        {
            gfal_context_free(handle);
            handle = NULL;
        }

    if (cert)
        {
            delete cert;
            cert = NULL;
        }

    if (opts.areTransfersOnFile() && readFile.length() > 0)
        unlink(readFile.c_str());

    StaticSslLocking::kill_locks();

    sleep(1);
    return EXIT_SUCCESS;
}<|MERGE_RESOLUTION|>--- conflicted
+++ resolved
@@ -34,6 +34,8 @@
 #include "StaticSslLocking.h"
 #include "transfer.h"
 #include "UserProxyEnv.h"
+#include "DelegCred.h"
+#include "CredService.h"
 
 
 using namespace std;
@@ -460,6 +462,14 @@
                                   "FAILED", "Not executed because a previous hop failed",
                                   0, 0);
         }
+}
+
+
+
+bool checkValidProxy(const std::string& filename, std::string& message)
+{
+    boost::scoped_ptr<DelegCred> delegCredPtr(new DelegCred);
+    return delegCredPtr->isValidProxy(filename, message);
 }
 
 
@@ -743,9 +753,9 @@
 
                 gfalt_set_create_parent_dir(params, TRUE, NULL);
 
-                //get checksum timeout from gfal2
-                logger.INFO() << "Get checksum timeout" << std::endl;
+                //get checksum timeout from gfal2                
                 int checksumTimeout = gfal2_get_opt_integer(handle, "GRIDFTP PLUGIN", "CHECKSUM_CALC_TIMEOUT", NULL);
+		logger.INFO() << "Checksum timeout " << checksumTimeout << std::endl;		
                 msg_ifce::getInstance()->set_checksum_timeout(&tr_completed, checksumTimeout);
 
                 /*Checksuming*/
@@ -772,6 +782,20 @@
                                 logger.INFO() << "Calculate checksum auto" << std::endl;
                             }
                     }
+		    
+		    
+                 //before any operation, check if the proxy is valid		 	   
+		std::string message;
+	    	bool isValid = checkValidProxy(opts.proxy, message);
+	    	if(!isValid){
+	    	        errorMessage = "INIT" + message;
+                        logger.ERROR() << errorMessage << std::endl;
+                        errorScope = SOURCE;
+                        reasonClass = mapErrnoToString(gfal_posix_code_error());
+                        errorPhase = TRANSFER_PREPARATION;
+                        retry = true;
+                        goto stop;
+	   	 }		    
 
                 /* Stat source file */
                 logger.INFO() << "SOURCE Stat the source surl start" << std::endl;
@@ -916,11 +940,7 @@
 
 
                 logger.INFO() << "Transfer Starting" << std::endl;
-<<<<<<< HEAD
-		reporter.sendLog(opts.jobId, currentTransfer.fileId, fileManagement.getLogFilePath(), opts.debug);
-=======
                 reporter.sendLog(opts.jobId, currentTransfer.fileId, fileManagement.getLogFilePath(), opts.debug);
->>>>>>> 5815918a
 
                 if (gfalt_copy_file(handle, params, (currentTransfer.sourceUrl).c_str(), (currentTransfer.destUrl).c_str(), &tmp_err) != 0)
                     {
@@ -1017,15 +1037,9 @@
                     {
                         logger.ERROR() << "DESTINATION Source and destination file size are different" << std::endl;
                         errorMessage = "DESTINATION Source and destination file size mismatch ";
-<<<<<<< HEAD
-			errorMessage += boost::lexical_cast<std::string>(currentTransfer.fileSize);
-			errorMessage += " <> ";
-			errorMessage += boost::lexical_cast<std::string>(dest_size);
-=======
                         errorMessage += boost::lexical_cast<std::string>(currentTransfer.fileSize);
                         errorMessage += " <> ";
                         errorMessage += boost::lexical_cast<std::string>(dest_size);
->>>>>>> 5815918a
                         errorScope = DESTINATION;
                         reasonClass = mapErrnoToString(gfal_posix_code_error());
                         errorPhase = TRANSFER_FINALIZATION;
