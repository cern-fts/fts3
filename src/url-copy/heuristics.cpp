#include <errno.h>
#include <limits.h>
#include "common/definitions.h"
#include "heuristics.h"

<<<<<<< HEAD


=======
>>>>>>> b45b83f2
bool retryTransfer(int errorNo, const std::string& category, const std::string& message)
{
    bool retry = true;

    if (category == "SOURCE")
        {
            switch (errorNo)
                {
                case ENOENT:          // No such file or directory
                case EPERM:           // Operation not permitted
                case EACCES:          // Permission denied
                case EISDIR:          // Is a directory
                case ENAMETOOLONG:    // File name too long
                case E2BIG:           // Argument list too long
                case ENOTDIR:         // Part of the path is not a directory
                case EPROTONOSUPPORT: // Protocol not supported by gfal2 (plugin missing?)
                    retry = false;
                    break;
                default:
                    retry = true;
                    break;
                }
        }
    else if (category == "DESTINATION")
        {
            switch (errorNo)
                {
                case EPERM:           // Operation not permitted
                case EACCES:          // Permission denied
                case EISDIR:          // Is a directory
                case ENAMETOOLONG:    //  File name too long
                case E2BIG:           //  Argument list too long
                case EPROTONOSUPPORT: // Protocol not supported by gfal2 (plugin missing?)
                    retry = false;
                    break;
                default:
                    retry = true;
                    break;
                }
        }
    else //TRANSFER
        {
            switch (errorNo)
                {
                case ENOSPC:          // No space left on device
                case EPERM:           // Operation not permitted
                case EACCES:          // Permission denied
                case EEXIST:          // File exists
                case EFBIG:           // File too big
                case EROFS:           // Read-only file system
                case ENAMETOOLONG:    // File name too long
                case EPROTONOSUPPORT: // Protocol not supported by gfal2 (plugin missing?)
                    retry = false;
                    break;
                default:
                    retry = true;
                    break;
                }
        }

    // ETIMEDOUT shortcuts the following
    if (errorNo == ETIMEDOUT)
        return true;

    //search for error patterns not reported by SRM or GSIFTP
    std::size_t found = message.find("proxy expired");
    if (found!=std::string::npos)
        retry = false;
    found = message.find("File exists and overwrite");
    if (found!=std::string::npos)
        retry = false;
    found = message.find("No such file or directory");
    if (found!=std::string::npos)
        retry = false;
    found = message.find("SRM_INVALID_PATH");
    if (found!=std::string::npos)
        retry = false;
    found = message.find("The certificate has expired");
    if (found!=std::string::npos)
        retry = false;
    found = message.find("The available CRL has expired");
    if (found!=std::string::npos)
        retry = false;
    found = message.find("SRM Authentication failed");
    if (found!=std::string::npos)
        retry = false;
    found = message.find("SRM_DUPLICATION_ERROR");
    if (found!=std::string::npos)
        retry = false;
    found = message.find("SRM_AUTHENTICATION_FAILURE");
    if (found!=std::string::npos)
        retry = false;
    found = message.find("SRM_NO_FREE_SPACE");
    if (found!=std::string::npos)
        retry = false;
    found = message.find("digest too big for rsa key");
    if (found!=std::string::npos)
        retry = false;

    return retry;
}



unsigned adjustStreamsBasedOnSize(off_t sizeInBytes, unsigned int /*currentStreams*/)
{
    if (sizeInBytes <= 5242880) //starting with 5MB
        return 1;
    else if (sizeInBytes <= 10485760)
        return 2;
    else if (sizeInBytes > 10485760 && sizeInBytes <= 52428800)
        return 3;
    else if (sizeInBytes > 52428800 && sizeInBytes <= 104857600)
        return 4;
    else if (sizeInBytes > 104857600 && sizeInBytes <= 209715200)
        return 5;
    else if (sizeInBytes > 209715200 && sizeInBytes <= 734003200)
        return 6;
    else if (sizeInBytes > 734003200 && sizeInBytes <= 1073741824)
        return 7;
    else if (sizeInBytes > 1073741824 && sizeInBytes <= 1610612736)
        return 8;
    else if (sizeInBytes > 1610612736 && sizeInBytes <= 2010612736)
        return 9;
    else if (sizeInBytes > 2010612736 && sizeInBytes <= 2576980377)
        return 10;
    else if (sizeInBytes > 2576980377 && sizeInBytes <= 3758096384)
        return 12;
    else if (sizeInBytes > 3758096384 && sizeInBytes <= 4858096384)
        return 14;
    else
        return 16;
    return 6;
}



static unsigned adjustTimeout(off_t sizeInBytes)
{
    if (sizeInBytes <= 10485760) //starting with 10MB
        return 900;
    else if (sizeInBytes > 10485760 && sizeInBytes <= 52428800)
        return 1100;
    return 3600;
}



unsigned adjustTimeoutBasedOnSize(off_t sizeInBytes,
                                  unsigned timeout)
{
    static const unsigned long MB = 1 << 20;

    // Reasonable time to wait per MB transferred
    // If input timeout is 0, give it a little more room
    long double timeoutPerMB = 2;
    if (timeout == 0)
        timeoutPerMB = 5;

    // Reasonable time to wait for the transfer itself
    unsigned transferTimeout = adjustTimeout(sizeInBytes);

    // Final timeout adjusted considering transfer timeout
    long double totalTimeout = transferTimeout + ceil(timeoutPerMB * sizeInBytes / MB);

    // Truncate to an unsigned
    if (totalTimeout >= INT_MAX)
        timeout = 4000;
    else
        timeout = static_cast<unsigned>(totalTimeout);

    if(timeout > 30000)
        timeout = 30000;

    return timeout;
}<|MERGE_RESOLUTION|>--- conflicted
+++ resolved
@@ -3,11 +3,6 @@
 #include "common/definitions.h"
 #include "heuristics.h"
 
-<<<<<<< HEAD
-
-
-=======
->>>>>>> b45b83f2
 bool retryTransfer(int errorNo, const std::string& category, const std::string& message)
 {
     bool retry = true;
