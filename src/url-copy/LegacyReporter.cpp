--- conflicted
+++ resolved
@@ -282,26 +282,22 @@
     completed.tr_timestamp_start = transfer.stats.process.start;
     completed.tr_timestamp_complete = transfer.stats.process.end;
 
-<<<<<<< HEAD
+    completed.transfer_time_ms = transfer.stats.transfer.end - transfer.stats.transfer.start;
+    completed.operation_time_ms = transfer.stats.process.end - transfer.stats.process.start;
+    completed.throughput_bps = (completed.transfer_time_ms > 0) ? ((double) completed.file_size / (completed.transfer_time_ms / 1000.0)) : -1;
+
+    completed.srm_preparation_time_ms = transfer.stats.srmPreparation.end - transfer.stats.srmPreparation.start;
+    completed.srm_finalization_time_ms = transfer.stats.srmFinalization.end - transfer.stats.srmFinalization.start;
+    completed.srm_overhead_time_ms = completed.srm_preparation_time_ms + completed.srm_finalization_time_ms;
+    completed.srm_overhead_percentage = (completed.operation_time_ms > 0) ? ((double) completed.srm_overhead_time_ms * 100 / completed.operation_time_ms) : -1;
+
+    completed.checksum_source_time_ms = transfer.stats.sourceChecksum.end - transfer.stats.sourceChecksum.start;
+    completed.checksum_dest_time_ms = transfer.stats.destChecksum.end - transfer.stats.destChecksum.start;
+
     // Keep 'ipv6' flag for legacy purposes
     completed.ipv6 = transfer.stats.ipver == Transfer::IPver::IPv6;
     // New 'ipver' field keyword ("ipv6" | "ipv4" | "unknown")
     completed.ipver = Transfer::IPverToIPv6String(transfer.stats.ipver);
-=======
-    completed.transfer_time_ms = transfer.stats.transfer.end - transfer.stats.transfer.start;
-    completed.operation_time_ms = transfer.stats.process.end - transfer.stats.process.start;
-    completed.throughput_bps = (completed.transfer_time_ms > 0) ? ((double) completed.file_size / (completed.transfer_time_ms / 1000.0)) : -1;
-
-    completed.srm_preparation_time_ms = transfer.stats.srmPreparation.end - transfer.stats.srmPreparation.start;
-    completed.srm_finalization_time_ms = transfer.stats.srmFinalization.end - transfer.stats.srmFinalization.start;
-    completed.srm_overhead_time_ms = completed.srm_preparation_time_ms + completed.srm_finalization_time_ms;
-    completed.srm_overhead_percentage = (completed.operation_time_ms > 0) ? ((double) completed.srm_overhead_time_ms * 100 / completed.operation_time_ms) : -1;
-
-    completed.checksum_source_time_ms = transfer.stats.sourceChecksum.end - transfer.stats.sourceChecksum.start;
-    completed.checksum_dest_time_ms = transfer.stats.destChecksum.end - transfer.stats.destChecksum.start;
-
-    completed.ipv6 = transfer.stats.ipv6Used;
->>>>>>> 9b24a405
     completed.eviction_code = transfer.stats.evictionRetc;
     completed.final_destination = transfer.stats.finalDestination;
     completed.transfer_type = transfer.stats.transferType;
