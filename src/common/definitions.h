/* Copyright @ Members of the EMI Collaboration, 2010.
See www.eu-emi.eu for details on the copyright holders.

Licensed under the Apache License, Version 2.0 (the "License");
you may not use this file except in compliance with the License.
You may obtain a copy of the License at

    http://www.apache.org/licenses/LICENSE-2.0

Unless required by applicable law or agreed to in writing, software
distributed under the License is distributed on an "AS IS" BASIS,
WITHOUT WARRANTIES OR CONDITIONS OF ANY KIND, either express or implied.
See the License for the specific language governing permissions and
limitations under the License. */

#pragma once

#include <stdio.h>
#include <string.h>
#include <time.h>
#include <ctime>
#include <boost/date_time/posix_time/posix_time_types.hpp>
#include <netdb.h>
#include <sys/types.h>
#include <sys/socket.h>
#include <sys/param.h>
#include <unistd.h>

#define JOB_ID_LEN 36+1
#define FILE_ID_LEN 36
#define TRANFER_STATUS_LEN 50
#define TRANSFER_MESSAGE 1024
#define MAX_NUM_MSGS 50000
#define SOURCE_SE_ 100
#define DEST_SE_ 100

struct message_base
{
public:
    message_base(): msg_errno(false)
    {
        memset(msg_error_reason, 0, sizeof(msg_error_reason));
    }

    int  msg_errno;
    char msg_error_reason[128];

    void set_error(int errcode)
    {
        // GNU strerror_r may not fill the passed error buffer,
        // and just return a static area with the message
        char *aux = strerror_r(errcode, msg_error_reason, sizeof(msg_error_reason));
        if (aux != msg_error_reason)
            {
                strncpy(msg_error_reason, aux, sizeof(msg_error_reason));
                msg_error_reason[sizeof(msg_error_reason) - 1] = '\0';
            }
        msg_errno = errcode;
    }
};

struct message: public message_base
{
public:

    message():file_id(0),
        process_id(0),
        timeInSecs(0.0),
        filesize(0),
        nostreams(2),
        timeout(3600),
        buffersize(0),
        timestamp(0),
        retry(false),
        throughput(0.0)
    {
        memset(job_id, 0, sizeof (job_id));
        memset(transfer_status, 0, sizeof (transfer_status));
        memset(transfer_message, 0, sizeof (transfer_message));
        memset(source_se, 0, sizeof (source_se));
        memset(dest_se, 0, sizeof (dest_se));
    }

    ~message()
    {
    }
    char job_id[JOB_ID_LEN];
    char transfer_status[TRANFER_STATUS_LEN];
    char transfer_message[TRANSFER_MESSAGE];
    char source_se[SOURCE_SE_];
    char dest_se[DEST_SE_];
    int file_id;
    pid_t process_id;
    double timeInSecs;
    double filesize;
    unsigned int nostreams;
    unsigned int timeout;
    unsigned int buffersize;
    boost::posix_time::time_duration::tick_type timestamp;
    bool retry;
    double throughput;



};

struct message_updater: public message_base
{
public:
    message_updater():file_id(0),process_id(0),timestamp(0), throughput(0), transferred(0)
    {
        memset(job_id, 0, sizeof (job_id));
    }

    ~message_updater()
    {
    }
    char job_id[JOB_ID_LEN];
    int file_id;
    pid_t process_id;
    boost::posix_time::time_duration::tick_type timestamp;
    double throughput;
    double transferred;
};

struct message_log: public message_base
{
public:
    message_log():file_id(0), debugFile(false),timestamp(0)
    {
        memset(job_id, 0, sizeof (job_id));
        memset(host, 0, 255);
        memset(filePath, 0, 1024);
    }

    ~message_log()
    {
    }
    char job_id[JOB_ID_LEN];
    int file_id;
    char host[255];
    char filePath[1024];
    bool debugFile;
    boost::posix_time::time_duration::tick_type timestamp;
};



struct message_bringonline: public message_base
{
public:
    message_bringonline():job_id(""),url(""), proxy(""), token(""), retries(0),
        file_id(0),started(false),timestamp(0),pinlifetime(0),bringonlineTimeout(0),
        nPolls(0), nextPoll(0)
    {
    }

    ~message_bringonline()
    {
    }
    std::string job_id;
    std::string url;
    std::string proxy;
    std::string token;
    int retries;
    int file_id;
    bool started;
    time_t timestamp;
    int pinlifetime;
    int bringonlineTimeout;
    int nPolls;
    time_t nextPoll;
};


struct message_state: public message_base
{
public:

    message_state():vo_name(""),source_se(""),dest_se(""),job_id(""),file_id(0),job_state(""),file_state(""),retry_counter(0),retry_max(0),job_metadata(""),file_metadata(""),timestamp("")
    {
    }

    ~message_state()
    {
    }

    std::string vo_name;
    std::string source_se;
    std::string dest_se;
    std::string job_id;
    int file_id;
    std::string job_state;
    std::string file_state;
    int retry_counter;
    int retry_max;
    std::string job_metadata;
    std::string file_metadata;
    std::string timestamp;

};


struct message_monitoring: public message_base
{
public:
    message_monitoring():timestamp(0)
    {
        memset(msg, 0, sizeof (msg));
    }

    ~message_monitoring()
    {
    }
    char msg[3000];
    boost::posix_time::time_duration::tick_type timestamp;
};

struct message_sanity
{
public:
    message_sanity(): revertToSubmitted(false),
        cancelWaitingFiles(false),
        revertNotUsedFiles(false),
        forceFailTransfers(false),
        setToFailOldQueuedJobs(false),
        checkSanityState(false),
        cleanUpRecords(false),
        msgCron(false)
    {
    }

    ~message_sanity()
    {
    }
    bool revertToSubmitted;
    bool cancelWaitingFiles;
    bool revertNotUsedFiles;
    bool forceFailTransfers;
    bool setToFailOldQueuedJobs;
    bool checkSanityState;
    bool cleanUpRecords;
    bool msgCron;
};




#define DEFAULT_TIMEOUT 4000
#define MID_TIMEOUT 4000
const int timeouts[] = {4000};
const size_t timeoutslen = (sizeof (timeouts) / sizeof *(timeouts));

#define DEFAULT_NOSTREAMS 4
const int nostreams[] = {1, 2, 3, 4, 5, 6, 7, 8, 9, 10};
const size_t nostreamslen = (sizeof (nostreams) / sizeof *(nostreams));


#define DEFAULT_BUFFSIZE 0
const int buffsizes[] = {1048576, 4194304, 5242880, 7340032, 8388608, 9437184, 11534336, 12582912, 14680064, 67108864};
const size_t buffsizeslen = (sizeof (buffsizes) / sizeof *(buffsizes));

/*low active / high active / jobs / files*/
const int mode_1[] = {2,4,3,5};
const int mode_2[] = {4,6,5,8};
const int mode_3[] = {6,8,7,10};

<<<<<<< HEAD

=======
>>>>>>> b45b83f2
inline bool lanTransfer(const std::string source, const std::string dest)
{

    std::string sourceDomain;
    std::string destinDomain;

    std::size_t foundSource = source.find(".");
    std::size_t foundDestin = dest.find(".");

    if (foundSource!=std::string::npos)
        {
            sourceDomain = source.substr (foundSource,source.length());
        }

    if (foundDestin!=std::string::npos)
        {
            destinDomain = dest.substr (foundDestin, dest.length());
        }

    if(sourceDomain == destinDomain)
        return true;

    return false;
}


<<<<<<< HEAD
=======
/**
 * Return the full qualified hostname
 */
inline std::string getFullHostname()
{
    char hostname[MAXHOSTNAMELEN] = {0};
    gethostname(hostname, sizeof(hostname));

    struct addrinfo hints, *info;
    memset(&hints, 0, sizeof(hints));

    hints.ai_family = AF_UNSPEC;
    hints.ai_socktype = SOCK_STREAM;
    hints.ai_flags = AI_CANONNAME;

    // First is OK
    if (getaddrinfo(hostname, NULL, &hints, &info) == 0)
        {
            strncpy(hostname, info->ai_canonname, sizeof(hostname));
            hostname[MAXHOSTNAMELEN - 1] = '\0';
            freeaddrinfo(info);
        }
    return hostname;
}
>>>>>>> b45b83f2
<|MERGE_RESOLUTION|>--- conflicted
+++ resolved
@@ -265,10 +265,6 @@
 const int mode_2[] = {4,6,5,8};
 const int mode_3[] = {6,8,7,10};
 
-<<<<<<< HEAD
-
-=======
->>>>>>> b45b83f2
 inline bool lanTransfer(const std::string source, const std::string dest)
 {
 
@@ -295,8 +291,6 @@
 }
 
 
-<<<<<<< HEAD
-=======
 /**
  * Return the full qualified hostname
  */
@@ -321,4 +315,3 @@
         }
     return hostname;
 }
->>>>>>> b45b83f2
