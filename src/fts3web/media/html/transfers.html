<h2>Transfers</h2>
<h3>
    Showing {{transfers.startIndex}} to {{transfers.endIndex}} out of {{transfers.count}}
    <button class="btn btn-mini btn-info" type="button" ng-click="filtersModal = true">Filter</button>
</h3>

<pagination rotate="false" num-pages="transfers.pageCount" current-page="transfers.page"
    max-size="15" class="pagination" boundary-links="true"
    on-select-page="pageChanged(page)"></pagination>
    
<table class="table">
    <thead>
        <tr>
            <th style="width: 5%">
                <span order-by="id">File Id</span>
            </th>
            <th style="width: 9%">File state</th>
            <th style="width: 15%">Job Id</th>
            <th style="width: 19%">Source</th>
            <th style="width: 19%">Destination</th>
            <th style="width: 6%">
                <span order-by="priority">Priority</span>
            </th>
            <th style="width: 9%">
                <span order-by="submit_time">Submision time</span>
            </th>
            <th style="width: 9%">
                <span order-by="start_time">Start time</span>
            </th>
            <th style="width: 9%">
                <span order-by="finish_time" title="Job finish time">Finish time*</span>
            </th>
        </tr>
    </thead>
    <tbody>
        <tr ng-repeat="t in transfers.items" ng-class-odd="'odd'">
            <td>
                <a href="#/job/{{t.job_id}}?file={{t.file_id}}">{{t.file_id}}</a>
            </td>
            <td class="status {{t.file_state}}">{{t.file_state}}</td>
            <td>
                <a href="#/job/{{t.job_id}}">{{t.job_id}}</a>
            </td>
            <td class="hscroll">{{t.source_se}}</td>
            <td class="hscroll">{{t.dest_se}}</td>
            <td style="text-align: center">{{t.job__priority}}</td>
            <td>{{t.job__submit_time}}</td>
            <td>{{t.start_time}}</td>
            <td>{{t.job_finished}}</td>
        </tr>
    </tbody>
</table>

<pagination rotate="false" num-pages="transfers.pageCount" current-page="transfers.page"
    max-size="15" class="pagination" boundary-links="true"
    on-select-page="pageChanged(page)"></pagination>

<!-- Modals -->
<div modal="filtersModal" close="filtersModal = false" options="opts">
    <form ng-submit="applyFilters()" autocomplete="off">
        <div class="modal-header">
            <h3>Filters</h3>
        </div>
        <div class="modal-body" style="max-height: 600px;">
            <div class="row-fluid">
	            <div class="span6">
		            <label for="source_se">Source storage element:</label>
		            <input type="text" placeholder="source storage element" id="source_se" ng-model="filter.source_se"
		                   typeahead="source for source in unique.sources | safeFilter:$viewValue"/>

	                <label for="source_surl">Source SURL:</label>
	                <input type="text" placeholder="full source surl" id="source_surl", ng-model="filter.source_surl"/>

		            <label for="vo">VO:</label>
		            <select id="vo" ng-model="filter.vo" ng-options="vo for vo in unique.vos">
		              <option value="">-- All VOs --</option>
		            </select>
	            </div>
	
	            <div class="span6">
		            <label for="dest_se">Destination storage element:</label>
		            <input type="text" placeholder="destination storage element" name="dest_se" ng-model="filter.dest_se"
		                   typeahead="dest for dest in unique.destinations | safeFilter:$viewValue"/>
		
		            <label for="dest_surl">Destination SURL:</label>
		            <input type="text" placeholder="full destination surl" id="dest_surl", ng-model="filter.dest_surl"/>
<<<<<<< HEAD
=======
		            
	                <label for="activity">Activity:</label>
		            <select id="activity" ng-model="filter.activity" ng-options="activity for activity in unique.activities">
		              <option value="">-- All activities --</option>
		            </select>
>>>>>>> b45b83f2
	            </div>
            </div>
            
            <label for="hostname">Transfer host:</label>
            <select id="hostname" ng-model="filter.hostname" ng-options="hostname for hostname in unique.hostnames">
              <option value="">-- All hosts --</option>
            </select>

            <label for="state">State:</label>
            <p class="btn-group">
                <button type="button" class="btn btn-info btn-small" ng-model="filter.state.submitted" btn-checkbox>SUBMITTED</button>
                <button type="button" class="btn btn-info btn-small" ng-model="filter.state.ready" btn-checkbox>READY</button>
                <button type="button" class="btn btn-primary btn-small" ng-model="filter.state.staging" btn-checkbox>STAGING</button>
                <button type="button" class="btn btn-primary btn-small" ng-model="filter.state.active" btn-checkbox>ACTIVE</button>
                <br/>
                <button type="button" class="btn btn-danger  btn-small" ng-model="filter.state.canceled" btn-checkbox>CANCELED</button>
                <button type="button" class="btn btn-danger btn-small" ng-model="filter.state.failed" btn-checkbox>FAILED</button>
                <button type="button" class="btn btn-success btn-small" ng-model="filter.state.finished" btn-checkbox>FINISHED</button>
                <button type="button" class="btn btn-small" ng-model="filter.state.not_used" btn-checkbox>NOT USED</button>
            </p>
            
            <label for="timewindow">Time window:</label>
            <input type="number" placeholder="time window in hours" id="timewindow" ng-model="filter.time_window"/>
        </div>
        <div class="modal-footer">
            <button class="btn btn-success" ng-click="applyFilters()">Apply</button>
            <button class="btn btn-danger" ng-click="filtersModal = false">Cancel</button>
        </div>
    </form>
</div><|MERGE_RESOLUTION|>--- conflicted
+++ resolved
@@ -84,14 +84,11 @@
 		
 		            <label for="dest_surl">Destination SURL:</label>
 		            <input type="text" placeholder="full destination surl" id="dest_surl", ng-model="filter.dest_surl"/>
-<<<<<<< HEAD
-=======
 		            
 	                <label for="activity">Activity:</label>
 		            <select id="activity" ng-model="filter.activity" ng-options="activity for activity in unique.activities">
 		              <option value="">-- All activities --</option>
 		            </select>
->>>>>>> b45b83f2
 	            </div>
             </div>
             
