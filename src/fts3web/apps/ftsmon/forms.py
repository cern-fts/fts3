# Copyright notice:
# Copyright (C) Members of the EMI Collaboration, 2010.
#
# See www.eu-emi.eu for details on the copyright holders
#
# Licensed under the Apache License, Version 2.0 (the "License");
# you may not use this file except in compliance with the License.
# You may obtain a copy of the License at
#
#     http://www.apache.org/licenses/LICENSE-2.0
#
# Unless required by applicable law or agreed to in writing, software
# distributed under the License is distributed on an "AS IS" BASIS,
# WITHOUT WARRANTIES OR CONDITIONS OF ANY KIND, either express or implied.
# See the License for the specific language governing permissions and
# limitations under the License.


from django import forms
from django.core.exceptions import ValidationError
import json


class JobSearchForm(forms.Form):
    jobId = forms.CharField(required = False)
    

    
class StateField(forms.CharField):
    def to_python(self, value):
        if not value:
            return None
        states = []
        for s in value.split(','):
            s = s.strip()
            if s:
                states.append(s)
        return states
    
    def prepare_value(self, value):
        return self.to_python(value)
    
    def clean(self, value):
        self.validate(value)
        return self.to_python(value)

    def bound_data(self, data, initial):
        py = self.to_python(data)
        if py:
            return ', '.join(py)
        else:
            return None

    def validate(self, value):
        states = self.to_python(value)
        if states is not None:
            for s in states:
                if s not in ['SUBMITTED', 'READY', 'ACTIVE', 'FINISHED', 'FINISHEDDIRTY', 'FAILED', 'CANCELED', 'NOT_USED', 'STAGING']:
                    raise ValidationError("'%s' is not a valid state" % s)


class JsonField(forms.CharField):
    def to_python(self, value):
        if not value:
            return None
        return json.loads(value)
    
    def prepare_value(self, value):
        return self.to_python(value)
    
    def clean(self, value):
        self.validate(value)
        return self.to_python(value)
    
    def bound_data(self, data, initial):
        return data
    
    def validate(self, value):
        try:
            if value: json.loads(str(value))
        except Exception, e:
            raise ValidationError('Invalid JSON: ' + str(e))
    

class FilterForm(forms.Form):
    source_se   = forms.CharField(required = False)
    dest_se     = forms.CharField(required = False)
    source_surl = forms.CharField(required = False)
    dest_surl   = forms.CharField(required = False)
    state       = StateField(required = False)
    vo          = forms.CharField(required = False)
    metadata    = JsonField(required = False)
    time_window = forms.IntegerField(required = False)
    startdate   = forms.DateField(required = False)
    enddate     = forms.DateField(required = False)
<<<<<<< HEAD
=======
    activity    = forms.CharField(required = False)
>>>>>>> b45b83f2
    hostname    = forms.CharField(required = False)
    reason      = forms.CharField(required = False)
    
    def is_empty(self):
        if self['source_se'].data or self['dest_se'].data or\
           self['state'].data or self['vo'].data or self['time_window'].data:
            return False
        return True
    
    def default(self, field, default = ''):
        if not self[field].data:
            return default
        else:
            return str(self[field].data)
        
    def args(self):
        return "source_se=%s&dest_se=%s&state=%s&vo=%s&time_window=%s" %\
            (self.default('source_se'), self.default('dest_se'),
             self.default('state'), self.default('vo'),
             self.default('time_window', 12))<|MERGE_RESOLUTION|>--- conflicted
+++ resolved
@@ -93,10 +93,7 @@
     time_window = forms.IntegerField(required = False)
     startdate   = forms.DateField(required = False)
     enddate     = forms.DateField(required = False)
-<<<<<<< HEAD
-=======
     activity    = forms.CharField(required = False)
->>>>>>> b45b83f2
     hostname    = forms.CharField(required = False)
     reason      = forms.CharField(required = False)
     
