# Copyright notice:
# Copyright (C) Members of the EMI Collaboration, 2010.
#
# See www.eu-emi.eu for details on the copyright holders
#
# Licensed under the Apache License, Version 2.0 (the "License");
# you may not use this file except in compliance with the License.
# You may obtain a copy of the License at
#
#     http://www.apache.org/licenses/LICENSE-2.0
#
# Unless required by applicable law or agreed to in writing, software
# distributed under the License is distributed on an "AS IS" BASIS,
# WITHOUT WARRANTIES OR CONDITIONS OF ANY KIND, either express or implied.
# See the License for the specific language governing permissions and
# limitations under the License.

from datetime import datetime, timedelta
from django.db import connection
from django.db.models import Q, Count, Sum
from django.db.utils import DatabaseError

from ftsweb.models import Job, File, Host
from ftsweb.models import ProfilingSnapshot, ProfilingInfo, Turl
from ftsweb.models import ACTIVE_STATES, STATES
from jsonify import jsonify, jsonify_paged
from util import get_order_by, ordered_field
import settings


def _get_count_per_state(age, hostname):
    count = {}

    not_before = datetime.utcnow() - age
    for state in STATES:
        query = File.objects
        if state in ACTIVE_STATES:
            query = query.filter(job_finished__isnull=True)
        else:
            query = query.filter(job_finished__gte=not_before)
        if hostname:
            query = query.filter(transferHost=hostname)
        query = query.filter(file_state=state)

        count[state.lower()] = query.count()

    # Couple of aggregations
    count['queued'] = count['submitted'] + count['ready']
    count['total'] = count['finished'] + count['failed'] + count['canceled']

    return count


def _get_transfer_and_submission_per_host(timewindow):
    servers = {}

    not_before = datetime.utcnow() - timewindow
    hosts = Host.objects.filter().values('hostname').distinct()

    for host in map(lambda h: h['hostname'], hosts):
        submissions = Job.objects.filter(submit_time__gte=not_before, submit_host=host).count()
        transfers = File.objects.filter(job_finished__gte=not_before, transferHost=host).count()
        actives = File.objects.filter(file_state='ACTIVE', transferHost=host).count()
        staging =  File.objects.filter(file_state='STAGING', transferHost=host).count()
        started =  File.objects.filter(file_state='STARTED', transferHost=host).count()
        servers[host] = {
            'submissions': submissions,
            'transfers': transfers,
            'active': actives,
            'staging': staging,
            'started': started
        }

    return servers


def _get_retried_stats(timewindow, hostname):
    not_before = datetime.utcnow() - timewindow

    retried_objs = File.objects.filter(file_state__in=['FAILED', 'FINISHED'], job_finished__gte=not_before, retry__gt=0)
    if hostname:
        retried_objs = retried_objs.filter(transferHost=hostname)
    retried_objs = retried_objs.values('file_state').annotate(number=Count('file_state'))

    retried = {}
    for f in retried_objs:
        retried[f['file_state'].lower()] = f['number']
    for s in [s for s in ['failed', 'finished'] if s not in retried]:
        retried[s] = 0

    return retried


@jsonify
def get_overview(http_request):
    hostname = http_request.GET.get('hostname', None)

    last_hour = _get_count_per_state(timedelta(hours=1), hostname)
    retried = _get_retried_stats(timedelta(hours=1), hostname)

    return {
        'lasthour': last_hour,
        'retried': retried
    }


# noinspection PyTypeChecker
def _get_host_service_and_segment():
    service_names = map(lambda s: s['service_name'], Host.objects.values('service_name').distinct().all())

    last_expected_beat = datetime.utcnow() - timedelta(minutes=2)

    host_map = dict()
    for service in service_names:
        hosts = Host.objects.filter(service_name=service).values('hostname', 'beat', 'drain').order_by('hostname').all()
        running = filter(lambda h: h['beat'] >= last_expected_beat, hosts)

        running_count = len(running)

        if running_count > 0:
            segment_size = 0xFFFF / running_count
            segment_remaining = 0xFFFF % running_count

            index = 0
            for host in hosts:
                hostname = host['hostname']

                if hostname not in host_map:
                    host_map[hostname] = dict()

                if hostname in [h['hostname'] for h in running]:
                    host_map[hostname][service] = {
                        'status': 'running',
                        'start': "%04X" % (segment_size * index),
                        'end': "%04X" % (segment_size * (index + 1) - 1),
                        'drain': host['drain'],
                        'beat': host['beat']
                    }
                    index += 1
                    if index == running_count:
                        host_map[hostname][service]['end'] = "%04X" % (segment_size * index + segment_remaining)
                else:
                    host_map[hostname][service] = {
                        'drain': host['drain'],
                        'beat': host['beat'],
                        'status': 'down'
                    }
        else:
            for host in hosts:
                hostname = host['hostname']
                if hostname not in host_map:
                    host_map[hostname] = dict()
                host_map[hostname][service] = {
                    'status': 'down',
                    'beat': host['beat'],
                    'drain': host['drain']
                }

    return host_map


@jsonify
def get_servers(http_request):
    segments = _get_host_service_and_segment()
    transfers = _get_transfer_and_submission_per_host(timedelta(hours=1))

    hosts = segments.keys()

    servers = dict()
    for host in hosts:
        servers[host] = dict()
        if host in transfers:
            servers[host].update(transfers.get(host))
        else:
            servers[host].update({'transfers': 0, 'active': 0, 'submissions': 0})

        servers[host]['services'] = segments[host]

    return servers


@jsonify
def get_pervo(http_request):
    not_before = datetime.utcnow() - timedelta(minutes=30)

<<<<<<< HEAD
    query = File.objects.values('file_state', 'vo_name') \
        .filter(Q(job_finished__gte=not_before) | Q(job_finished__isnull=True)) \
        .annotate(count=Count('file_state'))

    if http_request.GET.get('source_se', None):
        query = query.filter(source_se=http_request.GET['source_se'])
    if http_request.GET.get('dest_se', None):
        query = query.filter(source_se=http_request.GET['dest_se'])

    per_vo = {}
    for voJob in query:
        vo = voJob['vo_name']
        if vo not in per_vo:
            per_vo[vo] = {}
        per_vo[vo][voJob['file_state']] = voJob['count']
=======
    # Terminal first
    terminal = File.objects.values('file_state', 'vo_name') \
        .filter(job_finished__gte=not_before).annotate(count=Count('file_state'))

    if http_request.GET.get('source_se', None):
        terminal = terminal.filter(source_se=http_request.GET['source_se'])
    if http_request.GET.get('dest_se', None):
        terminal = terminal.filter(source_se=http_request.GET['dest_se'])

    per_vo = {}
    for row in terminal:
        vo = row['vo_name']
        if vo not in per_vo:
            per_vo[vo] = {}
        per_vo[vo][row['file_state']] = row['count']

    # Non terminal, one by one
    # See ticket #1083
    for state in ['ACTIVE', 'SUBMITTED']:
        non_terminal = File.objects.values('vo_name').filter(Q(job_finished__isnull=True) & Q(file_state=state))
        if http_request.GET.get('source_se', None):
            non_terminal = non_terminal.filter(source_se=http_request.GET['source_se'])
        if http_request.GET.get('dest_se', None):
            non_terminal = non_terminal.filter(source_se=http_request.GET['dest_se'])
        non_terminal = non_terminal.annotate(count=Count('file_state'))

        for row in non_terminal:
            vo = row['vo_name']
            if vo not in per_vo:
                per_vo[vo] = {}
            per_vo[vo][state] = row['count']
>>>>>>> 453e3576

    return per_vo


class CalculateVolume(object):
    def __init__(self, triplets, not_before):
        self.triplets = triplets
        self.not_before = not_before

    def __len__(self):
        return len(self.triplets)

    def __getitem__(self, indexes):
        if not isinstance(indexes, slice):
            indexes = [indexes]
        for triplet in self.triplets[indexes]:
            pair_volume = File.objects.filter(
                source_se=triplet['source_se'],
                dest_se=triplet['dest_se'],
                vo_name=triplet['vo'],
                file_state='FINISHED',
                job_finished__lt=self.not_before
            ).aggregate(vol=Sum('filesize'))
            triplet['volume'] = pair_volume['vol']
            yield triplet


@jsonify_paged
def get_transfer_volume(http_request):
    try:
        time_window = timedelta(hours=int(http_request.GET['time_window']))
    except:
        time_window = timedelta(hours=1)
    not_before = datetime.utcnow() - time_window

    if http_request.GET.get('vo', None):
        vos = [http_request.GET['vo']]
    else:
        vos = [vo['vo_name'] for vo in Job.objects.values('vo_name').distinct().all()]

    triplets = []
    for vo in vos:
        pairs = File.objects.values('source_se', 'dest_se').distinct()
        if http_request.GET.get('source_se', None):
            pairs = pairs.filter(source_se=http_request.GET['source_se'])
        if http_request.GET.get('dest_se', None):
            pairs = pairs.filter(dest_se=http_request.GET['dest_se'])
        pairs = pairs.filter(vo_name=vo, file_state='FINISHED', job_finished__gte=not_before)

        for pair in pairs:
            source = pair['source_se']
            dest = pair['dest_se']
            triplets.append({
                'source_se': source,
                'dest_se': dest,
                'vo': vo
            })

    # Trick to calculate the sum only for those that are visible
    return CalculateVolume(triplets, not_before)


@jsonify_paged
def get_turls(http_request):
    try:
        time_window = timedelta(hours=int(http_request.GET['time_window']))
    except:
        time_window = timedelta(hours=1)
    not_before = datetime.utcnow() - time_window

    turls = Turl.objects.filter(datetime__gte = not_before)
    if http_request.GET.get('source_se'):
        turls = turls.filter(source_surl = http_request.GET['source_se'])
    if http_request.GET.get('dest_se'):
        turls = turls.filter(destin_surl = http_request.GET['dest_se'])

    (order_by, order_desc) = get_order_by(http_request)
    if order_by == 'throughput':
        turls = turls.order_by(ordered_field('throughput', order_desc))
    elif order_by == 'finish':
        turls = turls.order_by(ordered_field('finish', order_desc))
    elif order_by == 'fail':
        turls = turls.order_by(ordered_field('fail', order_desc))
    else:
        turls = turls.order_by('throughput')

    return turls.all()


@jsonify
def get_profiling(http_request):
    profiling = {}

    info = ProfilingInfo.objects.all()
    if len(info) > 0:
        profiling['updated'] = info[0].updated
        profiling['period'] = info[0].period
    else:
        profiling['updated'] = False
        profiling['period'] = False

    profiles = ProfilingSnapshot.objects
    if not http_request.GET.get('showall', False):
        profiles = profiles.filter(cnt__gt=0)

    (order_by, order_desc) = get_order_by(http_request)
    if order_by == 'scope':
        profiles = profiles.order_by(ordered_field('scope', order_desc))
    elif order_by == 'called':
        profiles = profiles.order_by(ordered_field('cnt', order_desc))
    elif order_by == 'aggregate':
        profiles = profiles.order_by(ordered_field('total', order_desc))
    elif order_by == 'average':
        profiles = profiles.order_by(ordered_field('average', order_desc))
    elif order_by == 'exceptions':
        profiles = profiles.order_by(ordered_field('exceptions', order_desc))
    else:
        profiles = profiles.order_by('total')

    profiling['profiles'] = profiles.all()

    return profiling


def _slow_entry_to_dict(queries):
    for q in queries:
        yield {
            'start_time': q[0],
            'user_host': q[1],
            'query_time': q[2],
            'lock_time': q[3],
            'rows_sent': q[4],
            'rows_examined': q[5],
            'db': q[6],
            'last_insert_id': q[7],
            'insert_id': q[8],
            'server_id': q[9],
            'sql_text': q[10]
        }


@jsonify
def get_slow_queries(http_request):
    engine = settings.DATABASES['default']['ENGINE']

    if engine.endswith('oracle'):
        return {'message': 'Not supported for Oracle'}

    try:
        dbname = settings.DATABASES['default']['NAME']
        cursor = connection.cursor()
        cursor.execute("SELECT * FROM mysql.slow_log WHERE db = %s ORDER BY query_time DESC", [dbname])
        return {'queries': _slow_entry_to_dict(cursor.fetchall())}
    except DatabaseError:
        return {'message': 'Could not execute the query'}<|MERGE_RESOLUTION|>--- conflicted
+++ resolved
@@ -183,23 +183,6 @@
 def get_pervo(http_request):
     not_before = datetime.utcnow() - timedelta(minutes=30)
 
-<<<<<<< HEAD
-    query = File.objects.values('file_state', 'vo_name') \
-        .filter(Q(job_finished__gte=not_before) | Q(job_finished__isnull=True)) \
-        .annotate(count=Count('file_state'))
-
-    if http_request.GET.get('source_se', None):
-        query = query.filter(source_se=http_request.GET['source_se'])
-    if http_request.GET.get('dest_se', None):
-        query = query.filter(source_se=http_request.GET['dest_se'])
-
-    per_vo = {}
-    for voJob in query:
-        vo = voJob['vo_name']
-        if vo not in per_vo:
-            per_vo[vo] = {}
-        per_vo[vo][voJob['file_state']] = voJob['count']
-=======
     # Terminal first
     terminal = File.objects.values('file_state', 'vo_name') \
         .filter(job_finished__gte=not_before).annotate(count=Count('file_state'))
@@ -231,7 +214,6 @@
             if vo not in per_vo:
                 per_vo[vo] = {}
             per_vo[vo][state] = row['count']
->>>>>>> 453e3576
 
     return per_vo
 
