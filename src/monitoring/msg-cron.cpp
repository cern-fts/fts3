/**
 *  Copyright (c) Members of the EGEE Collaboration. 2004.
 *  See http://www.eu-egee.org/partners/ for details on the copyright
 *  holders.
 *
 *  Licensed under the Apache License, Version 2.0 (the "License");
 *  you may not use this file except in compliance with the License.
 *  You may obtain a copy of the License at
 *
 *      http://www.apache.org/licenses/LICENSE-2.0
 *
 *  Unless required by applicable law or agreed to in writing, software
 *  distributed under the License is distributed on an "AS IS" BASIS,
 *  WITHOUT WARRANTIES OR CONDITIONS OF ANY KIND, either express or implied.
 *  See the License for the specific language governing permissions and
 *  limitations under the License.
 *
 * This following code is to used for generating information retrieved from the database
 * regarding the load of the channels, ratio of active/max, etc.
 * It is executed hourly
 */

#include <string>
#include <sstream>
#include <iomanip>
#include <string.h>
#include <errno.h>
#include <time.h>
#include <unistd.h>
#include <signal.h>
#include <fcntl.h>
#include <libgen.h>
#include <sys/stat.h>
#include <sys/types.h>
#include <iostream>
#include <vector>
#include <db/generic/SingleDbInstance.h>
#include "utility_routines.h"
#include "Logger.h"
#include <memory>
#include <exception>
#include "config/serverconfig.h"
#include "common/logger.h"
#include "common/error.h"

using namespace std;
using namespace FTS3_COMMON_NAMESPACE;
using namespace FTS3_CONFIG_NAMESPACE;


class MsgProducer
{
private:
    vector <std::string> credentials;
    string sql;
    string sql2;
    MonitoringDbIfce* monitoringDb;
    double active;
    double max;
    double ratio;

public:

    MsgProducer()
    {
        this->monitoringDb = NULL;
        this->active = 0.0;
        this->max = 0.0;
        this->ratio = 0.0;
    }

    virtual ~MsgProducer()
    {
        cleanup();
    }

    virtual void run()
    {
        static int links_found = 0;
        char hostname[1024] = {0};
        gethostname(hostname, 1024);
        string host = theServerConfig().get<std::string>("Alias");

        try
            {
                bool fileExists = get_mon_cfg_file();

                if ((fileExists == false) || (false == getACTIVE()) || (false == getResolveAlias()))
                    {
                        logger::writeLog("Check the msg config file to see if the connection is active and the FQDN/alias of this machine", true);
                        exit(0);
                    }

                std::string dbUserName = theServerConfig().get<std::string>("DbUserName");
                std::string dbPassword = theServerConfig().get<std::string>("DbPassword");
                std::string dbConnectString = theServerConfig().get<std::string>("DbConnectString");

                try
                    {
                        this->monitoringDb = db::DBSingleton::instance().getMonitoringDBInstance();
                        this->monitoringDb->init(dbUserName, dbPassword, dbConnectString, 2);
                    }
                catch (Err& exc)
                    {
                        logger::writeLog(std::string("Cannot connect to the database server: ") + exc.what());
                        exit(1);
                    }

                // Create a message
                string text = "{";
                // fts instance identifier
                text += "\"fts_id\":\"";
                text += "" + host + "";
                //text += ""; //null values
                text += "\"";
                // milliseconds since epoc time stamp of the report
                text += ",\"time\":\"";
                text += _getTimestamp();
                text += "\",";

                std::vector<std::string> distinctVOs;
                monitoringDb->getVONames(distinctVOs);

                text += "\"vos\": [";

                for (size_t voIndex = 0; voIndex < distinctVOs.size(); ++voIndex)
                    {
                        std::string& vo = distinctVOs[voIndex];

                        // Create an array of the channels
                        text += "{\"voname\":\"" + vo + "\",\"channels\":[";

                        // for every pair source_ dest_ host collect information
                        std::vector<SourceAndDestSE> pairs;
                        monitoringDb->getSourceAndDestSEForVO(vo, pairs);
                        for (size_t pairIndex = 0; pairIndex < pairs.size(); ++pairIndex)
                            {
                                SourceAndDestSE& pair = pairs[pairIndex];

                                ++links_found;
                                text += "{";
                                text += "\"channel_name\":\"";
                                text += pair.sourceStorageElement + "__" + pair.destinationStorageElement;
                                text += "\",";
                                text += "\"channel_type\":\"\",";

                                text += "\"links\": [{";

                                text += "\"source_host\":\"";
                                text += pair.sourceStorageElement;
                                text += "\"";
                                text += ",\"dest_host\":\"";
                                text += pair.destinationStorageElement;
                                text += "\"";

                                std::vector<std::string> states;
                                states.push_back("ACTIVE");
                                unsigned active = monitoringDb->numberOfTransfersInState(vo, pair, states);
                                states.clear();
                                states.push_back("SUBMITTED");
                                states.push_back("READY");
                                unsigned ready  = monitoringDb->numberOfTransfersInState(vo, pair, states);

                                text += ",\"active\":\"";
                                text += _to_string<unsigned>(active, std::dec);
                                text += "\"";
                                text += ",\"ratio\":\"";
                                text += _to_string<double>(ratio, std::dec);
                                text += "%\"";
                                text += ",\"ready\":\"";
                                text += _to_string<unsigned>(ready, std::dec);
                                text += "\"";
                                text += "}]},";
                            }
                        if (links_found > 0)
                            text.resize(text.size() - 1);

                        text += "]},";

                        links_found = 0;
                        //text.resize(text.size() - 1);
                    }

                if(!distinctVOs.empty())
                    text.resize(text.size() - 1);
                text += "]}";
                text += 4; /*add EOT ctrl character*/

                //logger::writeLog("PE " + text);
            }
        catch (const std::exception& e)
            {
                std::string errorMessage = "Unrecovereable error occured: " + std::string(e.what());
                logger::writeLog(errorMessage, true);
            }
        catch (...)
            {
                logger::writeLog("Unexpected exception", true);

            }
    }

private:

    void cleanup()
    {

        // Close DB
        try
            {
                db::DBSingleton::tearDown();
            }
        catch (std::exception& e)
            {
                logger::writeLog(e.what(), true);
            }
<<<<<<< HEAD
       catch (...)
            {
                logger::writeLog("Unknown error occured", true);
            }	    
=======
        catch (...)
            {
                logger::writeLog("Unknown error occured", true);
            }
>>>>>>> 44eb996c
    }
};

int main(int argc, char** argv)
{

    try
        {
            FTS3_CONFIG_NAMESPACE::theServerConfig().read(argc, argv);
            //MsgProducer producer;
<<<<<<< HEAD
	    //producer.run();
=======
            //producer.run();
>>>>>>> 44eb996c
        }
    catch (const std::exception& e)
        {
            std::cerr << "Exception caught: " << e.what() << std::endl;
            return -1;
        }
    catch (...)
        {
            std::cerr << "Unexpected exception" << std::endl;
            return -1;
        }

    return 0;

}<|MERGE_RESOLUTION|>--- conflicted
+++ resolved
@@ -214,17 +214,10 @@
             {
                 logger::writeLog(e.what(), true);
             }
-<<<<<<< HEAD
-       catch (...)
+        catch (...)
             {
                 logger::writeLog("Unknown error occured", true);
-            }	    
-=======
-        catch (...)
-            {
-                logger::writeLog("Unknown error occured", true);
-            }
->>>>>>> 44eb996c
+            }
     }
 };
 
@@ -235,11 +228,7 @@
         {
             FTS3_CONFIG_NAMESPACE::theServerConfig().read(argc, argv);
             //MsgProducer producer;
-<<<<<<< HEAD
-	    //producer.run();
-=======
             //producer.run();
->>>>>>> 44eb996c
         }
     catch (const std::exception& e)
         {
