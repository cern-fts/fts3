/**
 *  Copyright (c) Members of the EGEE Collaboration. 2004.
 *  See http://www.eu-egee.org/partners/ for details on the copyright
 *  holders.
 *
 *  Licensed under the Apache License, Version 2.0 (the "License");
 *  you may not use this file except in compliance with the License.
 *  You may obtain a copy of the License at
 *
 *      http://www.apache.org/licenses/LICENSE-2.0
 *
 *  Unless required by applicable law or agreed to in writing, software
 *  distributed under the License is distributed on an "AS IS" BASIS,
 *  WITHOUT WARRANTIES OR CONDITIONS OF ANY KIND, either express or implied.
 *  See the License for the specific language governing permissions and
 *  limitations under the License.
 *
 *
 *
 */

#include <json.h>
#include <memory>
#include "MsgProducer.h"
#include "half_duplex.h" /* For name of the named-pipe */
#include "utility_routines.h"
#include "concurrent_queue.h"
#include "Logger.h"
#include <signal.h>
#include "error.h"
#include "logger.h"
#include "serverconfig.h"
#include <sstream>

// End-Of-Transmission character
static const char EOT = 0x04;


bool stopThreads = false;

using namespace FTS3_COMMON_NAMESPACE;


static std::string replaceMetadataString(std::string text)
{
    text = boost::replace_all_copy(text, "\\\"","\"");
    return text;
}



string started[] = {"agent_fqdn", "transfer_id", "endpnt", "timestamp", "src_srm_v", "dest_srm_v",
                    "vo", "src_url", "dst_url", "src_hostname", "dst_hostname", "src_site_name", "dst_site_name", "t_channel",
                    "srm_space_token_src", "srm_space_token_dst", "user_dn", "file_metadata", "job_metadata"
                   };

string startedToken[] = {"$a$", "$b$", "$c$", "$d$", "$e$", "$f$", "$g$", "$h$", "$i$", "$j$", "$k$", "$l$", "$m$", "$n$", "$o$", "$p$", "$q$", "$r$", "$s$"};

string completed[] = {"tr_id", "endpnt", "src_srm_v", "dest_srm_v", "vo", "src_url", "dst_url", "src_hostname", "dst_hostname", "src_site_name",
                      "dst_site_name", "t_channel", "timestamp_tr_st", "timestamp_tr_comp", "timestamp_chk_src_st", "timestamp_chk_src_ended", "timestamp_checksum_dest_st",
                      "timestamp_checksum_dest_ended", "t_timeout", "chk_timeout", "t_error_code", "tr_error_scope", "t_failure_phase", "tr_error_category", "t_final_transfer_state",
                      "tr_bt_transfered", "nstreams", "buf_size", "tcp_buf_size", "block_size", "f_size", "time_srm_prep_st", "time_srm_prep_end", "time_srm_fin_st", "time_srm_fin_end",
                      "srm_space_token_src", "srm_space_token_dst", "t__error_message", "tr_timestamp_start", "tr_timestamp_complete", "channel_type", "user_dn", "file_metadata", "job_metadata",
                      "retry","retry_max","job_m_replica", "job_state"
                     };

std::string completedToken[] = {"$a$", "$b$", "$c$", "$d$", "$e$", "$f$", "$g$", "$h$", "$i$", "$j$", "$k$", "$l$", "$m$", "$n$", "$o$", "$p$", "$q$", "$r$", "$s$", "$t$", "$u$", "$v$", "$w$", "$x$", "$y$", "$z$", "$0$", "$1$", "$2$", "$3$", "$4$", "$5$", "$6$", "$7$", "$8$", "$9$", "$10$", "$11$", "$12$", "$13$", "$14$", "$15$", "$16$", "$17$", "$18$", "$19$", "$20$", "$21$"};




//utility routine private to this file
void find_and_replace(string &source, const string & find, string & replace)
{
    size_t j;
    for (; (j = source.find(find)) != string::npos;)
        {
            source.replace(j, find.length(), replace);
        }
}


MsgProducer::MsgProducer()
{
    connection = NULL;
    session = NULL;
    destination_transfer_started = NULL;
    destination_transfer_completed = NULL;
    producer_transfer_completed = NULL;
    producer_transfer_started = NULL;
    producer_transfer_state = NULL;
    destination_transfer_state = NULL;
    FTS3_CONFIG_NAMESPACE::theServerConfig().read(0, NULL);
    FTSEndpoint = FTS3_CONFIG_NAMESPACE::theServerConfig().get<std::string>("Alias");
    readConfig();
    connected = false;
}

MsgProducer::~MsgProducer()
{
}


static std::string _getVoFromMessage(const std::string& msg, const char* key)
{
    enum json_tokener_error error;
    json_object * jobj = json_tokener_parse_verbose(msg.c_str(), &error);
    if (!jobj)
        {
            throw Err_System(json_tokener_error_desc(error));
        }

    struct json_object *vo_name_obj = NULL;
    if (!json_object_object_get_ex(jobj, key, &vo_name_obj))
        {
            json_object_put(jobj);
            throw Err_System("Could not find vo_name in the message");
        }

    std::string vo_name = json_object_get_string(vo_name_obj);
    json_object_put(jobj);

    return vo_name;
}


bool MsgProducer::sendMessage(std::string &temp)
{

    std::string tempFTS("");
    register int index = 0;

    try
        {

            if (temp.compare(0, 2, "ST") == 0)
                {
                    for (index = 0; index < 19; index++)
                        find_and_replace(temp, startedToken[index], started[index]);
                    temp = temp.substr(2, temp.length()); //remove message prefix
                    tempFTS = "\"endpnt\":\"" + FTSEndpoint + "\"";
                    find_and_replace(temp, "\"endpnt\":\"\"", tempFTS); //add FTS endpoint
                    temp += EOT;
                    TextMessage* message = session->createTextMessage(temp);
                    producer_transfer_started->send(message);
                    logger::writeLog(temp);
                    delete message;
                }
            else if (temp.compare(0, 2, "CO") == 0)
<<<<<<< HEAD
                {
                    for (index = 0; index < 48; index++)
                        {
                            find_and_replace(temp, completedToken[index], completed[index]);
                        }
                    temp = temp.substr(2, temp.length()); //remove message prefix
                    tempFTS = "\"endpnt\":\"" + FTSEndpoint + "\"";
                    find_and_replace(temp, "\"endpnt\":\"\"", tempFTS); //add FTS endpoint

                    temp = replaceMetadataString(temp);

                    std::string vo;
                    try
                        {
                            vo = _getVoFromMessage(temp, "vo");
                        }
                    catch (const std::exception& e)
                        {
                            std::ostringstream error_message;
                            error_message << "MESSAGE_ERROR (" << e.what() << ") " << temp;
                            logger::writeLog(error_message.str());
                        }

                    temp += EOT;
                    TextMessage* message = session->createTextMessage(temp);
                    message->setStringProperty("vo",vo);
                    producer_transfer_completed->send(message);
                    logger::writeLog(temp);
                    delete message;
                }
            else if (temp.compare(0, 2, "SS") == 0)
                {
=======
                {
                    for (index = 0; index < 48; index++)
                        {
                            find_and_replace(temp, completedToken[index], completed[index]);
                        }
                    temp = temp.substr(2, temp.length()); //remove message prefix
                    tempFTS = "\"endpnt\":\"" + FTSEndpoint + "\"";
                    find_and_replace(temp, "\"endpnt\":\"\"", tempFTS); //add FTS endpoint

                    temp = replaceMetadataString(temp);

                    std::string vo;
                    try
                        {
                            vo = _getVoFromMessage(temp, "vo");
                        }
                    catch (const std::exception& e)
                        {
                            std::ostringstream error_message;
                            error_message << "MSG_ERROR (" << e.what() << ") " << temp;
                            logger::writeLog(error_message.str(), true);
                        }

                    temp += EOT;
                    TextMessage* message = session->createTextMessage(temp);
                    message->setStringProperty("vo",vo);
                    producer_transfer_completed->send(message);
                    logger::writeLog(temp);
                    delete message;
                }
            else if (temp.compare(0, 2, "SS") == 0)
                {
>>>>>>> 4d316b53
                    temp = temp.substr(2, temp.length()); //remove message prefix

                    temp = replaceMetadataString(temp);

                    std::string vo;
                    try
                        {
                            vo = _getVoFromMessage(temp, "vo_name");
                        }
                    catch (const std::exception& e)
                        {
                            std::ostringstream error_message;
<<<<<<< HEAD
                            error_message << "MESSAGE_ERROR (" << e.what() << ") " << temp;
                            logger::writeLog(error_message.str());
=======
                            error_message << "MSG_ERROR (" << e.what() << ") " << temp;
                            logger::writeLog(error_message.str(), true);
>>>>>>> 4d316b53
                        }

                    temp += EOT;
                    TextMessage* message = session->createTextMessage(temp);
                    message->setStringProperty("vo",vo);
                    producer_transfer_state->send(message);
                    logger::writeLog(temp);
                    delete message;
                }
        }
    catch (CMSException& e)
        {
<<<<<<< HEAD
=======
  	    errorMessage = "MSG_ERROR ex thrown in msg producer " + e.getMessage();
            logger::writeLog(errorMessage, true);
>>>>>>> 4d316b53
            concurrent_queue::getInstance()->push(temp);
        }
    catch (...)
        {
<<<<<<< HEAD
=======
	    errorMessage = "MSG_ERROR ex thrown in msg producer " + temp;
            logger::writeLog(errorMessage, true);	
>>>>>>> 4d316b53
            concurrent_queue::getInstance()->push(temp);
        }

    return true;
}

bool MsgProducer::getConnection()
{
    try
        {
            // Create a ConnectionFactory
            std::unique_ptr<ConnectionFactory> connectionFactory(
                ConnectionFactory::createCMSConnectionFactory(brokerURI));

            // Create a Connection
            if (true == getUSE_BROKER_CREDENTIALS())
                connection = connectionFactory->createConnection(getUSERNAME(), getPASSWORD());
            else
                connection = connectionFactory->createConnection();

            //connection->setExceptionListener(this);
            connection->start();

            session = connection->createSession(Session::AUTO_ACKNOWLEDGE);

            // Create the destination (Topic or Queue)
            if (getTOPIC())
                {
                    destination_transfer_started = session->createTopic(startqueueName);
                    destination_transfer_completed = session->createTopic(completequeueName);
                    destination_transfer_state = session->createTopic(statequeueName);
                }
            else
                {
                    destination_transfer_started = session->createQueue(startqueueName);
                    destination_transfer_completed = session->createQueue(completequeueName);
                    destination_transfer_state = session->createQueue(statequeueName);
                }

            int ttl = GetIntVal(getTTL());

            // Create a message producer
            producer_transfer_started = session->createProducer(destination_transfer_started);
            producer_transfer_started->setDeliveryMode(DeliveryMode::PERSISTENT);
            producer_transfer_started->setTimeToLive(ttl);

            producer_transfer_completed = session->createProducer(destination_transfer_completed);
            producer_transfer_completed->setDeliveryMode(DeliveryMode::PERSISTENT);
            producer_transfer_completed->setTimeToLive(ttl);

            producer_transfer_state = session->createProducer(destination_transfer_state);
            producer_transfer_state->setDeliveryMode(DeliveryMode::PERSISTENT);
            producer_transfer_state->setTimeToLive(ttl);

            connected = true;

        }
    catch (CMSException& e)
        {
            errorMessage = "MSG_ERROR ex thrown in msg producer " + e.getMessage();
            logger::writeLog(errorMessage, true);
            connected = false;
            sleep(10);
        }
    catch (...)
        {
            errorMessage = "MSG_ERROR ex thrown in msg producer";
            logger::writeLog(errorMessage, true);
            connected = false;
            sleep(10);
        }

    return true;
}

void MsgProducer::readConfig()
{
    bool fileExists = get_mon_cfg_file();

    if ((fileExists == false) || (false == getACTIVE()))
        {
            std::cerr << "MSG_ERROR Cannot read msg broker config file, or msg connection(ACTIVE=) is set to false" << std::endl;
            exit(0);
        }

    try
        {
            this->broker = getBROKER();
            this->startqueueName = getSTART();
            this->completequeueName = getCOMPLETE();
            this->statequeueName = getSTATE();

            this->logfilename = getLOGFILENAME();
            this->logfilepath = getLOGFILEDIR();

            this->brokerURI = "tcp://" + broker + "?wireFormat=stomp&soKeepAlive=true&wireFormat.MaxInactivityDuration=-1";

        }
    catch (...)
        {
            errorMessage = "MSG_ERROR Cannot read msg broker config file, check path and file name";
            logger::writeLog(errorMessage, true);
            exit(0);
        }
}

// If something bad happens you see it here as this class is also been
// registered as an ExceptionListener with the connection.
void MsgProducer::onException( const CMSException& ex AMQCPP_UNUSED)
{
    errorMessage = "MSG_ERROR " + ex.getMessage();
    logger::writeLog(errorMessage, true);
    stopThreads = true;
    std::queue<std::string> myQueue = concurrent_queue::getInstance()->the_queue;
    std::string ret;
    while(!myQueue.empty())
        {
            ret = myQueue.front();
            myQueue.pop();
            send_message(ret);
        }
    connected = false;
    sleep(5);
}


void MsgProducer::run()
{
    std::string msg("");
    std::string msgBk("");
    while (stopThreads==false)
        {
            try
                {
                    if(!connected)
                        {
                            cleanup();
                            getConnection();

                            if(!connected)
                                {
                                    sleep(10);
                                    continue;
                                }
                        }

                    //send messages
                    msg = concurrent_queue::getInstance()->pop();
                    msgBk = msg;
                    sendMessage(msg);
                    msg.clear();
                    usleep(100);
                }
            catch (CMSException& e)
                {
                    concurrent_queue::getInstance()->push(msgBk);
                    send_message(msgBk);
<<<<<<< HEAD
                    errorMessage = "PROCESS_ERROR 3" + e.getStackTraceString();
=======
                    errorMessage = "MSG_ERROR ex thrown in msg producer " + e.getMessage();
>>>>>>> 4d316b53
                    logger::writeLog(errorMessage, true);
                    connected = false;
                    sleep(5);
                }
            catch (...)
                {
                    concurrent_queue::getInstance()->push(msgBk);
                    send_message(msgBk);
<<<<<<< HEAD
                    logger::writeLog("PROCESS_ERROR Unhandled exception occured", true);
=======
                    logger::writeLog("MSG_ERROR ex thrown in msg producer", true);
>>>>>>> 4d316b53
                    connected = false;
                    sleep(5);
                }
        }
}

void MsgProducer::cleanup()
{

    // Destroy resources.
    try
        {
            if (destination_transfer_started != NULL) delete destination_transfer_started;
        }
    catch (CMSException& e)
        {
            e.printStackTrace();
        }
    destination_transfer_started = NULL;

    try
        {
            if (producer_transfer_started != NULL) delete producer_transfer_started;
        }
    catch (CMSException& e)
        {
            e.printStackTrace();
        }
    producer_transfer_started = NULL;

    try
        {
            if (destination_transfer_completed != NULL) delete destination_transfer_completed;
        }
    catch (CMSException& e)
        {
            e.printStackTrace();
        }
    destination_transfer_completed = NULL;

    try
        {
            if (producer_transfer_completed != NULL) delete producer_transfer_completed;
        }
    catch (CMSException& e)
        {
            e.printStackTrace();
        }
    producer_transfer_completed = NULL;


    try
        {
            if (destination_transfer_state != NULL) delete destination_transfer_state;
        }
    catch (CMSException& e)
        {
            e.printStackTrace();
        }
    destination_transfer_state = NULL;

    try
        {
            if (producer_transfer_state != NULL) delete producer_transfer_state;
        }
    catch (CMSException& e)
        {
            e.printStackTrace();
        }
    producer_transfer_state = NULL;




    // Close open resources.
    try
        {
            if (session != NULL) session->close();
        }
    catch (CMSException& e)
        {
            e.printStackTrace();
        }

    try
        {
            if (session != NULL) delete session;
        }
    catch (CMSException& e)
        {
            e.printStackTrace();
        }
    session = NULL;


    try
        {
            if (connection != NULL) connection->close();
        }
    catch (CMSException& e)
        {
            e.printStackTrace();
        }


    try
        {
            if (connection != NULL)
                delete connection;
        }
    catch (CMSException& e)
        {
            e.getStackTraceString();
        }
    connection = NULL;



}
<|MERGE_RESOLUTION|>--- conflicted
+++ resolved
@@ -147,40 +147,6 @@
                     delete message;
                 }
             else if (temp.compare(0, 2, "CO") == 0)
-<<<<<<< HEAD
-                {
-                    for (index = 0; index < 48; index++)
-                        {
-                            find_and_replace(temp, completedToken[index], completed[index]);
-                        }
-                    temp = temp.substr(2, temp.length()); //remove message prefix
-                    tempFTS = "\"endpnt\":\"" + FTSEndpoint + "\"";
-                    find_and_replace(temp, "\"endpnt\":\"\"", tempFTS); //add FTS endpoint
-
-                    temp = replaceMetadataString(temp);
-
-                    std::string vo;
-                    try
-                        {
-                            vo = _getVoFromMessage(temp, "vo");
-                        }
-                    catch (const std::exception& e)
-                        {
-                            std::ostringstream error_message;
-                            error_message << "MESSAGE_ERROR (" << e.what() << ") " << temp;
-                            logger::writeLog(error_message.str());
-                        }
-
-                    temp += EOT;
-                    TextMessage* message = session->createTextMessage(temp);
-                    message->setStringProperty("vo",vo);
-                    producer_transfer_completed->send(message);
-                    logger::writeLog(temp);
-                    delete message;
-                }
-            else if (temp.compare(0, 2, "SS") == 0)
-                {
-=======
                 {
                     for (index = 0; index < 48; index++)
                         {
@@ -213,7 +179,6 @@
                 }
             else if (temp.compare(0, 2, "SS") == 0)
                 {
->>>>>>> 4d316b53
                     temp = temp.substr(2, temp.length()); //remove message prefix
 
                     temp = replaceMetadataString(temp);
@@ -226,13 +191,8 @@
                     catch (const std::exception& e)
                         {
                             std::ostringstream error_message;
-<<<<<<< HEAD
-                            error_message << "MESSAGE_ERROR (" << e.what() << ") " << temp;
-                            logger::writeLog(error_message.str());
-=======
                             error_message << "MSG_ERROR (" << e.what() << ") " << temp;
                             logger::writeLog(error_message.str(), true);
->>>>>>> 4d316b53
                         }
 
                     temp += EOT;
@@ -245,20 +205,14 @@
         }
     catch (CMSException& e)
         {
-<<<<<<< HEAD
-=======
   	    errorMessage = "MSG_ERROR ex thrown in msg producer " + e.getMessage();
             logger::writeLog(errorMessage, true);
->>>>>>> 4d316b53
             concurrent_queue::getInstance()->push(temp);
         }
     catch (...)
         {
-<<<<<<< HEAD
-=======
 	    errorMessage = "MSG_ERROR ex thrown in msg producer " + temp;
             logger::writeLog(errorMessage, true);	
->>>>>>> 4d316b53
             concurrent_queue::getInstance()->push(temp);
         }
 
@@ -416,11 +370,7 @@
                 {
                     concurrent_queue::getInstance()->push(msgBk);
                     send_message(msgBk);
-<<<<<<< HEAD
-                    errorMessage = "PROCESS_ERROR 3" + e.getStackTraceString();
-=======
                     errorMessage = "MSG_ERROR ex thrown in msg producer " + e.getMessage();
->>>>>>> 4d316b53
                     logger::writeLog(errorMessage, true);
                     connected = false;
                     sleep(5);
@@ -429,11 +379,7 @@
                 {
                     concurrent_queue::getInstance()->push(msgBk);
                     send_message(msgBk);
-<<<<<<< HEAD
-                    logger::writeLog("PROCESS_ERROR Unhandled exception occured", true);
-=======
                     logger::writeLog("MSG_ERROR ex thrown in msg producer", true);
->>>>>>> 4d316b53
                     connected = false;
                     sleep(5);
                 }
