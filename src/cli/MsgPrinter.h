--- conflicted
+++ resolved
@@ -43,11 +43,7 @@
 namespace cli
 {
 
-<<<<<<< HEAD
-using namespace boost::property_tree;
-=======
 namespace pt = boost::property_tree;
->>>>>>> 1ab86b0d
 
 class MsgPrinter
 {
