/*
 *	Copyright notice:
 *	Copyright © Members of the EMI Collaboration, 2010.
 *
 *	See www.eu-emi.eu for details on the copyright holders
 *
 *	Licensed under the Apache License, Version 2.0 (the "License");
 *	you may not use this file except in compliance with the License.
 *	You may obtain a copy of the License at
 *
 *		http://www.apache.org/licenses/LICENSE-2.0
 *
 *	Unless required by applicable law or agreed to in writing, software
 *	distributed under the License is distributed on an "AS IS" BASIS,
 *	WITHOUT WARRANTIES OR CONDITIONS OF ANY KIND, either express or implied.
 *	See the License for the specific language governing permissions and
 *	limitations under the License.
 *
 * fts3-config-get.cpp
 *
 *  Created on: Apr 3, 2012
 *      Author: Michał Simon
 */


#include "GSoapContextAdapter.h"
#include "ui/GetCfgCli.h"
#include "exception/cli_exception.h"
#include "exception/bad_option.h"

#include <string>
#include <vector>
#include <iostream>
#include <memory>
#include <iterator>
#include <algorithm>

using namespace fts3::cli;

/**
 * This is the entry point for the fts3-config-set command line tool.
 */
int main(int ac, char* av[])
{
<<<<<<< HEAD
    std::unique_ptr<GetCfgCli> cli(new GetCfgCli);


=======
>>>>>>> a41901e6
    try
        {
            GetCfgCli cli;
            // create and initialise the command line utility
            cli.parse(ac, av);
            if (!cli.validate()) return 1;

            // validate command line options, and return respective gsoap context
            GSoapContextAdapter ctx (cli.getService());
            cli.printApiDetails(ctx);

            std::string source = cli.getSource();
            std::string destination =  cli.getDestination();

            if (cli.getBandwidth())
                {
                    implcfg__getBandwidthLimitResponse resp;
                    ctx.getBandwidthLimit(resp);

                    std::cout << resp.limit << std::endl;
                }
            else
                {
                    std::string all;
                    if (cli.all())
                        {
                            if (!source.empty() && !destination.empty()) throw bad_option("all", "'--all' may only be used if querying for a single SE");
                            all = "all";
                        }

                    if (cli.vo()) all = "vo";

                    implcfg__getConfigurationResponse resp;
                    ctx.getConfiguration(source, destination, all, cli.getName(), resp);

                    std::vector<std::string> &cfgs = resp.configuration->cfg;
                    std::ostream_iterator<std::string> it(std::cout, "\n");
                    std::copy(cfgs.begin(), cfgs.end(), it);

                    if(cfgs.size() == 0)
                        std::cout << "No config stored into the database" << std::endl;
                }
        }
    catch(cli_exception const & ex)
        {
            MsgPrinter::instance().print(ex);
            return 1;
        }
    catch(std::exception& ex)
        {
            MsgPrinter::instance().print(ex);
            return 1;
        }
    catch(...)
        {
            MsgPrinter::instance().print("error", "exception of unknown type!");
            return 1;
        }

    return 0;
}<|MERGE_RESOLUTION|>--- conflicted
+++ resolved
@@ -42,12 +42,6 @@
  */
 int main(int ac, char* av[])
 {
-<<<<<<< HEAD
-    std::unique_ptr<GetCfgCli> cli(new GetCfgCli);
-
-
-=======
->>>>>>> a41901e6
     try
         {
             GetCfgCli cli;
