/*
 *	Copyright notice:
 *	Copyright © Members of the EMI Collaboration, 2010.
 *
 *	See www.eu-emi.eu for details on the copyright holders
 *
 *	Licensed under the Apache License, Version 2.0 (the "License");
 *	you may not use this file except in compliance with the License.
 *	You may obtain a copy of the License at
 *
 *		http://www.apache.org/licenses/LICENSE-2.0
 *
 *	Unless required by applicable law or agreed to in writing, software
 *	distributed under the License is distributed on an "AS IS" BASIS,
 *	WITHOUT WARRANTIES OR CONDITIONS OF ANY KIND, either express or implied.
 *	See the License for the specific language governing permissions and
 *	limitations under the License.
 *
 * fts3-config-get.cpp
 *
 *  Created on: Apr 3, 2012
 *      Author: Michał Simon
 */

#include "GSoapContextAdapter.h"
#include "MsgPrinter.h"
#include "ui/CancelCli.h"
#include "rest/HttpRequest.h"
#include "rest/ResponseParser.h"

#include "common/JobStatusHandler.h"

#include "exception/cli_exception.h"
#include "JsonOutput.h"

#include <iostream>
#include <vector>
#include <string>
#include <algorithm>
#include <sstream>

#include <boost/scoped_ptr.hpp>

#include <boost/lambda/bind.hpp>
#include <boost/lambda/lambda.hpp>

using namespace boost;
using namespace std;
using namespace fts3::cli;
using namespace fts3::common;

/**
 * This is the entry point for the fts3-transfer-cancel command line tool.
 */
int main(int ac, char* av[])
{
    JsonOutput::create();
<<<<<<< HEAD
    scoped_ptr<CancelCli> cli;
=======
    scoped_ptr<CancelCli> cli(new CancelCli);
>>>>>>> 453e3576

    try
        {
            // create and initialize the command line utility
            cli->parse(ac, av);
            if (!cli->validate()) return 0;

            if (cli->rest())
                {
                    vector<string> jobIds = cli->getJobIds();
                    vector<string>::iterator itr;

                    std::vector< std::pair< std::string, std::string> > ret;

                    for (itr = jobIds.begin(); itr != jobIds.end(); ++itr)
                        {
                            std::stringstream ss;
                            string url = cli->getService() + "/jobs/" + *itr;
                            HttpRequest http (url, cli->capath(), cli->proxy(), ss);
                            http.del();

                            ResponseParser p(ss);
                            ret.push_back(std::make_pair(p.get("job_id"), p.get("job_state")));
                        }

                    cli->printer().print(ret);

                    return 0;
                }

            // validate command line options, and return respective gsoap context
            GSoapContextAdapter& ctx = cli->getGSoapContext();

            vector<string> jobs = cli->getJobIds();

            if (jobs.empty()) throw bad_option("jobid", "missing parameter");

            vector< pair<string, string> > ret = ctx.cancel(jobs);
            cli->printer().print(ret);
        }
    catch(cli_exception const & ex)
        {
            if (cli->isJson()) JsonOutput::print(ex);
            else std::cout << ex.what() << std::endl;
            return 1;
        }
    catch(std::exception& ex)
        {
            if (cli.get())
                cli->printer().error_msg(ex.what());
            else
                std::cerr << ex.what() << std::endl;
            return 1;
        }
    catch(...)
        {
            if (cli.get())
                cli->printer().error_msg("Exception of unknown type!");
            else
                std::cerr << "Exception of unknown type!" << std::endl;
            return 1;
        }

    return 0;
}<|MERGE_RESOLUTION|>--- conflicted
+++ resolved
@@ -55,11 +55,7 @@
 int main(int ac, char* av[])
 {
     JsonOutput::create();
-<<<<<<< HEAD
-    scoped_ptr<CancelCli> cli;
-=======
     scoped_ptr<CancelCli> cli(new CancelCli);
->>>>>>> 453e3576
 
     try
         {
