/*
 *	Copyright notice:
 *	Copyright © Members of the EMI Collaboration, 2010.
 *
 *	See www.eu-emi.eu for details on the copyright holders
 *
 *	Licensed under the Apache License, Version 2.0 (the "License");
 *	you may not use this file except in compliance with the License.
 *	You may obtain a copy of the License at
 *
 *		http://www.apache.org/licenses/LICENSE-2.0
 *
 *	Unless required by applicable law or agreed to in writing, software
 *	distributed under the License is distributed on an "AS IS" BASIS,
 *	WITHOUT WARRANTIES OR CONDITIONS OF ANY KIND, either express or implied.
 *	See the License for the specific language governing permissions and
 *	limitations under the License.
 *
 * DebugSetCli.h
 *
 *  Created on: Aug 2, 2012
 *      Author: Michał Simon
 */

#include "DebugSetCli.h"

#include "exception/cli_exception.h"

using namespace fts3::cli;

const string DebugSetCli::ON = "on";
const string DebugSetCli::OFF = "off";

DebugSetCli::DebugSetCli()
{
    level = 0;

    // add hidden options
    hidden.add_options()
    ("opt1", value<string>())
    ("opt2", value<string>())
    ("opt3", value<string>())
    ;

    // add positional (those used without an option switch) command line options
    p.add("opt1", 1);
    p.add("opt2", 1);
    p.add("opt3", 1);
}

DebugSetCli::~DebugSetCli()
{

}

bool DebugSetCli::validate()
{

    // do the standard validation
    if(!CliBase::validate()) return false;

    vector<string> opts;

    if (vm.count("opt1"))
        {
            opts.push_back(
                vm["opt1"].as<string>()
            );
        }

    if (vm.count("opt2"))
        {
            opts.push_back(
                vm["opt2"].as<string>()
            );
        }

    if (vm.count("opt3"))
        {
            opts.push_back(
                vm["opt3"].as<string>()
            );
        }

    // make sure that at least one SE and debug level were specified
    if (opts.size() < 2)
        {
<<<<<<< HEAD
            throw cli_exception("SE name and debug mode has to be specified (on/off)!");
=======
            throw cli_exception("SE name and debug mode has to be specified (on/off/integer)!");
>>>>>>> a41901e6
        }

    // index of debug mode (the last parameter)
    size_t mode_index = opts.size() - 1;
    // value of debug mode
    string mode_str = opts[mode_index];
    // it should be either ON
    if (mode_str == ON) level = 1;
    // or OFF
    else if (mode_str == OFF) level = 0;
    // try integer
    else
        {
<<<<<<< HEAD
            throw cli_exception("Debug mode has to be specified (on/off)!");
=======
            try
                {
                    level = boost::lexical_cast<int>(mode_str);
                }
            catch (...)
                {
                    throw cli_exception("Debug mode has to be specified (on/off)!");
                }
>>>>>>> a41901e6
        }

    // source is always the first one
    source = opts[0];

    // if mode is the second parameter the destination was not specified!
    if (mode_index > 1) destination = opts[1];

    return true;
}

string DebugSetCli::getUsageString(string tool)
{
    return "Usage: " + tool + " [options] (SE | SOURCE DESTINATION) LEVEL";
}<|MERGE_RESOLUTION|>--- conflicted
+++ resolved
@@ -85,11 +85,7 @@
     // make sure that at least one SE and debug level were specified
     if (opts.size() < 2)
         {
-<<<<<<< HEAD
-            throw cli_exception("SE name and debug mode has to be specified (on/off)!");
-=======
             throw cli_exception("SE name and debug mode has to be specified (on/off/integer)!");
->>>>>>> a41901e6
         }
 
     // index of debug mode (the last parameter)
@@ -103,9 +99,6 @@
     // try integer
     else
         {
-<<<<<<< HEAD
-            throw cli_exception("Debug mode has to be specified (on/off)!");
-=======
             try
                 {
                     level = boost::lexical_cast<int>(mode_str);
@@ -114,7 +107,6 @@
                 {
                     throw cli_exception("Debug mode has to be specified (on/off)!");
                 }
->>>>>>> a41901e6
         }
 
     // source is always the first one
