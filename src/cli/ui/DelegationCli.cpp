--- conflicted
+++ resolved
@@ -16,13 +16,8 @@
 {
     // add commandline options specific for fts3-transfer-submit
     specific.add_options()
-<<<<<<< HEAD
-    ("id,I", value<std::string>(), "Delegation with ID as the delegation identifier.")
-    ("expire,e", value<long>(), "Expiration time of the delegation in minutes.")
-=======
     ("id,I", po::value<std::string>(), "Delegation with ID as the delegation identifier.")
     ("expire,e", po::value<long>(), "Expiration time of the delegation in minutes.")
->>>>>>> 1ab86b0d
     ;
 }
 
