--- conflicted
+++ resolved
@@ -46,9 +46,6 @@
 {
 }
 
-<<<<<<< HEAD
-std::string ListTransferCli::getUsageString(std::string tool) const
-=======
 void ListTransferCli::validate()
 {
     // check for invalid options according to the base clases
@@ -57,8 +54,7 @@
     TransferCliBase::validate();
 }
 
-std::string ListTransferCli::getUsageString(std::string tool)
->>>>>>> a75ff716
+std::string ListTransferCli::getUsageString(std::string tool) const
 {
 
     return "Usage: " + tool + " [options] [STATE...]";
