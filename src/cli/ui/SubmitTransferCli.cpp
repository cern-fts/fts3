/*
 *	Copyright notice:
 *	Copyright © Members of the EMI Collaboration, 2010.
 *
 *	See www.eu-emi.eu for details on the copyright holders
 *
 *	Licensed under the Apache License, Version 2.0 (the "License");
 *	you may not use this file except in compliance with the License.
 *	You may obtain a copy of the License at
 *
 *		http://www.apache.org/licenses/LICENSE-2.0
 *
 *	Unless required by applicable law or agreed to in writing, software
 *	distributed under the License is distributed on an "AS IS" BASIS,
 *	WITHOUT WARRANTIES OR CONDITIONS OF ANY KIND, either express or implied.
 *	See the License for the specific language governing permissions and
 *	limitations under the License.
 */

/*
 * SubmitTransferCli.cpp
 *
 *  Created on: Feb 2, 2012
 *      Author: Michal Simon
 */

#include "SubmitTransferCli.h"
#include "BulkSubmissionParser.h"

#include "exception/bad_option.h"

#include "common/JobParameterHandler.h"
#include "common/parse_url.h"

#include <iostream>
#include <fstream>
#include <termios.h>

#include <boost/algorithm/string.hpp>
#include <boost/tokenizer.hpp>
#include <boost/lexical_cast.hpp>
#include <boost/assign.hpp>

#include <boost/property_tree/json_parser.hpp>
#include <boost/property_tree/ptree.hpp>

using namespace fts3::cli;
using namespace fts3::common;

SubmitTransferCli::SubmitTransferCli()
{
    delegate = true;

    /// 8 housrs in seconds
    static const int eight_hours = 28800;

    // by default we don't use checksum
    checksum = false;

    // add commandline options specific for fts3-transfer-submit
    specific.add_options()
    ("blocking,b", "Blocking mode, wait until the operation completes.")
    ("file,f", po::value<std::string>(&bulk_file), "Name of a the bulk submission file.")
    ("gparam,g", po::value<std::string>(), "Gridftp parameters.")
    ("interval,i", po::value<int>(), "Interval between two poll operations in blocking mode.")
//			("myproxysrv,m", value<string>(), "MyProxy server to use.")
//			("password,p", value<string>(), "MyProxy password to send with the job")
    ("overwrite,o", "Overwrite files.")
    ("dest-token,t", po::value<std::string>(),  "The destination space token or its description (for SRM 2.2 transfers).")
    ("source-token,S", po::value<std::string>(), "The source space token or its description (for SRM 2.2 transfers).")
    ("compare-checksums,K", "Compare checksums between source and destination.")
    ("copy-pin-lifetime", po::value<int>()->implicit_value(eight_hours)->default_value(-1), "Pin lifetime of the copy of the file (seconds), if the argument is not specified a default value of 28800 seconds (8 hours) is used.")
    ("bring-online", po::value<int>()->implicit_value(eight_hours)->default_value(-1), "Bring online timeout expressed in seconds, if the argument is not specified a default value of 28800 seconds (8 hours) is used.")
    ("reuse,r", "enable session reuse for the transfer job")
    ("multi-hop,m", "enable multi-hopping")
    ("job-metadata", po::value<std::string>(), "transfer-job metadata")
    ("file-metadata", po::value<std::string>(), "file metadata")
    ("file-size", po::value<double>(), "file size (in Bytes)")
    ("json-submission", "The bulk submission file will be expected in JSON format")
    ("retry", po::value<int>(), "Number of retries. If 0, the server default will be used. If negative, there will be no retries.")
    ("retry-delay", po::value<int>()->default_value(0), "Retry delay in seconds")
    ("nostreams", po::value<int>(), "number of streams that will be used for the given transfer-job")
    ("timeout", po::value<int>(), "timeout (expressed in seconds) that will be used for the given job")
    ("buff-size", po::value<int>(), "buffer size (expressed in bytes) that will be used for the given transfer-job")
    ("strict-copy", "disable all checks, just copy the file")
    ("credentials", po::value<std::string>(), "additional credentials for the transfer (i.e. S3)")
    ;

    // add hidden options
    hidden.add_options()
    ("checksum", po::value<std::string>(), "Specify checksum algorithm and value (ALGORITHM:1234af).")
    ;

    // add positional (those used without an option switch) command line options
    p.add("checksum", 1);

}

SubmitTransferCli::~SubmitTransferCli()
{

}

void SubmitTransferCli::parse(int ac, char* av[])
{

    // do the basic initialisation
    CliBase::parse(ac, av);

    // check whether to use delegation
    if (vm.count("id"))
        {
            delegate = true;
        }
}

void SubmitTransferCli::validate()
{
    // perform standard checks in order to determine if the job was well specified
    performChecks();
    // prepare job elements
    createJobElements();
}

boost::optional<std::string> SubmitTransferCli::getMetadata()
{

    if (vm.count("job-metadata"))
        {
            return vm["job-metadata"].as<std::string>();
        }
    return boost::optional<std::string>();
}

bool SubmitTransferCli::checkValidUrl(const std::string &uri)
{
    Uri u0 = Uri::Parse(uri);
    bool ok = u0.Host.length() != 0 && u0.Protocol.length() != 0 && u0.Path.length() != 0;
    if (!ok)
        {
            throw cli_exception("Not valid uri format, check submitted uri's");
        }

    return true;
}


void SubmitTransferCli::createJobElements()
{

    // first check if the -f option was used, try to open the file with bulk-job description
    std::ifstream ifs(bulk_file.c_str());
    if (ifs)
        {

            if (vm.count("json-submission"))
                {

                    BulkSubmissionParser bulk(ifs);
                    files = bulk.getFiles();

                }
            else
                {

                    // Parse the file
                    int lineCount = 0;
                    std::string line;
                    // define the seperator characters (space) for tokenizing each line
                    boost::char_separator<char> sep(" ");
                    // read and parse the lines one by one
                    do
                        {
                            lineCount++;
                            getline(ifs, line);

                            // split the line into tokens
                            boost::tokenizer< boost::char_separator<char> > tokens(line, sep);
                            boost::tokenizer< boost::char_separator<char> >::iterator it;

                            // we are expecting up to 3 elements in each line
                            // source, destination and optionally the checksum
                            File file;

                            // the first part should be the source
                            it = tokens.begin();
                            if (it != tokens.end())
                                {
<<<<<<< HEAD
                                    string s = *it;
=======
                                std::string s = *it;
>>>>>>> 1ab86b0d
                                    if (!checkValidUrl(s)) throw bad_option("file", s + " is not valid URL");
                                    file.sources.push_back(s);
                                }
                            else
                                // if the line was empty continue
                                continue;

                            // the second part should be the destination
                            it++;
                            if (it != tokens.end())
                                {
<<<<<<< HEAD
                                    string s = *it;
=======
                                    std::string s = *it;
>>>>>>> 1ab86b0d
                                    if (!checkValidUrl(s)) throw bad_option("file", s + " is not valid URL");
                                    file.destinations.push_back(s);
                                }
                            else
                                {
                                    // one element is not enough to define a job
                                    std::string msg =
                                        "submit: in line " + boost::lexical_cast<std::string>(lineCount) + " destination is missing";
                                    throw cli_exception(msg);
                                }

                            // the third part should be the checksum (but its optional)
                            it++;
                            if (it != tokens.end())
                                {
                                std::string checksum_str = *it;

                                    checksum = true;
                                    file.checksums.push_back(checksum_str);
                                }

                            files.push_back(file);

                        }
                    while (!ifs.eof());

                }

        }
    else
        {

            // the -f was not used, so use the values passed via CLI

            // first, if the checksum algorithm has been given check if the
            // format is correct (ALGORITHM:1234af)
            std::vector<std::string> checksums;
            if (vm.count("checksum"))
                {
                    checksums.push_back(vm["checksum"].as<std::string>());
                    this->checksum = true;
                }

            // check if size of the file has been specified
            boost::optional<double> filesize;
            if (vm.count("file-size"))
                {
                    filesize = vm["file-size"].as<double>();
                }

            // check if there are some file metadata
            boost::optional<std::string> file_metadata;
            if (vm.count("file-metadata"))
                {
                    file_metadata = vm["file-metadata"].as<std::string>();
                    parseMetadata(*file_metadata);
                }

            // then if the source and destination have been given create a Task
            if (!getSource().empty() && !getDestination().empty())
                {

                    files.push_back (
                        File (boost::assign::list_of(getSource()),
                                boost::assign::list_of(getDestination()), checksums, filesize, file_metadata)
                    );
                }
        }
}

std::vector<File> SubmitTransferCli::getFiles()
{
    if (files.empty())
        {
            throw bad_option ("missing parameter", "No transfer job has been specified.");
        }

    return files;
}

void SubmitTransferCli::performChecks()
{
    // in FTS3 delegation is supported by default
    delegate = true;

    if (((getSource().empty() || getDestination().empty())) && !vm.count("file"))
        {
            throw cli_exception("You need to specify source and destination surl's");
        }

    // the job cannot be specified twice
    if ((!getSource().empty() || !getDestination().empty()) && vm.count("file"))
        {
            throw bad_option("file", "You may not specify a transfer on the command line if the -f option is used.");
        }

    if (vm.count("file-size") && vm.count("file"))
        {
            throw bad_option("file-size", "If a bulk submission has been used file size has to be specified inside the bulk file separately for each file and no using '--file-size' option!");
        }

    if (vm.count("file-metadata") && vm.count("file"))
        {
            throw bad_option("file-metadata", "If a bulk submission has been used file metadata have to be specified inside the bulk file separately for each file and no using '--file-metadata' option!");
        }
}

std::string SubmitTransferCli::askForPassword()
{

    termios stdt;
    // get standard command line settings
    tcgetattr(STDIN_FILENO, &stdt);
    termios newt = stdt;
    // turn off echo while typing
    newt.c_lflag &= ~ECHO;
    if (tcsetattr(STDIN_FILENO, TCSANOW, &newt))
        {
            std::cout << "submit: could not set terminal attributes" << std::endl;
            tcsetattr(STDIN_FILENO, TCSANOW, &stdt);
            return "";
        }

    std::string pass1, pass2;

    std::cout << "Enter MyProxy password: ";
    std::cin >> pass1;
    std::cout << std::endl << "Enter MyProxy password again: ";
    std::cin >> pass2;
    std::cout << std::endl;

    // set the standard command line settings back
    tcsetattr(STDIN_FILENO, TCSANOW, &stdt);

    // compare passwords
    if (pass1.compare(pass2))
        {
            std::cout << "Entered MyProxy passwords do not match." << std::endl;
            return "";
        }

    return pass1;
}

std::map<std::string, std::string> SubmitTransferCli::getParams()
{

    std::map<std::string, std::string> parameters;

    // check if the parameters were set using CLI, and if yes set them

    if (vm.count("compare-checksums"))
        {
            parameters[JobParameterHandler::CHECKSUM_METHOD] = "compare";
        }

    if (vm.count("overwrite"))
        {
            parameters[JobParameterHandler::OVERWRITEFLAG] = "Y";
        }

    if (vm.count("gparam"))
        {
            parameters[JobParameterHandler::GRIDFTP] = vm["gparam"].as<std::string>();
        }

    if (vm.count("id"))
        {
            parameters[JobParameterHandler::DELEGATIONID] = vm["id"].as<std::string>();
        }

    if (vm.count("dest-token"))
        {
            parameters[JobParameterHandler::SPACETOKEN] = vm["dest-token"].as<std::string>();
        }

    if (vm.count("source-token"))
        {
            parameters[JobParameterHandler::SPACETOKEN_SOURCE] = vm["source-token"].as<std::string>();
        }

    if (vm.count("copy-pin-lifetime"))
        {
            int val = vm["copy-pin-lifetime"].as<int>();
            if (val < -1) throw bad_option("copy-pin-lifetime", "The 'copy-pin-lifetime' value has to be positive!");
            parameters[JobParameterHandler::COPY_PIN_LIFETIME] = boost::lexical_cast<std::string>(val);
        }

    if (vm.count("bring-online"))
        {
            int val = vm["bring-online"].as<int>();
            if (val < -1) throw bad_option("bring-online", "The 'bring-online' value has to be positive!");
            parameters[JobParameterHandler::BRING_ONLINE] = boost::lexical_cast<std::string>(val);
        }

    if (vm.count("reuse"))
        {
            parameters[JobParameterHandler::REUSE] = "Y";
        }

    if (vm.count("multi-hop"))
        {
            parameters[JobParameterHandler::MULTIHOP] = "Y";
        }

    if (vm.count("job-metadata"))
        {
            std::string const & metadata = vm["job-metadata"].as<std::string>();
            parseMetadata(metadata);
            parameters[JobParameterHandler::JOB_METADATA] = metadata;
        }

    if (vm.count("retry"))
        {
            int val = vm["retry"].as<int>();
            parameters[JobParameterHandler::RETRY] = boost::lexical_cast<std::string>(val);
        }

    if (vm.count("retry-delay"))
        {
            int val = vm["retry-delay"].as<int>();
            if (val < 0) throw bad_option("retry-delay", "The 'retry-delay' value has to be positive!");
            parameters[JobParameterHandler::RETRY_DELAY] = boost::lexical_cast<std::string>(val);
        }
    if (vm.count("buff-size"))
        {
            int val = vm["buff-size"].as<int>();
            if (val <= 0) throw bad_option("buff-size", "The buffer size has to greater than 0!");
            parameters[JobParameterHandler::BUFFER_SIZE] = boost::lexical_cast<std::string>(val);
        }
    if (vm.count("nostreams"))
        {
            int val = vm["nostreams"].as<int>();
            if (val <= 0) throw bad_option("nostreams", "The number of streams has to be greater than 0!");
            parameters[JobParameterHandler::NOSTREAMS] = boost::lexical_cast<std::string>(val);
        }
    if (vm.count("timeout"))
        {
            int val = vm["timeout"].as<int>();
            if (val <= 0) throw bad_option("timeout", "The timeout has to be greater than 0!");
            parameters[JobParameterHandler::TIMEOUT] = boost::lexical_cast<std::string>(val);
        }
    if (vm.count("strict-copy"))
        {
            parameters[JobParameterHandler::STRICT_COPY] = "Y";
        }
    if (vm.count("credentials"))
        {
            parameters[JobParameterHandler::CREDENTIALS] = vm["credentials"].as<std::string>();
        }

    return parameters;
}

std::string SubmitTransferCli::getPassword()
{
    return password;
}

bool SubmitTransferCli::isBlocking()
{
    return vm.count("blocking");
}

std::string SubmitTransferCli::getUsageString(std::string tool)
{
    return "Usage: " + tool + " [options] SOURCE DEST [CHECKSUM]";
}

std::string SubmitTransferCli::getFileName()
{
    if (vm.count("file")) return vm["file"].as<std::string>();

    return std::string();
}

void SubmitTransferCli::parseMetadata(std::string const & metadata)
{
    namespace pt = boost::property_tree;

    // first check it is JSON
    if (metadata[0] != '{' || metadata[metadata.size() - 1] != '}') return;
    // than check if the JSON format is correct
    try
        {
            // JSON parsing
            pt::ptree pt;
            std::stringstream iostr;
            iostr << metadata;
            pt::read_json(iostr, pt);

        }
    catch(pt::json_parser_error& ex)
        {
            // handle errors in JSON format
            std::stringstream err;
            err << "JSON error : " << ex.message() << ". ";
            err << "Possibly single quotes around metadata are missing!";
            throw cli_exception(err.str());
        }
}<|MERGE_RESOLUTION|>--- conflicted
+++ resolved
@@ -186,11 +186,7 @@
                             it = tokens.begin();
                             if (it != tokens.end())
                                 {
-<<<<<<< HEAD
-                                    string s = *it;
-=======
                                 std::string s = *it;
->>>>>>> 1ab86b0d
                                     if (!checkValidUrl(s)) throw bad_option("file", s + " is not valid URL");
                                     file.sources.push_back(s);
                                 }
@@ -202,11 +198,7 @@
                             it++;
                             if (it != tokens.end())
                                 {
-<<<<<<< HEAD
-                                    string s = *it;
-=======
                                     std::string s = *it;
->>>>>>> 1ab86b0d
                                     if (!checkValidUrl(s)) throw bad_option("file", s + " is not valid URL");
                                     file.destinations.push_back(s);
                                 }
