--- conflicted
+++ resolved
@@ -36,11 +36,6 @@
  */
 int main(int ac, char* av[])
 {
-<<<<<<< HEAD
-    unique_ptr<DebugSetCli> cli(new DebugSetCli);
-
-=======
->>>>>>> a41901e6
     try
         {
             DebugSetCli cli;
