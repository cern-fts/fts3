--- conflicted
+++ resolved
@@ -18,12 +18,7 @@
  * limitations under the License.
  */
 
-<<<<<<< HEAD
-#include "GSoapContextAdapter.h"
-=======
-
 #include "ServiceAdapterFallbackFacade.h"
->>>>>>> a75ff716
 #include "ui/PriorityCli.h"
 #include "exception/cli_exception.h"
 
@@ -60,7 +55,7 @@
         {
             MsgPrinter::instance().print(ex);
             return 1;
-        }
+        }        
     catch(std::exception& ex)
         {
             MsgPrinter::instance().print(ex);
