#
# Copyright (c) CERN 2013-2015
#
# Copyright (c) Members of the EMI Collaboration. 2010-2013
#  See  http://www.eu-emi.eu/partners for details on the copyright
#  holders.
#
# Licensed under the Apache License, Version 2.0 (the "License");
# you may not use this file except in compliance with the License.
# You may obtain a copy of the License at
#
#    http://www.apache.org/licenses/LICENSE-2.0
#
# Unless required by applicable law or agreed to in writing, software
# distributed under the License is distributed on an "AS IS" BASIS,
# WITHOUT WARRANTIES OR CONDITIONS OF ANY KIND, either express or implied.
# See the License for the specific language governing permissions and
# limitations under the License.
#

cmake_minimum_required(VERSION 2.8)
project(fts3)


set(CMAKE_MODULE_PATH
    ${PROJECT_SOURCE_DIR}/cmake/modules
    ${CMAKE_MODULE_PATH}
)

set(VERSION_MAJOR 3)
<<<<<<< HEAD
set(VERSION_MINOR 7)
set(VERSION_PATCH 10)
=======
set(VERSION_MINOR 8)
set(VERSION_PATCH 0)
>>>>>>> ed19a358
set(VERSION_STRING ${VERSION_MAJOR}.${VERSION_MINOR}.${VERSION_PATCH})

# Generate include header with the version string
file(
    WRITE ${CMAKE_BINARY_DIR}/src/common/version.h
    "\#define VERSION \"${VERSION_STRING}\"\n"
)
include_directories("${CMAKE_BINARY_DIR}/src/common/")

# Optional subsystem builds
option(ALLBUILD "Build fts all including db plug-ins" OFF)

include(CMakeDependentOption REQUIRED)
cmake_dependent_option(
    ORACLEBUILD "Build oracle plug-in" OFF
    "NOT ALLBUILD" ON
)
cmake_dependent_option(
    MYSQLBUILD "Build for EPEL" OFF
    "NOT ALLBUILD" ON
)
cmake_dependent_option(
    SERVERBUILD "Build fts" OFF
    "NOT ALLBUILD" ON
)
cmake_dependent_option(
    CLIENTBUILD "Build the client libraries, tools and bindings" OFF
    "NOT ALLBUILD" ON
)
cmake_dependent_option(
    TESTBUILD "Build the tests" OFF
    "NOT ALLBUILD" ON
)

# Definitions
add_definitions(-D_LARGEFILE64_SOURCE)
add_definitions(-D_FILE_OFFSET_BITS=64)
add_definitions(-DWITH_IPV6)
add_definitions(-DOPENSSL_THREADS)
add_definitions(-DSOCKET_CLOSE_ON_EXIT)
add_definitions(-D_REENTRANT)

# Enable C++11 if possible
include(EnableCpp11 REQUIRED)

# Define where to install the generated artifacts
include(DefineInstallationPaths REQUIRED)

# Debug builds
if (CMAKE_BUILD_TYPE STREQUAL "Debug")
    message("Building with Debug settings...")

    # Increase warnings level
    set(CMAKE_CXX_FLAGS "${CMAKE_CXX_FLAGS} -ansi -Wall -Wextra -pedantic -Wconversion -Wno-long-long -Wuninitialized -Wno-write-strings -Wsign-promo -Wstrict-overflow=5 -Winit-self -Wmissing-braces -Wparentheses")
    # Generate additional code
    set(CMAKE_CXX_FLAGS "${CMAKE_CXX_FLAGS} -ftrapv -fstack-protector-all -finstrument-functions")

    # Compile the unit tests
    option (FTS3_COMPILE_WITH_UNITTEST_NEW "Build with unit test" ON)
endif ()

# Dependencies
find_package(Threads)
find_package(OpenSSL)

# Find Boost
set(Boost_ADDITIONAL_VERSIONS
    "1.41" "1.41.0" "1.42" "1.42.0" "1.43" "1.43.0" "1.44" "1.44.0" "1.45" "1.45.0"
    "1.46" "1.47.0" "1.48" "1.49.0" "1.50" "1.51.0"
)
set(Boost_USE_MULTITHREADED ON)
set(Boost_NO_BOOST_CMAKE ON)

# Hack for SL5 with EPEL5 enabled
set(BOOST_INCLUDEDIR "/usr/include/boost148")
set(BOOST_LIBRARYDIR "/usr/lib${LIB_SUFFIX}/boost148/")

find_package(Boost 1.48 REQUIRED)

link_directories (${Boost_LIBRARY_DIRS})
include_directories(SYSTEM ${Boost_INCLUDE_DIR})

# Subdirectories
add_subdirectory(src)

if (TESTBUILD)
    include (CTest)
    add_subdirectory (test)
endif (TESTBUILD)<|MERGE_RESOLUTION|>--- conflicted
+++ resolved
@@ -28,13 +28,8 @@
 )
 
 set(VERSION_MAJOR 3)
-<<<<<<< HEAD
-set(VERSION_MINOR 7)
-set(VERSION_PATCH 10)
-=======
 set(VERSION_MINOR 8)
 set(VERSION_PATCH 0)
->>>>>>> ed19a358
 set(VERSION_STRING ${VERSION_MAJOR}.${VERSION_MINOR}.${VERSION_PATCH})
 
 # Generate include header with the version string
